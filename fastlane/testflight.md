--- conflicted
+++ resolved
@@ -2,24 +2,26 @@
 
 These instructions allow you to build Trio without having access to a Mac.
 
-* You can install Trio on phones using TestFlight that are not connected to your computer
-* You can send builds and updates to those you care for
-* You can install Trio on your phone using only the TestFlight app if a phone was lost or the app is accidentally deleted
-* You do not need to worry about specific Xcode/Mac versions for a given iOS
+- You can install Trio on phones using TestFlight that are not connected to your computer
+- You can send builds and updates to those you care for
+- You can install Trio on your phone using only the TestFlight app if a phone was lost or the app is accidentally deleted
+- You do not need to worry about specific Xcode/Mac versions for a given iOS
 
 ## **Automatic Builds**
 
 > The browser build defaults to automatically updating and building a new version of Trio according to this schedule:
 >
-<<<<<<< HEAD
-> * automatically checks for updates weekly on Wednesdays and if updates are found, it will build a new version of the app
-> * automatically builds once a month regardless of whether there are updates on the first of the month
-> * with each scheduled run (weekly or monthly), a successful Build Trio log appears * if the time is very short, it did not need to build * only the long actions (>10 minutes) built a new Trio app
->
-> It also creates an alive branch, if you don't already have one. See [Why do I have an alive branch?](#why-do-i-have-an-alive-branch).
-=======
+> <<<<<<< HEAD
+>
+> - automatically checks for updates weekly on Wednesdays and if updates are found, it will build a new version of the app
+> - automatically builds once a month regardless of whether there are updates on the first of the month
+> - with each scheduled run (weekly or monthly), a successful Build Trio log appears _ if the time is very short, it did not need to build _ only the long actions (>10 minutes) built a new Trio app
+>
+> # It also creates an alive branch, if you don't already have one. See [Why do I have an alive branch?](#why-do-i-have-an-alive-branch).
+>
 > The [**Optional**](#optional) section provides instructions to modify the default behavior if desired. >
->>>>>>> 3ec6176d
+>
+> > > > > > > 3ec6176db95109463300f5c322b1acdce4286d0c
 
 ## Introduction
 
@@ -31,23 +33,23 @@
 
 There are more detailed instructions in LoopDocs for doing Browser Builds of Loop and other apps, including troubleshooting and build errors. Please refer to [LoopDocs](https://loopkit.github.io/loopdocs/gh-actions/gh-other-apps/) for more details.
 
-If you build multiple apps, you may want to use a free *GitHub* organization. Please refer to [LoopDocs: Use a *GitHub* Organization Account](https://loopkit.github.io/loopdocs/gh-actions/gh-other-apps/#use-a-github-organization-account).
+If you build multiple apps, you may want to use a free _GitHub_ organization. Please refer to [LoopDocs: Use a _GitHub_ Organization Account](https://loopkit.github.io/loopdocs/gh-actions/gh-other-apps/#use-a-github-organization-account).
 
 ## Prerequisites
 
-* A [github account](https://github.com/signup). The free level comes with plenty of storage and free compute time to build Trio, multiple times a day, if you wanted to.
-* A paid [Apple Developer account](https://developer.apple.com).
-* Some time. Set aside a couple of hours to perform the setup.
-* Use the same GitHub account for all "Browser Builds" of the various DIY apps.
+- A [github account](https://github.com/signup). The free level comes with plenty of storage and free compute time to build Trio, multiple times a day, if you wanted to.
+- A paid [Apple Developer account](https://developer.apple.com).
+- Some time. Set aside a couple of hours to perform the setup.
+- Use the same GitHub account for all "Browser Builds" of the various DIY apps.
 
 ## Save 6 Secrets
 
 You require 6 Secrets (alphanumeric items) to use the GitHub build method and if you use the GitHub method to build other apps, e.g., Loop Follow or Xdrip4iOS, you will use the same 6 Secrets for each app you build with this method. Each secret is indentified below by `ALL_CAPITAL_LETTER_NAMES`.
 
-* Four Secrets are from your Apple Account
-* Two Secrets are from your GitHub account
-* Be sure to save the 6 Secrets in a text file using a text editor
-  * Do **NOT** use a smart editor, which might auto-correct and change case, because these Secrets are case sensitive
+- Four Secrets are from your Apple Account
+- Two Secrets are from your GitHub account
+- Be sure to save the 6 Secrets in a text file using a text editor
+  - Do **NOT** use a smart editor, which might auto-correct and change case, because these Secrets are case sensitive
 
 Refer to [LoopDocs: Make a Secrets Reference File](https://loopkit.github.io/loopdocs/gh-actions/gh-first-time/#make-a-secrets-reference-file) for a handy template to use when saving your Secrets.
 
@@ -69,11 +71,11 @@
 Log into your GitHub account to create a personal access token; this is one of two GitHub secrets needed for your build.
 
 1. Create a [new personal access token](https://github.com/settings/tokens/new):
-   * Enter a name for your token, use "FastLane Access Token".
-   * Change the Expiration selection to `No expiration`.
-   * Select the `workflow` permission scope * this also selects `repo` scope.
-   * Click "Generate token".
-   * Copy the token and record it. It will be used below as `GH_PAT`.
+   - Enter a name for your token, use "FastLane Access Token".
+   - Change the Expiration selection to `No expiration`.
+   - Select the `workflow` permission scope \* this also selects `repo` scope.
+   - Click "Generate token".
+   - Copy the token and record it. It will be used below as `GH_PAT`.
 
 ## Make up a Password
 
@@ -81,31 +83,21 @@
 
 The first time you build with the GitHub Browser Build method for any DIY app, you will make up a password and record it as `MATCH_PASSWORD`. You use the same password for all DIY apps. Note, if you later lose `MATCH_PASSWORD`, you will need to delete your Match-Secrets repository (automatically created), and go through the GitHub actions again.
 
-<<<<<<< HEAD
-> This step is no longer required, it is automatically performed the first time you run a GitHub Action. You can skip ahead to [Setup Github Trio repository](#setup-github-trio-repository)
-
-The creation of the Match-Secrets repository is a common step for all GitHub Browser Builds; do this step only once. You must be logged into your GitHub account.
-=======
 ## GitHub Match-Secrets Repository
->>>>>>> 3ec6176d
 
 > A private Match-Secrets repository is automatically created under your GitHub username the first time you run a GitHub Action. Because it is a private repository - only you can see it. You will not take any direct actions with this repository; it needs to be there for GitHub to use as you progress through the steps.
 
 ## Setup Github Trio repository
-<<<<<<< HEAD
-
-1. Fork https://github.com/nightscout/Trio into your account. If you already have a fork of Trio in GitHub, you can't make another one. You can continue to work with your existing fork, or delete that from GitHub and then and fork https://github.com/nightscout/Trio.
-=======
+
 1. Fork https://github.com/nightscout/Trio into your account. If you already have a fork of Trio in GitHub, you can't make another one. You can continue to work with your existing fork, or delete that from GitHub and then fork https://github.com/nightscout/Trio.
->>>>>>> 3ec6176d
 1. In the forked Trio repo, go to Settings -> Secrets and variables -> Actions.
 1. For each of the following secrets, tap on "New repository secret", then add the name of the secret, along with the value you recorded for it:
-   * `TEAMID`
-   * `FASTLANE_ISSUER_ID`
-   * `FASTLANE_KEY_ID`
-   * `FASTLANE_KEY`
-   * `GH_PAT`
-   * `MATCH_PASSWORD`
+   - `TEAMID`
+   - `FASTLANE_ISSUER_ID`
+   - `FASTLANE_KEY_ID`
+   - `FASTLANE_KEY`
+   - `GH_PAT`
+   - `MATCH_PASSWORD`
 
 ## Validate repository secrets
 
@@ -128,22 +120,14 @@
 
 ## Create App Group
 
-<<<<<<< HEAD
 If you previously built Trio using Mac with Xcode with this Apple ID, you can skip on to [Optional: Description Modification](#optional-description-modification) or [Create Trio App in App Store Connect](#create-trio-app-in-app-store-connect).
 
 1. Go to [Register an App Group](https://developer.apple.com/account/resources/identifiers/applicationGroup/add/) on the apple developer site.
 1. For Description, use "Trio App Group".
 1. For Identifier, enter "group.org.nightscout.TEAMID.trio.trio-app-group", substituting your team id for `TEAMID`.
-=======
-If you previously built Trio using Mac with Xcode with this Apple ID, skip ahead to [Optional: App Group Description Modification](#optional-app-group-description-modification).
-
-_Please note that Trio uses the same app group as Loop. This enables other apps such as Xdrip4iOS to share data with Trio. It may require some caution if transfering between Trio and Loop._
-
-1. Go to [Register an App Group](https://developer.apple.com/account/resources/identifiers/applicationGroup/add/) on the apple developer site.
-1. For Description, use "Loop App Group".
-1. For Identifier, enter "group.com.TEAMID.loopkit.LoopGroup", substituting your team id for `TEAMID`.
-    * If you are told that this group already exists, skip ahead to [Optional: App Group Description Modification](#optional-app-group-description-modification)
->>>>>>> 3ec6176d
+
+- If you previously built Trio using Mac with Xcode with this Apple ID, skip ahead to [Optional: App Group Description Modification](#optional-app-group-description-modification).
+
 1. Click "Continue" and then "Register".
 
 ### Optional: App Group Description Modification
@@ -152,18 +136,18 @@
 
 _Referring to the link and table below, tap on the **IDENTIFIER** for the `Loop App Group`, edit the Description to match the **NAME**, then Save the change._
 
-* [App Group List](https://developer.apple.com/account/resources/identifiers/list/applicationGroup)
-
-| NAME | XCode version | IDENTIFIER |
-|:--|:--|:--|
-| Loop App Group | group com TEAMID loopkit LoopGroup| group.com.TEAMID.loopkit.LoopGroup |
+- [App Group List](https://developer.apple.com/account/resources/identifiers/list/applicationGroup)
+
+| NAME           | XCode version                                   | IDENTIFIER                                      |
+| :------------- | :---------------------------------------------- | :---------------------------------------------- |
+| Trio App Group | group org nightscout TEAMID trio trio-app-group | group.org.nightscout.TEAMID.trio.trio-app-group |
 
 ## Bundle Identifiers
 
 Open this link in a separate browser window:
 
-* [Certificates, Identifiers & Profiles](https://developer.apple.com/account/resources/identifiers/list) on the Apple developer site
-* You will select each of the Identifiers as instructed below, modify it if needed and then save it.
+- [Certificates, Identifiers & Profiles](https://developer.apple.com/account/resources/identifiers/list) on the Apple developer site
+- You will select each of the Identifiers as instructed below, modify it if needed and then save it.
 
 ### Optional: Identifier Description Modification
 
@@ -173,50 +157,38 @@
 
 #### Table of Identifiers
 
-* If you built previously using a Mac with Xcode, you may see the XCode version in your **NAME** column - it starts with XC and then the **IDENTIFIER** is appended where the `.` is replaced with a space, the example for Trio is shown in detail
-* If you built during early beta testing, you might not have `Trio` at the beginning of each **IDENTIFIER** and the full **NAME** may be slightly different
-
-| NAME | XCode version | IDENTIFIER |
-|:--|:--|:--|
-| Trio | XC org nightscout TEAMID trio | org.nightscout.TEAMID.trio |
-| Trio LiveActivity | - | org.nightscout.TEAMID.trio.LiveActivity |
-| Trio Watch | XC IDENTIFIER | org.nightscout.TEAMID.trio.watchkitapp |
-| Trio WatchKit Extension | XC IDENTIFIER | org.nightscout.TEAMID.trio.watchkitapp.watchkitextension |
+- If you built previously using a Mac with Xcode, you may see the XCode version in your **NAME** column - it starts with XC and then the **IDENTIFIER** is appended where the `.` is replaced with a space, the example for Trio is shown in detail
+- If you built during early beta testing, you might not have `Trio` at the beginning of each **IDENTIFIER** and the full **NAME** may be slightly different
+
+| NAME                    | XCode version                 | IDENTIFIER                                               |
+| :---------------------- | :---------------------------- | :------------------------------------------------------- |
+| Trio                    | XC org nightscout TEAMID trio | org.nightscout.TEAMID.trio                               |
+| Trio LiveActivity       | -                             | org.nightscout.TEAMID.trio.LiveActivity                  |
+| Trio Watch              | XC IDENTIFIER                 | org.nightscout.TEAMID.trio.watchkitapp                   |
+| Trio WatchKit Extension | XC IDENTIFIER                 | org.nightscout.TEAMID.trio.watchkitapp.watchkitextension |
 
 ## Add App Group to Bundle Identifiers
 
-<<<<<<< HEAD
-> This step is not required if you previously built using a Mac with Xcode.
-
-1. Go to [Certificates, Identifiers & Profiles](https://developer.apple.com/account/resources/identifiers/list) on the Apple developer site.
-1. For each of the following identifier names:
-   * FreeAPS
-   * FreeAPS watchkitapp
-   * FreeAPS watchkitapp watchkitextension
-1. Click on the identifier's name.
-1. On the "App Groups" capabilies, click on the "Configure" button.
-1. Select the "Trio App Group" _(yes, "Trio App Group" is correct)_
-=======
 > This step is required for first-time builders using GitHub Actions (Browser Build).
 
 > If you previously built using a Mac with Xcode you can skip ahead to [Create Trio App in App Store Connect](#create-trio-app-in-app-store-connect).
 
 1. Go to [Certificates, Identifiers & Profiles](https://developer.apple.com/account/resources/identifiers/list) on the Apple developer site.
 1. Repeat this step for these three Identifier **NAMES** - refer to the [Table](#table-of-identifiers) above if your Names look different; if they do, see [Optional: Identifier Description Modification](#optional-identifier-description-modification)
-    * Trio
-    * Trio Watch
-    * Trio WatchKit Extension
+   - Trio
+   - Trio Watch
+   - Trio WatchKit Extension
 1. Click on the **IDENTIFIER** row.
 1. Scroll down to the "App Groups" capabilies row, click on the "Configure" (or "Edit") button.
-1. Select (or verify the selection for) the "Loop App Group" _(yes, "Loop App Group" is correct)_
->>>>>>> 3ec6176d
+1. Select the "Trio App Group" _(yes, "Trio App Group" is correct)_
 1. Click "Continue".
 1. Click "Save".
 1. Click "Confirm".
 1. Remember to do this for each of three identifiers listed under step 2.
 
 There is an additional identifier, but it does not need the App Group added to it:
-* Trio LiveActivity
+
+- Trio LiveActivity
 
 There is one more identifier: LiveActivity, but it does not require the Trio App Group be added.
 
@@ -228,26 +200,26 @@
 
 For either Group names or Identifiers, you select a row from the list (links below) to edit the description.
 
-* [App Group List](https://developer.apple.com/account/resources/identifiers/list/applicationGroup)
-* [Identifier List](https://developer.apple.com/account/resources/identifiers/list)
+- [App Group List](https://developer.apple.com/account/resources/identifiers/list/applicationGroup)
+- [Identifier List](https://developer.apple.com/account/resources/identifiers/list)
 
 For example:
 
-* Trio App Group: If you first built with Mac-Xcode, the default NAME is `group.org.nightscout.TEAMID.trio.trio-app-group`; you can edit that to `Trio App Group`
-* Trio Identifiers: If you first built with Mac-Xcode, the default NAME is `XC org.nightscout.TEAMID.XXX` where XXX varies for each identifier
+- Trio App Group: If you first built with Mac-Xcode, the default NAME is `group.org.nightscout.TEAMID.trio.trio-app-group`; you can edit that to `Trio App Group`
+- Trio Identifiers: If you first built with Mac-Xcode, the default NAME is `XC org.nightscout.TEAMID.XXX` where XXX varies for each identifier
 
 ## Create Trio App in App Store Connect
 
 If you created a Trio app in App Store Connect before, skip ahead to [Create Building Certficates](#create-building-certficates).
 
 1. Go to the [apps list](https://appstoreconnect.apple.com/apps) on App Store Connect and click the blue "plus" icon to create a New App.
-   * Select "iOS".
-   * Select a name: this will have to be unique, so you may have to try a few different names here, but it will not be the name you see on your phone, so it's not that important.
-   * Select your primary language.
-   * Choose the bundle ID that matches the `BUNDLE_IDENTIFIER` in your `Config.xcconfig` file
-   * This is typically `org.nightscout.TEAMID.trio` with `TEAMID` matching your team id
-   * SKU can be anything; e.g. "123".
-   * Select "Full Access".
+   - Select "iOS".
+   - Select a name: this will have to be unique, so you may have to try a few different names here, but it will not be the name you see on your phone, so it's not that important.
+   - Select your primary language.
+   - Choose the bundle ID that matches the `BUNDLE_IDENTIFIER` in your `Config.xcconfig` file
+   - This is typically `org.nightscout.TEAMID.trio` with `TEAMID` matching your team id
+   - SKU can be anything; e.g. "123".
+   - Select "Full Access".
 1. Click Create
 
 You do not need to fill out the next form. That is for submitting to the app store.
@@ -267,8 +239,8 @@
 1. You have some time now. Go enjoy a coffee. The build should take about 15 minutes.
 1. Your app should eventually appear on [App Store Connect](https://appstoreconnect.apple.com/apps).
 1. For each phone/person you would like to support Trio on:
-   * Add them in [Users and Access](https://appstoreconnect.apple.com/access/users) on App Store Connect.
-   * Add them to your TestFlight Internal Testing group.
+   - Add them in [Users and Access](https://appstoreconnect.apple.com/access/users) on App Store Connect.
+   - Add them to your TestFlight Internal Testing group.
 
 ## TestFlight and Deployment Details
 
@@ -310,43 +282,44 @@
 
 You can modify the automation by creating and using some variables.
 
-To configure the automated build more granularly involves creating up to two environment variables: `SCHEDULED_BUILD` and/or `SCHEDULED_SYNC`. See [How to configure a variable](#how-to-configure-a-variable). 
+To configure the automated build more granularly involves creating up to two environment variables: `SCHEDULED_BUILD` and/or `SCHEDULED_SYNC`. See [How to configure a variable](#how-to-configure-a-variable).
 
 Note that the weekly and monthly Build Trio actions will continue, but the actions are modified if one or more of these variables is set to false. **A successful Action Log will still appear, even if no automatic activity happens**.
 
-* If you want to manually decide when to update your repository to the latest commit, but you want the monthly builds and keep-alive to continue: set `SCHEDULED_SYNC` to false and either do not create `SCHEDULED_BUILD` or set it to true
-* If you want to only build when an update has been found: set `SCHEDULED_BUILD` to false and either do not create `SCHEDULED_SYNC` or set it to true
-    * **Warning**: if no updates to your default branch are detected within 90 days, your previous TestFlight build may expire requiring a manual build
-
-|`SCHEDULED_SYNC`|`SCHEDULED_BUILD`|Automatic Actions|
-|---|---|---|
-| `true` (or NA) | `true` (or NA) | keep-alive, weekly update check (auto update/build), monthly build with auto update|
-| `true` (or NA) | `false` | keep-alive, weekly update check with auto update, only builds if update detected|
-| `false` | `true` (or NA) | keep-alive, monthly build, no auto update |
-| `false` | `false` | no automatic activity, no keep-alive|
+- If you want to manually decide when to update your repository to the latest commit, but you want the monthly builds and keep-alive to continue: set `SCHEDULED_SYNC` to false and either do not create `SCHEDULED_BUILD` or set it to true
+- If you want to only build when an update has been found: set `SCHEDULED_BUILD` to false and either do not create `SCHEDULED_SYNC` or set it to true
+  - **Warning**: if no updates to your default branch are detected within 90 days, your previous TestFlight build may expire requiring a manual build
+
+| `SCHEDULED_SYNC` | `SCHEDULED_BUILD` | Automatic Actions                                                                   |
+| ---------------- | ----------------- | ----------------------------------------------------------------------------------- |
+| `true` (or NA)   | `true` (or NA)    | keep-alive, weekly update check (auto update/build), monthly build with auto update |
+| `true` (or NA)   | `false`           | keep-alive, weekly update check with auto update, only builds if update detected    |
+| `false`          | `true` (or NA)    | keep-alive, monthly build, no auto update                                           |
+| `false`          | `false`           | no automatic activity, no keep-alive                                                |
 
 ### How to configure a variable
 
 1. Go to the "Settings" tab of your Trio repository.
 2. Click on `Secrets and Variables`.
 3. Click on `Actions`
-4. You will now see a page titled *Actions secrets and variables*. Click on the `Variables` tab
+4. You will now see a page titled _Actions secrets and variables_. Click on the `Variables` tab
 5. To disable ONLY scheduled building, do the following:
-    - Click on the green `New repository variable` button (upper right)
-    - Type `SCHEDULED_BUILD` in the "Name" field
-    - Type `false` in the "Value" field
-    - Click the green `Add variable` button to save.
-7. To disable scheduled syncing, add a variable:
-    - Click on the green `New repository variable` button (upper right)
-    - - Type `SCHEDULED_SYNC` in the "Name" field
-    - Type `false` in the "Value" field
-    - Click the green `Add variable` button to save
-  
+   - Click on the green `New repository variable` button (upper right)
+   - Type `SCHEDULED_BUILD` in the "Name" field
+   - Type `false` in the "Value" field
+   - Click the green `Add variable` button to save.
+6. To disable scheduled syncing, add a variable:
+   - Click on the green `New repository variable` button (upper right)
+   - - Type `SCHEDULED_SYNC` in the "Name" field
+   - Type `false` in the "Value" field
+   - Click the green `Add variable` button to save
+
 Your build will run on the following conditions:
+
 - Default behaviour:
-    - Run weekly, every Wednesday at 08:00 UTC to check for changes; if there are changes, it will update your repository and build
-    - Run monthly, every first of the month at 06:00 UTC, if there are changes, it will update your repository; regardless of changes, it will build
-    - Each time the action runs, it makes a keep-alive commit to the `alive` branch if necessary
+  - Run weekly, every Wednesday at 08:00 UTC to check for changes; if there are changes, it will update your repository and build
+  - Run monthly, every first of the month at 06:00 UTC, if there are changes, it will update your repository; regardless of changes, it will build
+  - Each time the action runs, it makes a keep-alive commit to the `alive` branch if necessary
 - If you disable any automation (both variables set to `false`), no updates, keep-alive or building happens when Build Trio runs
 - If you disabled just scheduled synchronization (`SCHEDULED_SYNC` set to`false`), it will only run once a month, on the first of the month, no update will happen; keep-alive will run
 - If you disabled just scheduled build (`SCHEDULED_BUILD` set to`false`), it will run once weekly, every Wednesday, to check for changes; if there are changes, it will update and build; keep-alive will run