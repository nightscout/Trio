--- conflicted
+++ resolved
@@ -11,7 +11,6 @@
     let state: WatchState
     let continueToBolus: Bool
 
-<<<<<<< HEAD
     private var effectiveCarbsLimit: Double {
         // Extract current COB from string and convert to Double
         let currentCOB = Double(state.cob?.replacingOccurrences(of: " g", with: "") ?? "0") ?? 0
@@ -24,13 +23,12 @@
             availableCOB
         )
     }
-=======
+
     var trioBackgroundColor = LinearGradient(
         gradient: Gradient(colors: [Color.bgDarkBlue, Color.bgDarkerDarkBlue]),
         startPoint: .top,
         endPoint: .bottom
     )
->>>>>>> 070b717b
 
     var body: some View {
         let buttonLabel = continueToBolus ? "Proceed" : "Log Carbs"
