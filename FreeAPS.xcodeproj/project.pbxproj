--- conflicted
+++ resolved
@@ -17,16 +17,12 @@
 		110AEDEC2C51A0AE00615CC9 /* ShortcutsConfigDataFlow.swift in Sources */ = {isa = PBXBuildFile; fileRef = 110AEDE72C51A0AE00615CC9 /* ShortcutsConfigDataFlow.swift */; };
 		110AEDED2C51A0AE00615CC9 /* ShortcutsConfigProvider.swift in Sources */ = {isa = PBXBuildFile; fileRef = 110AEDE82C51A0AE00615CC9 /* ShortcutsConfigProvider.swift */; };
 		110AEDEE2C51A0AE00615CC9 /* ShortcutsConfigStateModel.swift in Sources */ = {isa = PBXBuildFile; fileRef = 110AEDE92C51A0AE00615CC9 /* ShortcutsConfigStateModel.swift */; };
-<<<<<<< HEAD
-		17A9D0899046B45E87834820 /* CarbRatioEditorProvider.swift in Sources */ = {isa = PBXBuildFile; fileRef = 9C8D5F457B5AFF763F8CF3DF /* CarbRatioEditorProvider.swift */; };
-=======
 		118DF76A2C5ECBC60067FEB7 /* ApplyOverridePresetIntent.swift in Sources */ = {isa = PBXBuildFile; fileRef = 118DF7642C5ECBC60067FEB7 /* ApplyOverridePresetIntent.swift */; };
 		118DF76B2C5ECBC60067FEB7 /* CancelOverrideIntent.swift in Sources */ = {isa = PBXBuildFile; fileRef = 118DF7652C5ECBC60067FEB7 /* CancelOverrideIntent.swift */; };
 		118DF76C2C5ECBC60067FEB7 /* ListOverridePresetIntent.swift in Sources */ = {isa = PBXBuildFile; fileRef = 118DF7662C5ECBC60067FEB7 /* ListOverridePresetIntent.swift */; };
 		118DF76D2C5ECBC60067FEB7 /* OverridePresetEntity.swift in Sources */ = {isa = PBXBuildFile; fileRef = 118DF7672C5ECBC60067FEB7 /* OverridePresetEntity.swift */; };
 		118DF76E2C5ECBC60067FEB7 /* OverridePresetsIntentRequest.swift in Sources */ = {isa = PBXBuildFile; fileRef = 118DF7682C5ECBC60067FEB7 /* OverridePresetsIntentRequest.swift */; };
-		17A9D0899046B45E87834820 /* CREditorProvider.swift in Sources */ = {isa = PBXBuildFile; fileRef = 9C8D5F457B5AFF763F8CF3DF /* CREditorProvider.swift */; };
->>>>>>> 57edab0b
+		17A9D0899046B45E87834820 /* CarbRatioEditorProvider.swift in Sources */ = {isa = PBXBuildFile; fileRef = 9C8D5F457B5AFF763F8CF3DF /* CarbRatioEditorProvider.swift */; };
 		19012CDC291D2CB900FB8210 /* LoopStats.swift in Sources */ = {isa = PBXBuildFile; fileRef = 19012CDB291D2CB900FB8210 /* LoopStats.swift */; };
 		190EBCC429FF136900BA767D /* UserInterfaceSettingsDataFlow.swift in Sources */ = {isa = PBXBuildFile; fileRef = 190EBCC329FF136900BA767D /* UserInterfaceSettingsDataFlow.swift */; };
 		190EBCC629FF138000BA767D /* UserInterfaceSettingsProvider.swift in Sources */ = {isa = PBXBuildFile; fileRef = 190EBCC529FF138000BA767D /* UserInterfaceSettingsProvider.swift */; };
@@ -259,6 +255,7 @@
 		5864E8592C42CFAE00294306 /* DeterminationStorage.swift in Sources */ = {isa = PBXBuildFile; fileRef = 5864E8582C42CFAE00294306 /* DeterminationStorage.swift */; };
 		587DA1F62B77F3DD00B28F8A /* SettingsRowView.swift in Sources */ = {isa = PBXBuildFile; fileRef = 587DA1F52B77F3DD00B28F8A /* SettingsRowView.swift */; };
 		5887527C2BD986E1008B081D /* OpenAPSBattery.swift in Sources */ = {isa = PBXBuildFile; fileRef = 5887527B2BD986E1008B081D /* OpenAPSBattery.swift */; };
+		58CE8B892C8C6B62007A6A10 /* GradientStops.swift in Sources */ = {isa = PBXBuildFile; fileRef = 58CE8B882C8C6B62007A6A10 /* GradientStops.swift */; };
 		58F107742BD1A4D000B1A680 /* Determination+helper.swift in Sources */ = {isa = PBXBuildFile; fileRef = 58F107732BD1A4D000B1A680 /* Determination+helper.swift */; };
 		5A2325522BFCBF55003518CA /* NightscoutUploadView.swift in Sources */ = {isa = PBXBuildFile; fileRef = 5A2325512BFCBF55003518CA /* NightscoutUploadView.swift */; };
 		5A2325542BFCBF66003518CA /* NightscoutFetchView.swift in Sources */ = {isa = PBXBuildFile; fileRef = 5A2325532BFCBF65003518CA /* NightscoutFetchView.swift */; };
@@ -601,15 +598,11 @@
 		110AEDE72C51A0AE00615CC9 /* ShortcutsConfigDataFlow.swift */ = {isa = PBXFileReference; fileEncoding = 4; lastKnownFileType = sourcecode.swift; path = ShortcutsConfigDataFlow.swift; sourceTree = "<group>"; };
 		110AEDE82C51A0AE00615CC9 /* ShortcutsConfigProvider.swift */ = {isa = PBXFileReference; fileEncoding = 4; lastKnownFileType = sourcecode.swift; path = ShortcutsConfigProvider.swift; sourceTree = "<group>"; };
 		110AEDE92C51A0AE00615CC9 /* ShortcutsConfigStateModel.swift */ = {isa = PBXFileReference; fileEncoding = 4; lastKnownFileType = sourcecode.swift; path = ShortcutsConfigStateModel.swift; sourceTree = "<group>"; };
-<<<<<<< HEAD
-=======
 		118DF7642C5ECBC60067FEB7 /* ApplyOverridePresetIntent.swift */ = {isa = PBXFileReference; fileEncoding = 4; lastKnownFileType = sourcecode.swift; path = ApplyOverridePresetIntent.swift; sourceTree = "<group>"; };
 		118DF7652C5ECBC60067FEB7 /* CancelOverrideIntent.swift */ = {isa = PBXFileReference; fileEncoding = 4; lastKnownFileType = sourcecode.swift; path = CancelOverrideIntent.swift; sourceTree = "<group>"; };
 		118DF7662C5ECBC60067FEB7 /* ListOverridePresetIntent.swift */ = {isa = PBXFileReference; fileEncoding = 4; lastKnownFileType = sourcecode.swift; path = ListOverridePresetIntent.swift; sourceTree = "<group>"; };
 		118DF7672C5ECBC60067FEB7 /* OverridePresetEntity.swift */ = {isa = PBXFileReference; fileEncoding = 4; lastKnownFileType = sourcecode.swift; path = OverridePresetEntity.swift; sourceTree = "<group>"; };
 		118DF7682C5ECBC60067FEB7 /* OverridePresetsIntentRequest.swift */ = {isa = PBXFileReference; fileEncoding = 4; lastKnownFileType = sourcecode.swift; path = OverridePresetsIntentRequest.swift; sourceTree = "<group>"; };
-		12204445D7632AF09264A979 /* PreferencesEditorDataFlow.swift */ = {isa = PBXFileReference; includeInIndex = 1; lastKnownFileType = sourcecode.swift; path = PreferencesEditorDataFlow.swift; sourceTree = "<group>"; };
->>>>>>> 57edab0b
 		19012CDB291D2CB900FB8210 /* LoopStats.swift */ = {isa = PBXFileReference; lastKnownFileType = sourcecode.swift; path = LoopStats.swift; sourceTree = "<group>"; };
 		190EBCC329FF136900BA767D /* UserInterfaceSettingsDataFlow.swift */ = {isa = PBXFileReference; lastKnownFileType = sourcecode.swift; path = UserInterfaceSettingsDataFlow.swift; sourceTree = "<group>"; };
 		190EBCC529FF138000BA767D /* UserInterfaceSettingsProvider.swift */ = {isa = PBXFileReference; lastKnownFileType = sourcecode.swift; path = UserInterfaceSettingsProvider.swift; sourceTree = "<group>"; };
@@ -905,6 +898,7 @@
 		5864E8582C42CFAE00294306 /* DeterminationStorage.swift */ = {isa = PBXFileReference; lastKnownFileType = sourcecode.swift; path = DeterminationStorage.swift; sourceTree = "<group>"; };
 		587DA1F52B77F3DD00B28F8A /* SettingsRowView.swift */ = {isa = PBXFileReference; lastKnownFileType = sourcecode.swift; path = SettingsRowView.swift; sourceTree = "<group>"; };
 		5887527B2BD986E1008B081D /* OpenAPSBattery.swift */ = {isa = PBXFileReference; lastKnownFileType = sourcecode.swift; path = OpenAPSBattery.swift; sourceTree = "<group>"; };
+		58CE8B882C8C6B62007A6A10 /* GradientStops.swift */ = {isa = PBXFileReference; lastKnownFileType = sourcecode.swift; path = GradientStops.swift; sourceTree = "<group>"; };
 		58F107732BD1A4D000B1A680 /* Determination+helper.swift */ = {isa = PBXFileReference; lastKnownFileType = sourcecode.swift; path = "Determination+helper.swift"; sourceTree = "<group>"; };
 		5A2325512BFCBF55003518CA /* NightscoutUploadView.swift */ = {isa = PBXFileReference; lastKnownFileType = sourcecode.swift; path = NightscoutUploadView.swift; sourceTree = "<group>"; };
 		5A2325532BFCBF65003518CA /* NightscoutFetchView.swift */ = {isa = PBXFileReference; lastKnownFileType = sourcecode.swift; path = NightscoutFetchView.swift; sourceTree = "<group>"; };
@@ -1953,6 +1947,7 @@
 				581516A32BCED84A00BF67D7 /* DebuggingIdentifiers.swift */,
 				DD1DB7CB2BECCA1F0048B367 /* BuildDetails.swift */,
 				DD6B7CB12C7B6F0800B75029 /* Rounding.swift */,
+				58CE8B882C8C6B62007A6A10 /* GradientStops.swift */,
 			);
 			path = Helpers;
 			sourceTree = "<group>";
@@ -3450,16 +3445,10 @@
 				F816825E28DB441200054060 /* HeartBeatManager.swift in Sources */,
 				58F107742BD1A4D000B1A680 /* Determination+helper.swift in Sources */,
 				38FEF413273B317A00574A46 /* HKUnit.swift in Sources */,
-<<<<<<< HEAD
 				A33352ED40476125EBAC6EE0 /* CarbRatioEditorDataFlow.swift in Sources */,
 				17A9D0899046B45E87834820 /* CarbRatioEditorProvider.swift in Sources */,
+				118DF76B2C5ECBC60067FEB7 /* CancelOverrideIntent.swift in Sources */,
 				69B9A368029F7EB39F525422 /* CarbRatioEditorStateModel.swift in Sources */,
-=======
-				A33352ED40476125EBAC6EE0 /* CREditorDataFlow.swift in Sources */,
-				17A9D0899046B45E87834820 /* CREditorProvider.swift in Sources */,
-				118DF76B2C5ECBC60067FEB7 /* CancelOverrideIntent.swift in Sources */,
-				69B9A368029F7EB39F525422 /* CREditorStateModel.swift in Sources */,
->>>>>>> 57edab0b
 				38E44538274E411700EC9A94 /* Disk+[Data].swift in Sources */,
 				98641AF4F92123DA668AB931 /* CarbRatioEditorRootView.swift in Sources */,
 				BDF34F902C10CF8C00D51995 /* CoreDataStack.swift in Sources */,
@@ -3516,6 +3505,7 @@
 				38E4453B274E411700EC9A94 /* Disk+VolumeInformation.swift in Sources */,
 				118DF76A2C5ECBC60067FEB7 /* ApplyOverridePresetIntent.swift in Sources */,
 				7BCFACB97C821041BA43A114 /* ManualTempBasalRootView.swift in Sources */,
+				58CE8B892C8C6B62007A6A10 /* GradientStops.swift in Sources */,
 				38E44534274E411700EC9A94 /* Disk+InternalHelpers.swift in Sources */,
 				38A00B2325FC2B55006BC0B0 /* LRUCache.swift in Sources */,
 				DDD163122C4C689900CD525A /* OverrideStateModel.swift in Sources */,
