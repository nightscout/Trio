--- conflicted
+++ resolved
@@ -408,14 +408,11 @@
 			dstPath = "";
 			dstSubfolderSpec = 10;
 			files = (
-<<<<<<< HEAD
 				CE94597B29E9DFA90047C9C6 /* ConnectIQ.framework in Embed Frameworks */,
-=======
 				CEC751DB29D88280006E9D24 /* MinimedKit.framework in Embed Frameworks */,
 				CEC751DC29D88280006E9D24 /* MinimedKitUI.framework in Embed Frameworks */,
 				CEC751D929D8827A006E9D24 /* OmniKit.framework in Embed Frameworks */,
 				CEC751DA29D8827A006E9D24 /* OmniKitUI.framework in Embed Frameworks */,
->>>>>>> 473d9967
 				CE79502F29980E5800FA576E /* ShareClientUI.framework in Embed Frameworks */,
 				CE79502C29980CB500FA576E /* G7SensorKitUI.framework in Embed Frameworks */,
 				CE79502B29980CAF00FA576E /* CGMBLEKitUI.framework in Embed Frameworks */,
@@ -859,14 +856,11 @@
 			isa = PBXFrameworksBuildPhase;
 			buildActionMask = 2147483647;
 			files = (
-<<<<<<< HEAD
 				CE94597A29E9DF7B0047C9C6 /* ConnectIQ.framework in Frameworks */,
-=======
 				CEC751D829D88262006E9D24 /* MinimedKitUI.framework in Frameworks */,
 				CEC751D629D88262006E9D24 /* MinimedKit.framework in Frameworks */,
 				CEC751D429D88257006E9D24 /* OmniKitUI.framework in Frameworks */,
 				CEC751D229D88257006E9D24 /* OmniKit.framework in Frameworks */,
->>>>>>> 473d9967
 				CE79502E29980E4D00FA576E /* ShareClientUI.framework in Frameworks */,
 				CE79502A29980C9F00FA576E /* G7SensorKitUI.framework in Frameworks */,
 				CE79502829980C9600FA576E /* CGMBLEKitUI.framework in Frameworks */,
@@ -1335,14 +1329,11 @@
 		3818AA48274C267000843DB3 /* Frameworks */ = {
 			isa = PBXGroup;
 			children = (
-<<<<<<< HEAD
 				CE94597929E9DF7B0047C9C6 /* ConnectIQ.framework */,
-=======
 				CEC751D529D88262006E9D24 /* MinimedKit.framework */,
 				CEC751D729D88262006E9D24 /* MinimedKitUI.framework */,
 				CEC751D129D88257006E9D24 /* OmniKit.framework */,
 				CEC751D329D88257006E9D24 /* OmniKitUI.framework */,
->>>>>>> 473d9967
 				CE79502D29980E4D00FA576E /* ShareClientUI.framework */,
 				CE79502929980C9F00FA576E /* G7SensorKitUI.framework */,
 				CE79502729980C9600FA576E /* CGMBLEKitUI.framework */,
