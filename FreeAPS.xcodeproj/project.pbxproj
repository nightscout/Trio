// !$*UTF8*$!
{
	archiveVersion = 1;
	classes = {
	};
	objectVersion = 70;
	objects = {

/* Begin PBXBuildFile section */
		041D1E995A6AE92E9289DC49 /* TreatmentsDataFlow.swift in Sources */ = {isa = PBXBuildFile; fileRef = C8D1A7CA8C10C4403D4BBFA7 /* TreatmentsDataFlow.swift */; };
		0437CE46C12535A56504EC19 /* SnoozeRootView.swift in Sources */ = {isa = PBXBuildFile; fileRef = B5822B15939E719628E9FF7C /* SnoozeRootView.swift */; };
		0D9A5E34A899219C5C4CDFAF /* DataTableStateModel.swift in Sources */ = {isa = PBXBuildFile; fileRef = 9455FA2D92E77A6C4AFED8A3 /* DataTableStateModel.swift */; };
		0F7A65FBD2CD8D6477ED4539 /* GlucoseNotificationSettingsProvider.swift in Sources */ = {isa = PBXBuildFile; fileRef = E625985B47742D498CB1681A /* GlucoseNotificationSettingsProvider.swift */; };
		110AEDE32C5193D200615CC9 /* BolusIntent.swift in Sources */ = {isa = PBXBuildFile; fileRef = 110AEDE02C5193D100615CC9 /* BolusIntent.swift */; };
		110AEDE42C5193D200615CC9 /* BolusIntentRequest.swift in Sources */ = {isa = PBXBuildFile; fileRef = 110AEDE12C5193D100615CC9 /* BolusIntentRequest.swift */; };
		110AEDEB2C51A0AE00615CC9 /* ShortcutsConfigView.swift in Sources */ = {isa = PBXBuildFile; fileRef = 110AEDE52C51A0AE00615CC9 /* ShortcutsConfigView.swift */; };
		110AEDEC2C51A0AE00615CC9 /* ShortcutsConfigDataFlow.swift in Sources */ = {isa = PBXBuildFile; fileRef = 110AEDE72C51A0AE00615CC9 /* ShortcutsConfigDataFlow.swift */; };
		110AEDED2C51A0AE00615CC9 /* ShortcutsConfigProvider.swift in Sources */ = {isa = PBXBuildFile; fileRef = 110AEDE82C51A0AE00615CC9 /* ShortcutsConfigProvider.swift */; };
		110AEDEE2C51A0AE00615CC9 /* ShortcutsConfigStateModel.swift in Sources */ = {isa = PBXBuildFile; fileRef = 110AEDE92C51A0AE00615CC9 /* ShortcutsConfigStateModel.swift */; };
		118DF76A2C5ECBC60067FEB7 /* ApplyOverridePresetIntent.swift in Sources */ = {isa = PBXBuildFile; fileRef = 118DF7642C5ECBC60067FEB7 /* ApplyOverridePresetIntent.swift */; };
		118DF76B2C5ECBC60067FEB7 /* CancelOverrideIntent.swift in Sources */ = {isa = PBXBuildFile; fileRef = 118DF7652C5ECBC60067FEB7 /* CancelOverrideIntent.swift */; };
		118DF76D2C5ECBC60067FEB7 /* OverridePresetEntity.swift in Sources */ = {isa = PBXBuildFile; fileRef = 118DF7672C5ECBC60067FEB7 /* OverridePresetEntity.swift */; };
		118DF76E2C5ECBC60067FEB7 /* OverridePresetsIntentRequest.swift in Sources */ = {isa = PBXBuildFile; fileRef = 118DF7682C5ECBC60067FEB7 /* OverridePresetsIntentRequest.swift */; };
		17A9D0899046B45E87834820 /* CarbRatioEditorProvider.swift in Sources */ = {isa = PBXBuildFile; fileRef = 9C8D5F457B5AFF763F8CF3DF /* CarbRatioEditorProvider.swift */; };
		19012CDC291D2CB900FB8210 /* LoopStats.swift in Sources */ = {isa = PBXBuildFile; fileRef = 19012CDB291D2CB900FB8210 /* LoopStats.swift */; };
		190EBCC429FF136900BA767D /* UserInterfaceSettingsDataFlow.swift in Sources */ = {isa = PBXBuildFile; fileRef = 190EBCC329FF136900BA767D /* UserInterfaceSettingsDataFlow.swift */; };
		190EBCC629FF138000BA767D /* UserInterfaceSettingsProvider.swift in Sources */ = {isa = PBXBuildFile; fileRef = 190EBCC529FF138000BA767D /* UserInterfaceSettingsProvider.swift */; };
		190EBCC829FF13AA00BA767D /* UserInterfaceSettingsStateModel.swift in Sources */ = {isa = PBXBuildFile; fileRef = 190EBCC729FF13AA00BA767D /* UserInterfaceSettingsStateModel.swift */; };
		190EBCCB29FF13CB00BA767D /* UserInterfaceSettingsRootView.swift in Sources */ = {isa = PBXBuildFile; fileRef = 190EBCCA29FF13CB00BA767D /* UserInterfaceSettingsRootView.swift */; };
		191F62682AD6B05A004D7911 /* NightscoutSettings.swift in Sources */ = {isa = PBXBuildFile; fileRef = 191F62672AD6B05A004D7911 /* NightscoutSettings.swift */; };
		1927C8E62744606D00347C69 /* InfoPlist.strings in Resources */ = {isa = PBXBuildFile; fileRef = 1927C8E82744606D00347C69 /* InfoPlist.strings */; };
		1935364028496F7D001E0B16 /* Oref2_variables.swift in Sources */ = {isa = PBXBuildFile; fileRef = 1935363F28496F7D001E0B16 /* Oref2_variables.swift */; };
		193F6CDD2A512C8F001240FD /* Loops.swift in Sources */ = {isa = PBXBuildFile; fileRef = 193F6CDC2A512C8F001240FD /* Loops.swift */; };
		195D80B42AF6973A00D25097 /* DynamicSettingsRootView.swift in Sources */ = {isa = PBXBuildFile; fileRef = 195D80B32AF6973A00D25097 /* DynamicSettingsRootView.swift */; };
		195D80B72AF697B800D25097 /* DynamicSettingsDataFlow.swift in Sources */ = {isa = PBXBuildFile; fileRef = 195D80B62AF697B800D25097 /* DynamicSettingsDataFlow.swift */; };
		195D80B92AF697F700D25097 /* DynamicSettingsProvider.swift in Sources */ = {isa = PBXBuildFile; fileRef = 195D80B82AF697F700D25097 /* DynamicSettingsProvider.swift */; };
		195D80BB2AF6980B00D25097 /* DynamicSettingsStateModel.swift in Sources */ = {isa = PBXBuildFile; fileRef = 195D80BA2AF6980B00D25097 /* DynamicSettingsStateModel.swift */; };
		1967DFBE29D052C200759F30 /* Icons.swift in Sources */ = {isa = PBXBuildFile; fileRef = 1967DFBD29D052C200759F30 /* Icons.swift */; };
		1967DFC029D053AC00759F30 /* IconSelection.swift in Sources */ = {isa = PBXBuildFile; fileRef = 1967DFBF29D053AC00759F30 /* IconSelection.swift */; };
		1967DFC229D053D300759F30 /* IconImage.swift in Sources */ = {isa = PBXBuildFile; fileRef = 1967DFC129D053D300759F30 /* IconImage.swift */; };
		19795118275953E50044850D /* Localizable.strings in Resources */ = {isa = PBXBuildFile; fileRef = 198377D4266BFFF6004DE65E /* Localizable.strings */; };
		198377D2266BFFF6004DE65E /* Localizable.strings in Resources */ = {isa = PBXBuildFile; fileRef = 198377D4266BFFF6004DE65E /* Localizable.strings */; };
		199561C1275E61A50077B976 /* HealthKit.framework in Frameworks */ = {isa = PBXBuildFile; fileRef = 199561C0275E61A50077B976 /* HealthKit.framework */; };
		19A910302A24BF6300C8951B /* StatsView.swift in Sources */ = {isa = PBXBuildFile; fileRef = 19A9102F2A24BF6300C8951B /* StatsView.swift */; };
		19A910362A24D6D700C8951B /* DateFilter.swift in Sources */ = {isa = PBXBuildFile; fileRef = 19A910352A24D6D700C8951B /* DateFilter.swift */; };
		19A910382A24EF3200C8951B /* ChartsView.swift in Sources */ = {isa = PBXBuildFile; fileRef = 19A910372A24EF3200C8951B /* ChartsView.swift */; };
		19B0EF2128F6D66200069496 /* Statistics.swift in Sources */ = {isa = PBXBuildFile; fileRef = 19B0EF2028F6D66200069496 /* Statistics.swift */; };
		19D466A329AA2B80004D5F33 /* MealSettingsDataFlow.swift in Sources */ = {isa = PBXBuildFile; fileRef = 19D466A229AA2B80004D5F33 /* MealSettingsDataFlow.swift */; };
		19D466A529AA2BD4004D5F33 /* MealSettingsProvider.swift in Sources */ = {isa = PBXBuildFile; fileRef = 19D466A429AA2BD4004D5F33 /* MealSettingsProvider.swift */; };
		19D466A729AA2C22004D5F33 /* MealSettingsStateModel.swift in Sources */ = {isa = PBXBuildFile; fileRef = 19D466A629AA2C22004D5F33 /* MealSettingsStateModel.swift */; };
		19D466AA29AA3099004D5F33 /* MealSettingsRootView.swift in Sources */ = {isa = PBXBuildFile; fileRef = 19D466A929AA3099004D5F33 /* MealSettingsRootView.swift */; };
		19D4E4EB29FC6A9F00351451 /* Charts.swift in Sources */ = {isa = PBXBuildFile; fileRef = 19D4E4EA29FC6A9F00351451 /* Charts.swift */; };
		19DA48E829CD339B00EEA1E7 /* Assets.xcassets in Resources */ = {isa = PBXBuildFile; fileRef = 19DA487F29CD2B8400EEA1E7 /* Assets.xcassets */; };
		19DA48E929CD339C00EEA1E7 /* Assets.xcassets in Resources */ = {isa = PBXBuildFile; fileRef = 19DA487F29CD2B8400EEA1E7 /* Assets.xcassets */; };
		19DA48EA29CD339C00EEA1E7 /* Assets.xcassets in Resources */ = {isa = PBXBuildFile; fileRef = 19DA487F29CD2B8400EEA1E7 /* Assets.xcassets */; };
		19E1F7E829D082D0005C8D20 /* IconConfigDataFlow.swift in Sources */ = {isa = PBXBuildFile; fileRef = 19E1F7E729D082D0005C8D20 /* IconConfigDataFlow.swift */; };
		19E1F7EA29D082ED005C8D20 /* IconConfigProvider.swift in Sources */ = {isa = PBXBuildFile; fileRef = 19E1F7E929D082ED005C8D20 /* IconConfigProvider.swift */; };
		19E1F7EC29D082FE005C8D20 /* IconConfigStateModel.swift in Sources */ = {isa = PBXBuildFile; fileRef = 19E1F7EB29D082FE005C8D20 /* IconConfigStateModel.swift */; };
		19E1F7EF29D08EBA005C8D20 /* IconConfigRootWiew.swift in Sources */ = {isa = PBXBuildFile; fileRef = 19E1F7EE29D08EBA005C8D20 /* IconConfigRootWiew.swift */; };
		19F95FF329F10FBC00314DDC /* StatDataFlow.swift in Sources */ = {isa = PBXBuildFile; fileRef = 19F95FF229F10FBC00314DDC /* StatDataFlow.swift */; };
		19F95FF529F10FCF00314DDC /* StatProvider.swift in Sources */ = {isa = PBXBuildFile; fileRef = 19F95FF429F10FCF00314DDC /* StatProvider.swift */; };
		19F95FF729F10FEE00314DDC /* StatStateModel.swift in Sources */ = {isa = PBXBuildFile; fileRef = 19F95FF629F10FEE00314DDC /* StatStateModel.swift */; };
		19F95FFA29F1102A00314DDC /* StatRootView.swift in Sources */ = {isa = PBXBuildFile; fileRef = 19F95FF929F1102A00314DDC /* StatRootView.swift */; };
		1BBB001DAD60F3B8CEA4B1C7 /* ISFEditorStateModel.swift in Sources */ = {isa = PBXBuildFile; fileRef = 505E09DC17A0C3D0AF4B66FE /* ISFEditorStateModel.swift */; };
		1D845DF2E3324130E1D95E67 /* DataTableProvider.swift in Sources */ = {isa = PBXBuildFile; fileRef = 60744C3E9BB3652895C908CC /* DataTableProvider.swift */; };
		23888883D4EA091C88480FF2 /* TreatmentsProvider.swift in Sources */ = {isa = PBXBuildFile; fileRef = C19984D62EFC0035A9E9644D /* TreatmentsProvider.swift */; };
		3083261C4B268E353F36CD0B /* AutotuneConfigDataFlow.swift in Sources */ = {isa = PBXBuildFile; fileRef = 8DCCCCE633F5E98E41B0CD3C /* AutotuneConfigDataFlow.swift */; };
		3171D2818C7C72CD1584BB5E /* GlucoseNotificationSettingsStateModel.swift in Sources */ = {isa = PBXBuildFile; fileRef = DC2C6489D29ECCCAD78E0721 /* GlucoseNotificationSettingsStateModel.swift */; };
		320D030F724170A637F06D50 /* (null) in Sources */ = {isa = PBXBuildFile; };
		3811DE0B25C9D32F00A708ED /* BaseView.swift in Sources */ = {isa = PBXBuildFile; fileRef = 3811DE0725C9D32E00A708ED /* BaseView.swift */; };
		3811DE0C25C9D32F00A708ED /* BaseProvider.swift in Sources */ = {isa = PBXBuildFile; fileRef = 3811DE0825C9D32F00A708ED /* BaseProvider.swift */; };
		3811DE1025C9D37700A708ED /* Swinject in Frameworks */ = {isa = PBXBuildFile; productRef = 3811DE0F25C9D37700A708ED /* Swinject */; };
		3811DE1725C9D40400A708ED /* Screen.swift in Sources */ = {isa = PBXBuildFile; fileRef = 3811DE1525C9D40400A708ED /* Screen.swift */; };
		3811DE1825C9D40400A708ED /* Router.swift in Sources */ = {isa = PBXBuildFile; fileRef = 3811DE1625C9D40400A708ED /* Router.swift */; };
		3811DE2225C9D48300A708ED /* MainProvider.swift in Sources */ = {isa = PBXBuildFile; fileRef = 3811DE1C25C9D48300A708ED /* MainProvider.swift */; };
		3811DE2325C9D48300A708ED /* MainDataFlow.swift in Sources */ = {isa = PBXBuildFile; fileRef = 3811DE1D25C9D48300A708ED /* MainDataFlow.swift */; };
		3811DE2525C9D48300A708ED /* MainRootView.swift in Sources */ = {isa = PBXBuildFile; fileRef = 3811DE2025C9D48300A708ED /* MainRootView.swift */; };
		3811DE3025C9D49500A708ED /* HomeStateModel.swift in Sources */ = {isa = PBXBuildFile; fileRef = 3811DE2825C9D49500A708ED /* HomeStateModel.swift */; };
		3811DE3125C9D49500A708ED /* HomeProvider.swift in Sources */ = {isa = PBXBuildFile; fileRef = 3811DE2925C9D49500A708ED /* HomeProvider.swift */; };
		3811DE3225C9D49500A708ED /* HomeDataFlow.swift in Sources */ = {isa = PBXBuildFile; fileRef = 3811DE2A25C9D49500A708ED /* HomeDataFlow.swift */; };
		3811DE3525C9D49500A708ED /* HomeRootView.swift in Sources */ = {isa = PBXBuildFile; fileRef = 3811DE2E25C9D49500A708ED /* HomeRootView.swift */; };
		3811DE3F25C9D4A100A708ED /* SettingsStateModel.swift in Sources */ = {isa = PBXBuildFile; fileRef = 3811DE3925C9D4A100A708ED /* SettingsStateModel.swift */; };
		3811DE4125C9D4A100A708ED /* SettingsRootView.swift in Sources */ = {isa = PBXBuildFile; fileRef = 3811DE3C25C9D4A100A708ED /* SettingsRootView.swift */; };
		3811DE4225C9D4A100A708ED /* SettingsDataFlow.swift in Sources */ = {isa = PBXBuildFile; fileRef = 3811DE3D25C9D4A100A708ED /* SettingsDataFlow.swift */; };
		3811DE4325C9D4A100A708ED /* SettingsProvider.swift in Sources */ = {isa = PBXBuildFile; fileRef = 3811DE3E25C9D4A100A708ED /* SettingsProvider.swift */; };
		3811DE5C25C9D4D500A708ED /* Formatters.swift in Sources */ = {isa = PBXBuildFile; fileRef = 3811DE5425C9D4D500A708ED /* Formatters.swift */; };
		3811DE5D25C9D4D500A708ED /* Publisher.swift in Sources */ = {isa = PBXBuildFile; fileRef = 3811DE5525C9D4D500A708ED /* Publisher.swift */; };
		3811DE5F25C9D4D500A708ED /* ProgressBar.swift in Sources */ = {isa = PBXBuildFile; fileRef = 3811DE5725C9D4D500A708ED /* ProgressBar.swift */; };
		3811DE6125C9D4D500A708ED /* ViewModifiers.swift in Sources */ = {isa = PBXBuildFile; fileRef = 3811DE5925C9D4D500A708ED /* ViewModifiers.swift */; };
		3811DE8F25C9D80400A708ED /* User.swift in Sources */ = {isa = PBXBuildFile; fileRef = 3811DE8E25C9D80400A708ED /* User.swift */; };
		3811DEA925C9D88300A708ED /* AppearanceManager.swift in Sources */ = {isa = PBXBuildFile; fileRef = 3811DE9325C9D88200A708ED /* AppearanceManager.swift */; };
		3811DEAB25C9D88300A708ED /* HTTPResponseStatus.swift in Sources */ = {isa = PBXBuildFile; fileRef = 3811DE9625C9D88300A708ED /* HTTPResponseStatus.swift */; };
		3811DEAC25C9D88300A708ED /* NightscoutManager.swift in Sources */ = {isa = PBXBuildFile; fileRef = 3811DE9725C9D88300A708ED /* NightscoutManager.swift */; };
		3811DEAD25C9D88300A708ED /* UserDefaults+Cache.swift in Sources */ = {isa = PBXBuildFile; fileRef = 3811DE9A25C9D88300A708ED /* UserDefaults+Cache.swift */; };
		3811DEAE25C9D88300A708ED /* Cache.swift in Sources */ = {isa = PBXBuildFile; fileRef = 3811DE9B25C9D88300A708ED /* Cache.swift */; };
		3811DEAF25C9D88300A708ED /* KeyValueStorage.swift in Sources */ = {isa = PBXBuildFile; fileRef = 3811DE9C25C9D88300A708ED /* KeyValueStorage.swift */; };
		3811DEB025C9D88300A708ED /* BaseKeychain.swift in Sources */ = {isa = PBXBuildFile; fileRef = 3811DE9E25C9D88300A708ED /* BaseKeychain.swift */; };
		3811DEB125C9D88300A708ED /* Keychain.swift in Sources */ = {isa = PBXBuildFile; fileRef = 3811DE9F25C9D88300A708ED /* Keychain.swift */; };
		3811DEB225C9D88300A708ED /* KeychainItemAccessibility.swift in Sources */ = {isa = PBXBuildFile; fileRef = 3811DEA025C9D88300A708ED /* KeychainItemAccessibility.swift */; };
		3811DEB625C9D88300A708ED /* UnlockManager.swift in Sources */ = {isa = PBXBuildFile; fileRef = 3811DEA625C9D88300A708ED /* UnlockManager.swift */; };
		3811DEE825CA063400A708ED /* Injected.swift in Sources */ = {isa = PBXBuildFile; fileRef = 3811DEE425CA063400A708ED /* Injected.swift */; };
		3811DEEA25CA063400A708ED /* SyncAccess.swift in Sources */ = {isa = PBXBuildFile; fileRef = 3811DEE625CA063400A708ED /* SyncAccess.swift */; };
		3811DEEB25CA063400A708ED /* PersistedProperty.swift in Sources */ = {isa = PBXBuildFile; fileRef = 3811DEE725CA063400A708ED /* PersistedProperty.swift */; };
		3811DF0225CA9FEA00A708ED /* Credentials.swift in Sources */ = {isa = PBXBuildFile; fileRef = 3811DF0125CA9FEA00A708ED /* Credentials.swift */; };
		3811DF1025CAAAE200A708ED /* APSManager.swift in Sources */ = {isa = PBXBuildFile; fileRef = 3811DF0F25CAAAE200A708ED /* APSManager.swift */; };
		38192E04261B82FA0094D973 /* ReachabilityManager.swift in Sources */ = {isa = PBXBuildFile; fileRef = 38192E03261B82FA0094D973 /* ReachabilityManager.swift */; };
		38192E07261BA9960094D973 /* FetchTreatmentsManager.swift in Sources */ = {isa = PBXBuildFile; fileRef = 38192E06261BA9960094D973 /* FetchTreatmentsManager.swift */; };
		38192E0D261BAF980094D973 /* ConvenienceExtensions.swift in Sources */ = {isa = PBXBuildFile; fileRef = 38192E0C261BAF980094D973 /* ConvenienceExtensions.swift */; };
		3821ED4C25DD18BA00BC42AD /* Constants.swift in Sources */ = {isa = PBXBuildFile; fileRef = 3821ED4B25DD18BA00BC42AD /* Constants.swift */; };
		382C133725F13A1E00715CE1 /* InsulinSensitivities.swift in Sources */ = {isa = PBXBuildFile; fileRef = 382C133625F13A1E00715CE1 /* InsulinSensitivities.swift */; };
		382C134B25F14E3700715CE1 /* BGTargets.swift in Sources */ = {isa = PBXBuildFile; fileRef = 382C134A25F14E3700715CE1 /* BGTargets.swift */; };
		3833B46D26012030003021B3 /* Algorithms in Frameworks */ = {isa = PBXBuildFile; productRef = 3833B46C26012030003021B3 /* Algorithms */; };
		383420D625FFE38C002D46C1 /* LoopView.swift in Sources */ = {isa = PBXBuildFile; fileRef = 383420D525FFE38C002D46C1 /* LoopView.swift */; };
		383420D925FFEB3F002D46C1 /* Popup.swift in Sources */ = {isa = PBXBuildFile; fileRef = 383420D825FFEB3F002D46C1 /* Popup.swift */; };
		383948D625CD4D8900E91849 /* FileStorage.swift in Sources */ = {isa = PBXBuildFile; fileRef = 383948D525CD4D8900E91849 /* FileStorage.swift */; };
		383948DA25CD64D500E91849 /* Glucose.swift in Sources */ = {isa = PBXBuildFile; fileRef = 383948D925CD64D500E91849 /* Glucose.swift */; };
		384E803425C385E60086DB71 /* JavaScriptWorker.swift in Sources */ = {isa = PBXBuildFile; fileRef = 384E803325C385E60086DB71 /* JavaScriptWorker.swift */; };
		384E803825C388640086DB71 /* Script.swift in Sources */ = {isa = PBXBuildFile; fileRef = 384E803725C388640086DB71 /* Script.swift */; };
		38569347270B5DFB0002C50D /* CGMType.swift in Sources */ = {isa = PBXBuildFile; fileRef = 38569344270B5DFA0002C50D /* CGMType.swift */; };
		38569348270B5DFB0002C50D /* GlucoseSource.swift in Sources */ = {isa = PBXBuildFile; fileRef = 38569345270B5DFA0002C50D /* GlucoseSource.swift */; };
		38569349270B5DFB0002C50D /* AppGroupSource.swift in Sources */ = {isa = PBXBuildFile; fileRef = 38569346270B5DFB0002C50D /* AppGroupSource.swift */; };
		38569353270B5E350002C50D /* CGMRootView.swift in Sources */ = {isa = PBXBuildFile; fileRef = 38569352270B5E350002C50D /* CGMRootView.swift */; };
		385CEA8225F23DFD002D6D5B /* NightscoutStatus.swift in Sources */ = {isa = PBXBuildFile; fileRef = 385CEA8125F23DFD002D6D5B /* NightscoutStatus.swift */; };
		3862CC2E2743F9F700BF832C /* CalendarManager.swift in Sources */ = {isa = PBXBuildFile; fileRef = 3862CC2D2743F9F700BF832C /* CalendarManager.swift */; };
		3870FF4725EC187A0088248F /* BloodGlucose.swift in Sources */ = {isa = PBXBuildFile; fileRef = 3870FF4225EC13F40088248F /* BloodGlucose.swift */; };
		3871F39C25ED892B0013ECB5 /* TempTarget.swift in Sources */ = {isa = PBXBuildFile; fileRef = 3871F39B25ED892B0013ECB5 /* TempTarget.swift */; };
		3871F39F25ED895A0013ECB5 /* Decimal+Extensions.swift in Sources */ = {isa = PBXBuildFile; fileRef = 3871F39E25ED895A0013ECB5 /* Decimal+Extensions.swift */; };
		3883581C25EE79BB00E024B2 /* TextFieldWithToolBar.swift in Sources */ = {isa = PBXBuildFile; fileRef = 3883581B25EE79BB00E024B2 /* TextFieldWithToolBar.swift */; };
		3883583425EEB38000E024B2 /* PumpSettings.swift in Sources */ = {isa = PBXBuildFile; fileRef = 3883583325EEB38000E024B2 /* PumpSettings.swift */; };
		388358C825EEF6D200E024B2 /* BasalProfileEntry.swift in Sources */ = {isa = PBXBuildFile; fileRef = 388358C725EEF6D200E024B2 /* BasalProfileEntry.swift */; };
		38887CCE25F5725200944304 /* IOBEntry.swift in Sources */ = {isa = PBXBuildFile; fileRef = 38887CCD25F5725200944304 /* IOBEntry.swift */; };
		388E595C25AD948C0019842D /* FreeAPSApp.swift in Sources */ = {isa = PBXBuildFile; fileRef = 388E595B25AD948C0019842D /* FreeAPSApp.swift */; };
		388E596C25AD95110019842D /* OpenAPS.swift in Sources */ = {isa = PBXBuildFile; fileRef = 388E596B25AD95110019842D /* OpenAPS.swift */; };
		388E596F25AD96040019842D /* javascript in Resources */ = {isa = PBXBuildFile; fileRef = 388E596E25AD96040019842D /* javascript */; };
		388E597225AD9CF10019842D /* json in Resources */ = {isa = PBXBuildFile; fileRef = 388E597125AD9CF10019842D /* json */; };
		388E5A5C25B6F0770019842D /* JSON.swift in Sources */ = {isa = PBXBuildFile; fileRef = 388E5A5B25B6F0770019842D /* JSON.swift */; };
		388E5A6025B6F2310019842D /* Autosens.swift in Sources */ = {isa = PBXBuildFile; fileRef = 388E5A5F25B6F2310019842D /* Autosens.swift */; };
		389442CB25F65F7100FA1F27 /* NightscoutTreatment.swift in Sources */ = {isa = PBXBuildFile; fileRef = 389442CA25F65F7100FA1F27 /* NightscoutTreatment.swift */; };
		3894873A2614928B004DF424 /* DispatchTimer.swift in Sources */ = {isa = PBXBuildFile; fileRef = 389487392614928B004DF424 /* DispatchTimer.swift */; };
		3895E4C625B9E00D00214B37 /* Preferences.swift in Sources */ = {isa = PBXBuildFile; fileRef = 3895E4C525B9E00D00214B37 /* Preferences.swift */; };
		389A572026079BAA00BC102F /* Interpolation.swift in Sources */ = {isa = PBXBuildFile; fileRef = 389A571F26079BAA00BC102F /* Interpolation.swift */; };
		389ECDFE2601061500D86C4F /* View+Snapshot.swift in Sources */ = {isa = PBXBuildFile; fileRef = 389ECDFD2601061500D86C4F /* View+Snapshot.swift */; };
		389ECE052601144100D86C4F /* ConcurrentMap.swift in Sources */ = {isa = PBXBuildFile; fileRef = 389ECE042601144100D86C4F /* ConcurrentMap.swift */; };
		38A00B1F25FC00F7006BC0B0 /* Autotune.swift in Sources */ = {isa = PBXBuildFile; fileRef = 38A00B1E25FC00F7006BC0B0 /* Autotune.swift */; };
		38A00B2325FC2B55006BC0B0 /* LRUCache.swift in Sources */ = {isa = PBXBuildFile; fileRef = 38A00B2225FC2B55006BC0B0 /* LRUCache.swift */; };
		38A0363B25ECF07E00FCBB52 /* GlucoseStorage.swift in Sources */ = {isa = PBXBuildFile; fileRef = 38A0363A25ECF07E00FCBB52 /* GlucoseStorage.swift */; };
		38A0364225ED069400FCBB52 /* TempBasal.swift in Sources */ = {isa = PBXBuildFile; fileRef = 38A0364125ED069400FCBB52 /* TempBasal.swift */; };
		38A13D3225E28B4B00EAA382 /* PumpHistoryEvent.swift in Sources */ = {isa = PBXBuildFile; fileRef = 38A13D3125E28B4B00EAA382 /* PumpHistoryEvent.swift */; };
		38A504A425DD9C4000C5B9E8 /* UserDefaultsExtensions.swift in Sources */ = {isa = PBXBuildFile; fileRef = 38A5049125DD9C4000C5B9E8 /* UserDefaultsExtensions.swift */; };
		38A9260525F012D8009E3739 /* CarbRatios.swift in Sources */ = {isa = PBXBuildFile; fileRef = 38A9260425F012D8009E3739 /* CarbRatios.swift */; };
		38AAF85525FFF846004AF583 /* CurrentGlucoseView.swift in Sources */ = {isa = PBXBuildFile; fileRef = 38AAF85425FFF846004AF583 /* CurrentGlucoseView.swift */; };
		38AEE73D25F0200C0013F05B /* FreeAPSSettings.swift in Sources */ = {isa = PBXBuildFile; fileRef = 38AEE73C25F0200C0013F05B /* FreeAPSSettings.swift */; };
		38AEE75225F022080013F05B /* SettingsManager.swift in Sources */ = {isa = PBXBuildFile; fileRef = 38AEE75125F022080013F05B /* SettingsManager.swift */; };
		38AEE75725F0F18E0013F05B /* CarbsStorage.swift in Sources */ = {isa = PBXBuildFile; fileRef = 38AEE75625F0F18E0013F05B /* CarbsStorage.swift */; };
		38B17B6625DD90E0005CAE3D /* SwiftDate in Frameworks */ = {isa = PBXBuildFile; productRef = 38B17B6525DD90E0005CAE3D /* SwiftDate */; };
		38B4F3AF25E2979F00E76A18 /* IndexedCollection.swift in Sources */ = {isa = PBXBuildFile; fileRef = 38B4F3AE25E2979F00E76A18 /* IndexedCollection.swift */; };
		38B4F3C325E2A20B00E76A18 /* PumpSetupView.swift in Sources */ = {isa = PBXBuildFile; fileRef = 38B4F3C225E2A20B00E76A18 /* PumpSetupView.swift */; };
		38B4F3C625E5017E00E76A18 /* NotificationCenter.swift in Sources */ = {isa = PBXBuildFile; fileRef = 38B4F3C525E5017E00E76A18 /* NotificationCenter.swift */; };
		38B4F3CA25E502E200E76A18 /* SwiftNotificationCenter.swift in Sources */ = {isa = PBXBuildFile; fileRef = 38B4F3C825E502E100E76A18 /* SwiftNotificationCenter.swift */; };
		38B4F3CB25E502E200E76A18 /* WeakObjectSet.swift in Sources */ = {isa = PBXBuildFile; fileRef = 38B4F3C925E502E100E76A18 /* WeakObjectSet.swift */; };
		38B4F3CD25E5031100E76A18 /* Broadcaster.swift in Sources */ = {isa = PBXBuildFile; fileRef = 38B4F3CC25E5031100E76A18 /* Broadcaster.swift */; };
		38BF021725E7CBBC00579895 /* PumpManagerExtensions.swift in Sources */ = {isa = PBXBuildFile; fileRef = 38BF021625E7CBBC00579895 /* PumpManagerExtensions.swift */; };
		38BF021B25E7D06400579895 /* PumpSettingsView.swift in Sources */ = {isa = PBXBuildFile; fileRef = 38BF021A25E7D06400579895 /* PumpSettingsView.swift */; };
		38BF021D25E7E3AF00579895 /* Reservoir.swift in Sources */ = {isa = PBXBuildFile; fileRef = 38BF021C25E7E3AF00579895 /* Reservoir.swift */; };
		38BF021F25E7F0DE00579895 /* DeviceDataManager.swift in Sources */ = {isa = PBXBuildFile; fileRef = 38BF021E25E7F0DE00579895 /* DeviceDataManager.swift */; };
		38C4D33725E9A1A300D30B77 /* DispatchQueue+Extensions.swift in Sources */ = {isa = PBXBuildFile; fileRef = 38C4D33625E9A1A200D30B77 /* DispatchQueue+Extensions.swift */; };
		38C4D33A25E9A1ED00D30B77 /* NSObject+AssociatedValues.swift in Sources */ = {isa = PBXBuildFile; fileRef = 38C4D33925E9A1ED00D30B77 /* NSObject+AssociatedValues.swift */; };
		38D0B3B625EBE24900CB6E88 /* Battery.swift in Sources */ = {isa = PBXBuildFile; fileRef = 38D0B3B525EBE24900CB6E88 /* Battery.swift */; };
		38D0B3D925EC07C400CB6E88 /* CarbsEntry.swift in Sources */ = {isa = PBXBuildFile; fileRef = 38D0B3D825EC07C400CB6E88 /* CarbsEntry.swift */; };
		38DAB280260CBB7F00F74C1A /* PumpView.swift in Sources */ = {isa = PBXBuildFile; fileRef = 38DAB27F260CBB7F00F74C1A /* PumpView.swift */; };
		38DAB28A260D349500F74C1A /* FetchGlucoseManager.swift in Sources */ = {isa = PBXBuildFile; fileRef = 38DAB289260D349500F74C1A /* FetchGlucoseManager.swift */; };
		38DF1786276A73D400B3528F /* TagCloudView.swift in Sources */ = {isa = PBXBuildFile; fileRef = 38DF1785276A73D400B3528F /* TagCloudView.swift */; };
		38DF1789276FC8C400B3528F /* SwiftMessages in Frameworks */ = {isa = PBXBuildFile; productRef = 38DF1788276FC8C400B3528F /* SwiftMessages */; };
		38DF178D27733E6800B3528F /* snow.sks in Resources */ = {isa = PBXBuildFile; fileRef = 38DF178B27733E6800B3528F /* snow.sks */; };
		38DF178E27733E6800B3528F /* Assets.xcassets in Resources */ = {isa = PBXBuildFile; fileRef = 38DF178C27733E6800B3528F /* Assets.xcassets */; };
		38DF179027733EAD00B3528F /* SnowScene.swift in Sources */ = {isa = PBXBuildFile; fileRef = 38DF178F27733EAD00B3528F /* SnowScene.swift */; };
		38E4451E274DB04600EC9A94 /* AppDelegate.swift in Sources */ = {isa = PBXBuildFile; fileRef = 38E4451D274DB04600EC9A94 /* AppDelegate.swift */; };
		38E44522274E3DDC00EC9A94 /* NetworkReachabilityManager.swift in Sources */ = {isa = PBXBuildFile; fileRef = 38E44521274E3DDC00EC9A94 /* NetworkReachabilityManager.swift */; };
		38E44528274E401C00EC9A94 /* Protected.swift in Sources */ = {isa = PBXBuildFile; fileRef = 38E44527274E401C00EC9A94 /* Protected.swift */; };
		38E44534274E411700EC9A94 /* Disk+InternalHelpers.swift in Sources */ = {isa = PBXBuildFile; fileRef = 38E4452A274E411600EC9A94 /* Disk+InternalHelpers.swift */; };
		38E44535274E411700EC9A94 /* Disk+Data.swift in Sources */ = {isa = PBXBuildFile; fileRef = 38E4452B274E411600EC9A94 /* Disk+Data.swift */; };
		38E44536274E411700EC9A94 /* Disk.swift in Sources */ = {isa = PBXBuildFile; fileRef = 38E4452C274E411600EC9A94 /* Disk.swift */; };
		38E44537274E411700EC9A94 /* Disk+Helpers.swift in Sources */ = {isa = PBXBuildFile; fileRef = 38E4452D274E411600EC9A94 /* Disk+Helpers.swift */; };
		38E44538274E411700EC9A94 /* Disk+[Data].swift in Sources */ = {isa = PBXBuildFile; fileRef = 38E4452E274E411600EC9A94 /* Disk+[Data].swift */; };
		38E44539274E411700EC9A94 /* Disk+UIImage.swift in Sources */ = {isa = PBXBuildFile; fileRef = 38E4452F274E411600EC9A94 /* Disk+UIImage.swift */; };
		38E4453A274E411700EC9A94 /* Disk+[UIImage].swift in Sources */ = {isa = PBXBuildFile; fileRef = 38E44530274E411700EC9A94 /* Disk+[UIImage].swift */; };
		38E4453B274E411700EC9A94 /* Disk+VolumeInformation.swift in Sources */ = {isa = PBXBuildFile; fileRef = 38E44531274E411700EC9A94 /* Disk+VolumeInformation.swift */; };
		38E4453C274E411700EC9A94 /* Disk+Codable.swift in Sources */ = {isa = PBXBuildFile; fileRef = 38E44532274E411700EC9A94 /* Disk+Codable.swift */; };
		38E4453D274E411700EC9A94 /* Disk+Errors.swift in Sources */ = {isa = PBXBuildFile; fileRef = 38E44533274E411700EC9A94 /* Disk+Errors.swift */; };
		38E87401274F77E400975559 /* CoreNFC.framework in Frameworks */ = {isa = PBXBuildFile; fileRef = 38E873FD274F761800975559 /* CoreNFC.framework */; settings = {ATTRIBUTES = (Weak, ); }; };
		38E87403274F78C000975559 /* libswiftCoreNFC.tbd in Frameworks */ = {isa = PBXBuildFile; fileRef = 38E87402274F78C000975559 /* libswiftCoreNFC.tbd */; settings = {ATTRIBUTES = (Weak, ); }; };
		38E87408274F9AD000975559 /* UserNotificationsManager.swift in Sources */ = {isa = PBXBuildFile; fileRef = 38E87407274F9AD000975559 /* UserNotificationsManager.swift */; };
		38E8752527554D5700975559 /* FreeAPSWatch WatchKit Extension.appex in Embed App Extensions */ = {isa = PBXBuildFile; fileRef = 38E8752427554D5700975559 /* FreeAPSWatch WatchKit Extension.appex */; settings = {ATTRIBUTES = (RemoveHeadersOnCopy, ); }; };
		38E8752A27554D5700975559 /* FreeAPSApp.swift in Sources */ = {isa = PBXBuildFile; fileRef = 38E8752927554D5700975559 /* FreeAPSApp.swift */; };
		38E8752C27554D5700975559 /* MainView.swift in Sources */ = {isa = PBXBuildFile; fileRef = 38E8752B27554D5700975559 /* MainView.swift */; };
		38E8752E27554D5700975559 /* NotificationController.swift in Sources */ = {isa = PBXBuildFile; fileRef = 38E8752D27554D5700975559 /* NotificationController.swift */; };
		38E8753027554D5700975559 /* NotificationView.swift in Sources */ = {isa = PBXBuildFile; fileRef = 38E8752F27554D5700975559 /* NotificationView.swift */; };
		38E8753227554D5700975559 /* ComplicationController.swift in Sources */ = {isa = PBXBuildFile; fileRef = 38E8753127554D5700975559 /* ComplicationController.swift */; };
		38E8753427554D5800975559 /* Assets.xcassets in Resources */ = {isa = PBXBuildFile; fileRef = 38E8753327554D5800975559 /* Assets.xcassets */; };
		38E8753727554D5900975559 /* Preview Assets.xcassets in Resources */ = {isa = PBXBuildFile; fileRef = 38E8753627554D5800975559 /* Preview Assets.xcassets */; };
		38E8753C27554D5900975559 /* FreeAPSWatch.app in Embed Watch Content */ = {isa = PBXBuildFile; fileRef = 38E8751C27554D5500975559 /* FreeAPSWatch.app */; settings = {ATTRIBUTES = (RemoveHeadersOnCopy, ); }; };
		38E8754727554DF100975559 /* Color+Extensions.swift in Sources */ = {isa = PBXBuildFile; fileRef = 38F37827261260DC009DB701 /* Color+Extensions.swift */; };
		38E8754A275550BB00975559 /* CarbsView.swift in Sources */ = {isa = PBXBuildFile; fileRef = 38E87549275550BB00975559 /* CarbsView.swift */; };
		38E8754C2755548F00975559 /* WatchStateModel.swift in Sources */ = {isa = PBXBuildFile; fileRef = 38E8754B2755548F00975559 /* WatchStateModel.swift */; };
		38E8754F275556FA00975559 /* WatchManager.swift in Sources */ = {isa = PBXBuildFile; fileRef = 38E8754E275556FA00975559 /* WatchManager.swift */; };
		38E8755127555D0500975559 /* DataFlow.swift in Sources */ = {isa = PBXBuildFile; fileRef = 38E8755027555D0500975559 /* DataFlow.swift */; };
		38E8755427561E9800975559 /* DataFlow.swift in Sources */ = {isa = PBXBuildFile; fileRef = 38E8755027555D0500975559 /* DataFlow.swift */; };
		38E8755827567AE400975559 /* SwiftDate in Frameworks */ = {isa = PBXBuildFile; productRef = 38E8755727567AE400975559 /* SwiftDate */; };
		38E8755927567CA600975559 /* Decimal+Extensions.swift in Sources */ = {isa = PBXBuildFile; fileRef = 3871F39E25ED895A0013ECB5 /* Decimal+Extensions.swift */; };
		38E8755B27568A6800975559 /* ConfirmationView.swift in Sources */ = {isa = PBXBuildFile; fileRef = 38E8755A27568A6700975559 /* ConfirmationView.swift */; };
		38E8757927579D9200975559 /* Publisher.swift in Sources */ = {isa = PBXBuildFile; fileRef = 3811DE5525C9D4D500A708ED /* Publisher.swift */; };
		38E8757B2757B1C300975559 /* TempTargetsView.swift in Sources */ = {isa = PBXBuildFile; fileRef = 38E8757A2757B1C300975559 /* TempTargetsView.swift */; };
		38E8757D2757C45D00975559 /* BolusView.swift in Sources */ = {isa = PBXBuildFile; fileRef = 38E8757C2757C45D00975559 /* BolusView.swift */; };
		38E8757E2758C86A00975559 /* ConvenienceExtensions.swift in Sources */ = {isa = PBXBuildFile; fileRef = 38192E0C261BAF980094D973 /* ConvenienceExtensions.swift */; };
		38E8758027595DC600975559 /* BolusConfirmationView.swift in Sources */ = {isa = PBXBuildFile; fileRef = 38E8757F27595DC500975559 /* BolusConfirmationView.swift */; };
		38E989DD25F5021400C0CED0 /* PumpStatus.swift in Sources */ = {isa = PBXBuildFile; fileRef = 38E989DC25F5021400C0CED0 /* PumpStatus.swift */; };
		38E98A2325F52C9300C0CED0 /* Signpost.swift in Sources */ = {isa = PBXBuildFile; fileRef = 38E98A1B25F52C9300C0CED0 /* Signpost.swift */; };
		38E98A2425F52C9300C0CED0 /* Logger.swift in Sources */ = {isa = PBXBuildFile; fileRef = 38E98A1C25F52C9300C0CED0 /* Logger.swift */; };
		38E98A2525F52C9300C0CED0 /* IssueReporter.swift in Sources */ = {isa = PBXBuildFile; fileRef = 38E98A1E25F52C9300C0CED0 /* IssueReporter.swift */; };
		38E98A2725F52C9300C0CED0 /* CollectionIssueReporter.swift in Sources */ = {isa = PBXBuildFile; fileRef = 38E98A2025F52C9300C0CED0 /* CollectionIssueReporter.swift */; };
		38E98A2925F52C9300C0CED0 /* Error+Extensions.swift in Sources */ = {isa = PBXBuildFile; fileRef = 38E98A2225F52C9300C0CED0 /* Error+Extensions.swift */; };
		38E98A2D25F52DC400C0CED0 /* NSLocking+Extensions.swift in Sources */ = {isa = PBXBuildFile; fileRef = 38E98A2C25F52DC400C0CED0 /* NSLocking+Extensions.swift */; };
		38E98A3025F52FF700C0CED0 /* Config.swift in Sources */ = {isa = PBXBuildFile; fileRef = 38E98A2F25F52FF700C0CED0 /* Config.swift */; };
		38E98A3725F5509500C0CED0 /* String+Extensions.swift in Sources */ = {isa = PBXBuildFile; fileRef = 38E98A3625F5509500C0CED0 /* String+Extensions.swift */; };
		38EA05DA261F6E7C0064E39B /* SimpleLogReporter.swift in Sources */ = {isa = PBXBuildFile; fileRef = 38EA05D9261F6E7C0064E39B /* SimpleLogReporter.swift */; };
		38EA0600262091870064E39B /* BolusProgressViewStyle.swift in Sources */ = {isa = PBXBuildFile; fileRef = 38EA05FF262091870064E39B /* BolusProgressViewStyle.swift */; };
		38F37828261260DC009DB701 /* Color+Extensions.swift in Sources */ = {isa = PBXBuildFile; fileRef = 38F37827261260DC009DB701 /* Color+Extensions.swift */; };
		38F3B2EF25ED8E2A005C48AA /* TempTargetsStorage.swift in Sources */ = {isa = PBXBuildFile; fileRef = 38F3B2EE25ED8E2A005C48AA /* TempTargetsStorage.swift */; };
		38FCF3D625E8FDF40078B0D1 /* MD5.swift in Sources */ = {isa = PBXBuildFile; fileRef = 38FCF3D525E8FDF40078B0D1 /* MD5.swift */; };
		38FCF3F925E902C20078B0D1 /* FileStorageTests.swift in Sources */ = {isa = PBXBuildFile; fileRef = 38FCF3F825E902C20078B0D1 /* FileStorageTests.swift */; };
		38FCF3FD25E997A80078B0D1 /* PumpHistoryStorage.swift in Sources */ = {isa = PBXBuildFile; fileRef = 38FCF3FC25E997A80078B0D1 /* PumpHistoryStorage.swift */; };
		38FE826A25CC82DB001FF17A /* NetworkService.swift in Sources */ = {isa = PBXBuildFile; fileRef = 38FE826925CC82DB001FF17A /* NetworkService.swift */; };
		38FE826D25CC8461001FF17A /* NightscoutAPI.swift in Sources */ = {isa = PBXBuildFile; fileRef = 38FE826C25CC8461001FF17A /* NightscoutAPI.swift */; };
		38FEF3FA2737E42000574A46 /* BaseStateModel.swift in Sources */ = {isa = PBXBuildFile; fileRef = 38FEF3F92737E42000574A46 /* BaseStateModel.swift */; };
		38FEF3FC2737E53800574A46 /* MainStateModel.swift in Sources */ = {isa = PBXBuildFile; fileRef = 38FEF3FB2737E53800574A46 /* MainStateModel.swift */; };
		38FEF3FE2738083E00574A46 /* CGMProvider.swift in Sources */ = {isa = PBXBuildFile; fileRef = 38FEF3FD2738083E00574A46 /* CGMProvider.swift */; };
		38FEF413273B317A00574A46 /* HKUnit.swift in Sources */ = {isa = PBXBuildFile; fileRef = 38FEF412273B317A00574A46 /* HKUnit.swift */; };
		45252C95D220E796FDB3B022 /* ConfigEditorDataFlow.swift in Sources */ = {isa = PBXBuildFile; fileRef = 3F8A87AA037BD079BA3528BA /* ConfigEditorDataFlow.swift */; };
		45717281F743594AA9D87191 /* ConfigEditorRootView.swift in Sources */ = {isa = PBXBuildFile; fileRef = 920DDB21E5D0EB813197500D /* ConfigEditorRootView.swift */; };
		5075C1608E6249A51495C422 /* TargetsEditorProvider.swift in Sources */ = {isa = PBXBuildFile; fileRef = 3BDEA2DC60EDE0A3CA54DC73 /* TargetsEditorProvider.swift */; };
		53F2382465BF74DB1A967C8B /* PumpConfigProvider.swift in Sources */ = {isa = PBXBuildFile; fileRef = A8630D58BDAD6D9C650B9B39 /* PumpConfigProvider.swift */; };
		581516A42BCED84A00BF67D7 /* DebuggingIdentifiers.swift in Sources */ = {isa = PBXBuildFile; fileRef = 581516A32BCED84A00BF67D7 /* DebuggingIdentifiers.swift */; };
		581516A92BCEEDF800BF67D7 /* NSPredicates.swift in Sources */ = {isa = PBXBuildFile; fileRef = 581516A82BCEEDF800BF67D7 /* NSPredicates.swift */; };
		581AC4392BE22ED10038760C /* JSONConverter.swift in Sources */ = {isa = PBXBuildFile; fileRef = 581AC4382BE22ED10038760C /* JSONConverter.swift */; };
		58237D9E2BCF0A6B00A47A79 /* PopupView.swift in Sources */ = {isa = PBXBuildFile; fileRef = 58237D9D2BCF0A6B00A47A79 /* PopupView.swift */; };
		5825A1BE2C97335C0046467E /* EditTempTargetForm.swift in Sources */ = {isa = PBXBuildFile; fileRef = 5825A1BD2C97335C0046467E /* EditTempTargetForm.swift */; };
		582DF9752C8CDB92001F516D /* GlucoseChartView.swift in Sources */ = {isa = PBXBuildFile; fileRef = 582DF9742C8CDB92001F516D /* GlucoseChartView.swift */; };
		582DF9772C8CDBE7001F516D /* InsulinView.swift in Sources */ = {isa = PBXBuildFile; fileRef = 582DF9762C8CDBE7001F516D /* InsulinView.swift */; };
		582DF9792C8CE1E5001F516D /* MainChartHelper.swift in Sources */ = {isa = PBXBuildFile; fileRef = 582DF9782C8CE1E5001F516D /* MainChartHelper.swift */; };
		582DF97B2C8CE209001F516D /* CarbView.swift in Sources */ = {isa = PBXBuildFile; fileRef = 582DF97A2C8CE209001F516D /* CarbView.swift */; };
		582FAE432C05102C00D1C13F /* CoreDataError.swift in Sources */ = {isa = PBXBuildFile; fileRef = 582FAE422C05102C00D1C13F /* CoreDataError.swift */; };
		583684062BD178DB00070A60 /* GlucoseStored+helper.swift in Sources */ = {isa = PBXBuildFile; fileRef = 583684052BD178DB00070A60 /* GlucoseStored+helper.swift */; };
		583684082BD195A700070A60 /* Determination.swift in Sources */ = {isa = PBXBuildFile; fileRef = 583684072BD195A700070A60 /* Determination.swift */; };
		5837A5302BD2E3C700A5DC04 /* CarbEntryStored+helper.swift in Sources */ = {isa = PBXBuildFile; fileRef = 5837A52F2BD2E3C700A5DC04 /* CarbEntryStored+helper.swift */; };
		585E2CAE2BE7BF46006ECF1A /* PumpEvent+helper.swift in Sources */ = {isa = PBXBuildFile; fileRef = 585E2CAD2BE7BF46006ECF1A /* PumpEvent+helper.swift */; };
		58645B992CA2D1A4008AFCE7 /* GlucoseSetup.swift in Sources */ = {isa = PBXBuildFile; fileRef = 58645B982CA2D1A4008AFCE7 /* GlucoseSetup.swift */; };
		58645B9B2CA2D24F008AFCE7 /* CarbSetup.swift in Sources */ = {isa = PBXBuildFile; fileRef = 58645B9A2CA2D24F008AFCE7 /* CarbSetup.swift */; };
		58645B9D2CA2D275008AFCE7 /* DeterminationSetup.swift in Sources */ = {isa = PBXBuildFile; fileRef = 58645B9C2CA2D275008AFCE7 /* DeterminationSetup.swift */; };
		58645B9F2CA2D2BE008AFCE7 /* PumpHistorySetup.swift in Sources */ = {isa = PBXBuildFile; fileRef = 58645B9E2CA2D2BE008AFCE7 /* PumpHistorySetup.swift */; };
		58645BA12CA2D2F8008AFCE7 /* OverrideSetup.swift in Sources */ = {isa = PBXBuildFile; fileRef = 58645BA02CA2D2F8008AFCE7 /* OverrideSetup.swift */; };
		58645BA32CA2D325008AFCE7 /* BatterySetup.swift in Sources */ = {isa = PBXBuildFile; fileRef = 58645BA22CA2D325008AFCE7 /* BatterySetup.swift */; };
		58645BA52CA2D347008AFCE7 /* ForecastSetup.swift in Sources */ = {isa = PBXBuildFile; fileRef = 58645BA42CA2D347008AFCE7 /* ForecastSetup.swift */; };
		58645BA72CA2D390008AFCE7 /* ChartAxisSetup.swift in Sources */ = {isa = PBXBuildFile; fileRef = 58645BA62CA2D390008AFCE7 /* ChartAxisSetup.swift */; };
		5864E8592C42CFAE00294306 /* DeterminationStorage.swift in Sources */ = {isa = PBXBuildFile; fileRef = 5864E8582C42CFAE00294306 /* DeterminationStorage.swift */; };
		587DA1F62B77F3DD00B28F8A /* SettingsRowView.swift in Sources */ = {isa = PBXBuildFile; fileRef = 587DA1F52B77F3DD00B28F8A /* SettingsRowView.swift */; };
		5887527C2BD986E1008B081D /* OpenAPSBattery.swift in Sources */ = {isa = PBXBuildFile; fileRef = 5887527B2BD986E1008B081D /* OpenAPSBattery.swift */; };
		58A3D53A2C96D4DE003F90FC /* AddTempTargetForm.swift in Sources */ = {isa = PBXBuildFile; fileRef = 58A3D5392C96D4DE003F90FC /* AddTempTargetForm.swift */; };
		58A3D5442C96DE11003F90FC /* TempTargetStored+Helper.swift in Sources */ = {isa = PBXBuildFile; fileRef = 58A3D5432C96DE11003F90FC /* TempTargetStored+Helper.swift */; };
		58A3D5512C96EFA8003F90FC /* TempTargetStored+CoreDataClass.swift in Sources */ = {isa = PBXBuildFile; fileRef = 58A3D54D2C96EFA8003F90FC /* TempTargetStored+CoreDataClass.swift */; };
		58A3D5522C96EFA8003F90FC /* TempTargetStored+CoreDataProperties.swift in Sources */ = {isa = PBXBuildFile; fileRef = 58A3D54E2C96EFA8003F90FC /* TempTargetStored+CoreDataProperties.swift */; };
		58A3D5532C96EFA8003F90FC /* TempTargetRunStored+CoreDataClass.swift in Sources */ = {isa = PBXBuildFile; fileRef = 58A3D54F2C96EFA8003F90FC /* TempTargetRunStored+CoreDataClass.swift */; };
		58A3D5542C96EFA8003F90FC /* TempTargetRunStored+CoreDataProperties.swift in Sources */ = {isa = PBXBuildFile; fileRef = 58A3D5502C96EFA8003F90FC /* TempTargetRunStored+CoreDataProperties.swift */; };
		58D08B222C8DAA8E00AA37D3 /* OverrideView.swift in Sources */ = {isa = PBXBuildFile; fileRef = 58D08B212C8DAA8E00AA37D3 /* OverrideView.swift */; };
		58D08B302C8DEA7500AA37D3 /* ForecastView.swift in Sources */ = {isa = PBXBuildFile; fileRef = 58D08B2F2C8DEA7500AA37D3 /* ForecastView.swift */; };
		58D08B322C8DF88900AA37D3 /* DummyCharts.swift in Sources */ = {isa = PBXBuildFile; fileRef = 58D08B312C8DF88900AA37D3 /* DummyCharts.swift */; };
		58D08B342C8DF9A700AA37D3 /* CobIobChart.swift in Sources */ = {isa = PBXBuildFile; fileRef = 58D08B332C8DF9A700AA37D3 /* CobIobChart.swift */; };
		58D08B382C8DFB6000AA37D3 /* BasalChart.swift in Sources */ = {isa = PBXBuildFile; fileRef = 58D08B372C8DFB6000AA37D3 /* BasalChart.swift */; };
		58D08B3A2C8DFECD00AA37D3 /* TempTargets.swift in Sources */ = {isa = PBXBuildFile; fileRef = 58D08B392C8DFECD00AA37D3 /* TempTargets.swift */; };
		58F107742BD1A4D000B1A680 /* Determination+helper.swift in Sources */ = {isa = PBXBuildFile; fileRef = 58F107732BD1A4D000B1A680 /* Determination+helper.swift */; };
		5A2325522BFCBF55003518CA /* NightscoutUploadView.swift in Sources */ = {isa = PBXBuildFile; fileRef = 5A2325512BFCBF55003518CA /* NightscoutUploadView.swift */; };
		5A2325542BFCBF66003518CA /* NightscoutFetchView.swift in Sources */ = {isa = PBXBuildFile; fileRef = 5A2325532BFCBF65003518CA /* NightscoutFetchView.swift */; };
		5A2325582BFCC168003518CA /* NightscoutConnectView.swift in Sources */ = {isa = PBXBuildFile; fileRef = 5A2325572BFCC168003518CA /* NightscoutConnectView.swift */; };
		5D16287A969E64D18CE40E44 /* PumpConfigStateModel.swift in Sources */ = {isa = PBXBuildFile; fileRef = 3F60E97100041040446F44E7 /* PumpConfigStateModel.swift */; };
		63E890B4D951EAA91C071D5C /* BasalProfileEditorStateModel.swift in Sources */ = {isa = PBXBuildFile; fileRef = AAFF91130F2FCCC7EBBA11AD /* BasalProfileEditorStateModel.swift */; };
		642F76A05A4FF530463A9FD0 /* NightscoutConfigRootView.swift in Sources */ = {isa = PBXBuildFile; fileRef = 8782B44544F38F2B2D82C38E /* NightscoutConfigRootView.swift */; };
		65070A332BFDCB83006F213F /* TidepoolStartView.swift in Sources */ = {isa = PBXBuildFile; fileRef = 65070A322BFDCB83006F213F /* TidepoolStartView.swift */; };
		6632A0DC746872439A858B44 /* ISFEditorDataFlow.swift in Sources */ = {isa = PBXBuildFile; fileRef = 79BDA519C9B890FD9A5DFCF3 /* ISFEditorDataFlow.swift */; };
		69A31254F2451C20361D172F /* TreatmentsStateModel.swift in Sources */ = {isa = PBXBuildFile; fileRef = 223EC0494F55A91E3EA69EF4 /* TreatmentsStateModel.swift */; };
		69B9A368029F7EB39F525422 /* CarbRatioEditorStateModel.swift in Sources */ = {isa = PBXBuildFile; fileRef = 64AA5E04A2761F6EEA6568E1 /* CarbRatioEditorStateModel.swift */; };
		6B1A8D192B14D91600E76752 /* WidgetKit.framework in Frameworks */ = {isa = PBXBuildFile; fileRef = 6B1A8D182B14D91600E76752 /* WidgetKit.framework */; };
		6B1A8D1B2B14D91600E76752 /* SwiftUI.framework in Frameworks */ = {isa = PBXBuildFile; fileRef = 6B1A8D1A2B14D91600E76752 /* SwiftUI.framework */; };
		6B1A8D1E2B14D91600E76752 /* LiveActivityBundle.swift in Sources */ = {isa = PBXBuildFile; fileRef = 6B1A8D1D2B14D91600E76752 /* LiveActivityBundle.swift */; };
		6B1A8D202B14D91600E76752 /* LiveActivity.swift in Sources */ = {isa = PBXBuildFile; fileRef = 6B1A8D1F2B14D91600E76752 /* LiveActivity.swift */; };
		6B1A8D242B14D91700E76752 /* Assets.xcassets in Resources */ = {isa = PBXBuildFile; fileRef = 6B1A8D232B14D91700E76752 /* Assets.xcassets */; };
		6B1A8D282B14D91700E76752 /* LiveActivityExtension.appex in Embed Foundation Extensions */ = {isa = PBXBuildFile; fileRef = 6B1A8D172B14D91600E76752 /* LiveActivityExtension.appex */; settings = {ATTRIBUTES = (RemoveHeadersOnCopy, ); }; };
		6B1A8D2E2B156EEF00E76752 /* LiveActivityBridge.swift in Sources */ = {isa = PBXBuildFile; fileRef = 6B1A8D2D2B156EEF00E76752 /* LiveActivityBridge.swift */; };
		6B1F539F9FF75646D1606066 /* SnoozeDataFlow.swift in Sources */ = {isa = PBXBuildFile; fileRef = 36A708CDB546692C2230B385 /* SnoozeDataFlow.swift */; };
		6BCF84DD2B16843A003AD46E /* LiveActitiyAttributes.swift in Sources */ = {isa = PBXBuildFile; fileRef = 6BCF84DC2B16843A003AD46E /* LiveActitiyAttributes.swift */; };
		6BCF84DE2B16843A003AD46E /* LiveActitiyAttributes.swift in Sources */ = {isa = PBXBuildFile; fileRef = 6BCF84DC2B16843A003AD46E /* LiveActitiyAttributes.swift */; };
		6EADD581738D64431902AC0A /* (null) in Sources */ = {isa = PBXBuildFile; };
		6FFAE524D1D9C262F2407CAE /* SnoozeProvider.swift in Sources */ = {isa = PBXBuildFile; fileRef = 1CAE81192B118804DCD23034 /* SnoozeProvider.swift */; };
		711C0CB42CAABE788916BC9D /* ManualTempBasalDataFlow.swift in Sources */ = {isa = PBXBuildFile; fileRef = 96653287EDB276A111288305 /* ManualTempBasalDataFlow.swift */; };
		71D44AAB2CA5F5EA0036EE9E /* AlertPermissionsChecker.swift in Sources */ = {isa = PBXBuildFile; fileRef = 71D44AAA2CA5F5EA0036EE9E /* AlertPermissionsChecker.swift */; };
		72F1BD388F42FCA6C52E4500 /* ConfigEditorProvider.swift in Sources */ = {isa = PBXBuildFile; fileRef = 44080E4709E3AE4B73054563 /* ConfigEditorProvider.swift */; };
		7BCFACB97C821041BA43A114 /* ManualTempBasalRootView.swift in Sources */ = {isa = PBXBuildFile; fileRef = C377490C77661D75E8C50649 /* ManualTempBasalRootView.swift */; };
		7F7B756BE8543965D9FDF1A2 /* DataTableDataFlow.swift in Sources */ = {isa = PBXBuildFile; fileRef = A401509D21F7F35D4E109EDA /* DataTableDataFlow.swift */; };
		8194B80890CDD6A3C13B0FEE /* SnoozeStateModel.swift in Sources */ = {isa = PBXBuildFile; fileRef = E26904AACA8D9C15D229D675 /* SnoozeStateModel.swift */; };
		88AB39B23C9552BD6E0C9461 /* ISFEditorRootView.swift in Sources */ = {isa = PBXBuildFile; fileRef = FBB3BAE7494CB771ABAC7B8B /* ISFEditorRootView.swift */; };
		891DECF7BC20968D7F566161 /* AutotuneConfigProvider.swift in Sources */ = {isa = PBXBuildFile; fileRef = B5EF98E22A39CD656A230704 /* AutotuneConfigProvider.swift */; };
		8B759CFCF47B392BB365C251 /* BasalProfileEditorDataFlow.swift in Sources */ = {isa = PBXBuildFile; fileRef = 67F94DD2853CF42BA4E30616 /* BasalProfileEditorDataFlow.swift */; };
		9702FF92A09C53942F20D7EA /* TargetsEditorRootView.swift in Sources */ = {isa = PBXBuildFile; fileRef = 4DD795BA46B193644D48138C /* TargetsEditorRootView.swift */; };
		9825E5E923F0B8FA80C8C7C7 /* NightscoutConfigStateModel.swift in Sources */ = {isa = PBXBuildFile; fileRef = A0A48AE3AC813A49A517846A /* NightscoutConfigStateModel.swift */; };
		98641AF4F92123DA668AB931 /* CarbRatioEditorRootView.swift in Sources */ = {isa = PBXBuildFile; fileRef = D0BDC6993C1087310EDFC428 /* CarbRatioEditorRootView.swift */; };
		A05235B9112E677ED03B6E8E /* AutotuneConfigRootView.swift in Sources */ = {isa = PBXBuildFile; fileRef = 8CF5ACEE1F0859670E71B2C0 /* AutotuneConfigRootView.swift */; };
		A33352ED40476125EBAC6EE0 /* CarbRatioEditorDataFlow.swift in Sources */ = {isa = PBXBuildFile; fileRef = 7E22146D3DF4853786C78132 /* CarbRatioEditorDataFlow.swift */; };
		AD3D2CD42CD01B9EB8F26522 /* PumpConfigDataFlow.swift in Sources */ = {isa = PBXBuildFile; fileRef = AF65DA88F972B56090AD6AC3 /* PumpConfigDataFlow.swift */; };
		B7C465E9472624D8A2BE2A6A /* (null) in Sources */ = {isa = PBXBuildFile; };
		B958F1B72BA0711600484851 /* MKRingProgressView in Frameworks */ = {isa = PBXBuildFile; productRef = B958F1B62BA0711600484851 /* MKRingProgressView */; };
		B9CAAEFC2AE70836000F68BC /* branch.txt in Resources */ = {isa = PBXBuildFile; fileRef = B9CAAEFB2AE70836000F68BC /* branch.txt */; };
		BA00D96F7B2FF169A06FB530 /* CGMStateModel.swift in Sources */ = {isa = PBXBuildFile; fileRef = 5C018D1680307A31C9ED7120 /* CGMStateModel.swift */; };
		BD0B2EF32C5998E600B3298F /* MealPresetView.swift in Sources */ = {isa = PBXBuildFile; fileRef = BD0B2EF22C5998E600B3298F /* MealPresetView.swift */; };
		BD1661312B82ADAB00256551 /* CustomProgressView.swift in Sources */ = {isa = PBXBuildFile; fileRef = BD1661302B82ADAB00256551 /* CustomProgressView.swift */; };
		BD2B464E0745FBE7B79913F4 /* NightscoutConfigProvider.swift in Sources */ = {isa = PBXBuildFile; fileRef = 3BF768BD6264FF7D71D66767 /* NightscoutConfigProvider.swift */; };
		BD2FF1A02AE29D43005D1C5D /* CheckboxToggleStyle.swift in Sources */ = {isa = PBXBuildFile; fileRef = BD2FF19F2AE29D43005D1C5D /* CheckboxToggleStyle.swift */; };
		BD3CC0722B0B89D50013189E /* MainChartView.swift in Sources */ = {isa = PBXBuildFile; fileRef = BD3CC0712B0B89D50013189E /* MainChartView.swift */; };
		BD4064D12C4ED26900582F43 /* CoreDataObserver.swift in Sources */ = {isa = PBXBuildFile; fileRef = BD4064D02C4ED26900582F43 /* CoreDataObserver.swift */; };
		BD4D738D2D15A4080052227B /* TDDStored+CoreDataClass.swift in Sources */ = {isa = PBXBuildFile; fileRef = BD4D738B2D15A4080052227B /* TDDStored+CoreDataClass.swift */; };
		BD4D738E2D15A4080052227B /* TDDStored+CoreDataProperties.swift in Sources */ = {isa = PBXBuildFile; fileRef = BD4D738C2D15A4080052227B /* TDDStored+CoreDataProperties.swift */; };
		BD4D73A22D15A42A0052227B /* TDDStorage.swift in Sources */ = {isa = PBXBuildFile; fileRef = BD4D73A12D15A4220052227B /* TDDStorage.swift */; };
		BD4ED4FD2CF9D5E8000EDC9C /* AppState.swift in Sources */ = {isa = PBXBuildFile; fileRef = BD4ED4FC2CF9D5E8000EDC9C /* AppState.swift */; };
		BD6EB2D62C7D049B0086BBB6 /* LiveActivityWidgetConfiguration.swift in Sources */ = {isa = PBXBuildFile; fileRef = BD6EB2D52C7D049B0086BBB6 /* LiveActivityWidgetConfiguration.swift */; };
		BD793CB02CE7C61500D669AC /* OverrideRunStored+helper.swift in Sources */ = {isa = PBXBuildFile; fileRef = BD793CAF2CE7C60E00D669AC /* OverrideRunStored+helper.swift */; };
		BD793CB22CE8033500D669AC /* TempTargetRunStored.swift in Sources */ = {isa = PBXBuildFile; fileRef = BD793CB12CE8032E00D669AC /* TempTargetRunStored.swift */; };
		BD7DA9A52AE06DFC00601B20 /* BolusCalculatorConfigDataFlow.swift in Sources */ = {isa = PBXBuildFile; fileRef = BD7DA9A42AE06DFC00601B20 /* BolusCalculatorConfigDataFlow.swift */; };
		BD7DA9A72AE06E2B00601B20 /* BolusCalculatorConfigProvider.swift in Sources */ = {isa = PBXBuildFile; fileRef = BD7DA9A62AE06E2B00601B20 /* BolusCalculatorConfigProvider.swift */; };
		BD7DA9A92AE06E9200601B20 /* BolusCalculatorStateModel.swift in Sources */ = {isa = PBXBuildFile; fileRef = BD7DA9A82AE06E9200601B20 /* BolusCalculatorStateModel.swift */; };
		BD7DA9AC2AE06EB900601B20 /* BolusCalculatorConfigRootView.swift in Sources */ = {isa = PBXBuildFile; fileRef = BD7DA9AB2AE06EB900601B20 /* BolusCalculatorConfigRootView.swift */; };
		BDA6CC882CAF219B00F942F9 /* TempTargetSetup.swift in Sources */ = {isa = PBXBuildFile; fileRef = BDA6CC872CAF219800F942F9 /* TempTargetSetup.swift */; };
		BDB3C1192C03DD1000CEEAA1 /* UserDefaultsExtension.swift in Sources */ = {isa = PBXBuildFile; fileRef = BDB3C1182C03DD1000CEEAA1 /* UserDefaultsExtension.swift */; };
		BDB899882C564509006F3298 /* ForecastChart.swift in Sources */ = {isa = PBXBuildFile; fileRef = BDB899872C564509006F3298 /* ForecastChart.swift */; };
		BDB8998A2C565D0C006F3298 /* CarbsGlucose+helper.swift in Sources */ = {isa = PBXBuildFile; fileRef = BDB899892C565D0B006F3298 /* CarbsGlucose+helper.swift */; };
		BDBAACFA2C2D439700370AAE /* OverrideData.swift in Sources */ = {isa = PBXBuildFile; fileRef = BDBAACF92C2D439700370AAE /* OverrideData.swift */; };
		BDC2EA452C3043B000E5BBD0 /* OverrideStorage.swift in Sources */ = {isa = PBXBuildFile; fileRef = BDC2EA442C3043B000E5BBD0 /* OverrideStorage.swift */; };
		BDC2EA472C3045AD00E5BBD0 /* Override.swift in Sources */ = {isa = PBXBuildFile; fileRef = BDC2EA462C3045AD00E5BBD0 /* Override.swift */; };
		BDC530FF2D0F6BE300088832 /* ContactImageManager.swift in Sources */ = {isa = PBXBuildFile; fileRef = BDC530FE2D0F6BE300088832 /* ContactImageManager.swift */; };
		BDC531122D1060FA00088832 /* ContactImageDetailView.swift in Sources */ = {isa = PBXBuildFile; fileRef = BDC531112D1060FA00088832 /* ContactImageDetailView.swift */; };
		BDC531142D10611D00088832 /* AddContactImageSheet.swift in Sources */ = {isa = PBXBuildFile; fileRef = BDC531132D10611D00088832 /* AddContactImageSheet.swift */; };
		BDC531162D10629000088832 /* ContactPicture.swift in Sources */ = {isa = PBXBuildFile; fileRef = BDC531152D10629000088832 /* ContactPicture.swift */; };
		BDC531182D1062F200088832 /* ContactImageState.swift in Sources */ = {isa = PBXBuildFile; fileRef = BDC531172D1062F200088832 /* ContactImageState.swift */; };
		BDCAF2382C639F35002DC907 /* SettingItems.swift in Sources */ = {isa = PBXBuildFile; fileRef = BDCAF2372C639F35002DC907 /* SettingItems.swift */; };
		BDCD47AF2C1F3F1700F8BCD5 /* OverrideStored+helper.swift in Sources */ = {isa = PBXBuildFile; fileRef = BDCD47AE2C1F3F1700F8BCD5 /* OverrideStored+helper.swift */; };
		BDDAF9EF2D00554500B34E7A /* SelectionPopoverView.swift in Sources */ = {isa = PBXBuildFile; fileRef = BDDAF9EE2D00553E00B34E7A /* SelectionPopoverView.swift */; };
		BDF34EBE2C0A31D100D51995 /* CustomNotification.swift in Sources */ = {isa = PBXBuildFile; fileRef = BDF34EBD2C0A31D000D51995 /* CustomNotification.swift */; };
		BDF34F832C10C5B600D51995 /* DataManager.swift in Sources */ = {isa = PBXBuildFile; fileRef = BDF34F822C10C5B600D51995 /* DataManager.swift */; };
		BDF34F852C10C62E00D51995 /* GlucoseData.swift in Sources */ = {isa = PBXBuildFile; fileRef = BDF34F842C10C62E00D51995 /* GlucoseData.swift */; };
		BDF34F902C10CF8C00D51995 /* CoreDataStack.swift in Sources */ = {isa = PBXBuildFile; fileRef = BDF34F8F2C10CF8C00D51995 /* CoreDataStack.swift */; };
		BDF34F932C10D0E100D51995 /* LiveActivityAttributes+Helper.swift in Sources */ = {isa = PBXBuildFile; fileRef = BDF34F922C10D0E100D51995 /* LiveActivityAttributes+Helper.swift */; };
		BDF34F952C10D27300D51995 /* DeterminationData.swift in Sources */ = {isa = PBXBuildFile; fileRef = BDF34F942C10D27300D51995 /* DeterminationData.swift */; };
		BDF530D82B40F8AC002CAF43 /* LockScreenView.swift in Sources */ = {isa = PBXBuildFile; fileRef = BDF530D72B40F8AC002CAF43 /* LockScreenView.swift */; };
		BDFD165A2AE40438007F0DDA /* TreatmentsRootView.swift in Sources */ = {isa = PBXBuildFile; fileRef = BDFD16592AE40438007F0DDA /* TreatmentsRootView.swift */; };
		BF1667ADE69E4B5B111CECAE /* ManualTempBasalProvider.swift in Sources */ = {isa = PBXBuildFile; fileRef = 680C4420C9A345D46D90D06C /* ManualTempBasalProvider.swift */; };
		C2A0A42F2CE03131003B98E8 /* ConstantValues.swift in Sources */ = {isa = PBXBuildFile; fileRef = C2A0A42E2CE0312C003B98E8 /* ConstantValues.swift */; };
		C967DACD3B1E638F8B43BE06 /* ManualTempBasalStateModel.swift in Sources */ = {isa = PBXBuildFile; fileRef = CFCFE0781F9074C2917890E8 /* ManualTempBasalStateModel.swift */; };
		CA370FC152BC98B3D1832968 /* BasalProfileEditorRootView.swift in Sources */ = {isa = PBXBuildFile; fileRef = BF8BCB0C37DEB5EC377B9612 /* BasalProfileEditorRootView.swift */; };
		CC6C406E2ACDD69E009B8058 /* RawFetchedProfile.swift in Sources */ = {isa = PBXBuildFile; fileRef = CC6C406D2ACDD69E009B8058 /* RawFetchedProfile.swift */; };
		CC76E9512BD4812E008BEB61 /* Forecast+helper.swift in Sources */ = {isa = PBXBuildFile; fileRef = CC76E9502BD4812E008BEB61 /* Forecast+helper.swift */; };
		CD78BB94E43B249D60CC1A1B /* GlucoseNotificationSettingsRootView.swift in Sources */ = {isa = PBXBuildFile; fileRef = 22963BD06A9C83959D4914E4 /* GlucoseNotificationSettingsRootView.swift */; };
		CE1856F52ADC4858007E39C7 /* AddCarbPresetIntent.swift in Sources */ = {isa = PBXBuildFile; fileRef = CE1856F42ADC4858007E39C7 /* AddCarbPresetIntent.swift */; };
		CE1856F72ADC4869007E39C7 /* CarbPresetIntentRequest.swift in Sources */ = {isa = PBXBuildFile; fileRef = CE1856F62ADC4869007E39C7 /* CarbPresetIntentRequest.swift */; };
		CE1F6DD92BADF4620064EB8D /* PluginManagerTests.swift in Sources */ = {isa = PBXBuildFile; fileRef = CE1F6DD82BADF4620064EB8D /* PluginManagerTests.swift */; };
		CE1F6DDB2BAE08B60064EB8D /* TidepoolManager.swift in Sources */ = {isa = PBXBuildFile; fileRef = CE1F6DDA2BAE08B60064EB8D /* TidepoolManager.swift */; };
		CE1F6DE72BAF1A180064EB8D /* BuildDetails.plist in Resources */ = {isa = PBXBuildFile; fileRef = CE1F6DE62BAF1A180064EB8D /* BuildDetails.plist */; };
		CE1F6DE92BAF37C90064EB8D /* TidepoolConfigView.swift in Sources */ = {isa = PBXBuildFile; fileRef = CE1F6DE82BAF37C90064EB8D /* TidepoolConfigView.swift */; };
		CE2FAD3A297D93F0001A872C /* BloodGlucoseExtensions.swift in Sources */ = {isa = PBXBuildFile; fileRef = CE2FAD39297D93F0001A872C /* BloodGlucoseExtensions.swift */; };
		CE48C86428CA69D5007C0598 /* OmniBLEPumpManagerExtensions.swift in Sources */ = {isa = PBXBuildFile; fileRef = CE48C86328CA69D5007C0598 /* OmniBLEPumpManagerExtensions.swift */; };
		CE48C86628CA6B48007C0598 /* OmniPodManagerExtensions.swift in Sources */ = {isa = PBXBuildFile; fileRef = CE48C86528CA6B48007C0598 /* OmniPodManagerExtensions.swift */; };
		CE51DD1C2A01970900F163F7 /* ConnectIQ 2.xcframework in Frameworks */ = {isa = PBXBuildFile; fileRef = CE51DD1B2A01970800F163F7 /* ConnectIQ 2.xcframework */; };
		CE51DD1D2A01970900F163F7 /* ConnectIQ 2.xcframework in Embed Frameworks */ = {isa = PBXBuildFile; fileRef = CE51DD1B2A01970800F163F7 /* ConnectIQ 2.xcframework */; settings = {ATTRIBUTES = (CodeSignOnCopy, RemoveHeadersOnCopy, ); }; };
		CE6B025728F350FF000C5502 /* HealthKit.framework in Frameworks */ = {isa = PBXBuildFile; fileRef = CE6B025628F350FF000C5502 /* HealthKit.framework */; };
		CE7950242997D81700FA576E /* CGMSettingsView.swift in Sources */ = {isa = PBXBuildFile; fileRef = CE7950232997D81700FA576E /* CGMSettingsView.swift */; };
		CE7950262998056D00FA576E /* CGMSetupView.swift in Sources */ = {isa = PBXBuildFile; fileRef = CE7950252998056D00FA576E /* CGMSetupView.swift */; };
		CE7CA34E2A064973004BE681 /* AppShortcuts.swift in Sources */ = {isa = PBXBuildFile; fileRef = CE7CA3432A064973004BE681 /* AppShortcuts.swift */; };
		CE7CA34F2A064973004BE681 /* BaseIntentsRequest.swift in Sources */ = {isa = PBXBuildFile; fileRef = CE7CA3442A064973004BE681 /* BaseIntentsRequest.swift */; };
		CE7CA3502A064973004BE681 /* CancelTempPresetIntent.swift in Sources */ = {isa = PBXBuildFile; fileRef = CE7CA3462A064973004BE681 /* CancelTempPresetIntent.swift */; };
		CE7CA3512A064973004BE681 /* ApplyTempPresetIntent.swift in Sources */ = {isa = PBXBuildFile; fileRef = CE7CA3472A064973004BE681 /* ApplyTempPresetIntent.swift */; };
		CE7CA3532A064973004BE681 /* TempPresetIntent.swift in Sources */ = {isa = PBXBuildFile; fileRef = CE7CA3492A064973004BE681 /* TempPresetIntent.swift */; };
		CE7CA3542A064973004BE681 /* TempPresetsIntentRequest.swift in Sources */ = {isa = PBXBuildFile; fileRef = CE7CA34A2A064973004BE681 /* TempPresetsIntentRequest.swift */; };
		CE7CA3552A064973004BE681 /* ListStateIntent.swift in Sources */ = {isa = PBXBuildFile; fileRef = CE7CA34C2A064973004BE681 /* ListStateIntent.swift */; };
		CE7CA3562A064973004BE681 /* StateIntentRequest.swift in Sources */ = {isa = PBXBuildFile; fileRef = CE7CA34D2A064973004BE681 /* StateIntentRequest.swift */; };
		CE7CA3582A064E2F004BE681 /* ListStateView.swift in Sources */ = {isa = PBXBuildFile; fileRef = CE7CA3572A064E2F004BE681 /* ListStateView.swift */; };
		CE82E02528E867BA00473A9C /* AlertStorage.swift in Sources */ = {isa = PBXBuildFile; fileRef = CE82E02428E867BA00473A9C /* AlertStorage.swift */; };
		CE82E02728E869DF00473A9C /* AlertEntry.swift in Sources */ = {isa = PBXBuildFile; fileRef = CE82E02628E869DF00473A9C /* AlertEntry.swift */; };
		CE94597E29E9E1EE0047C9C6 /* GarminManager.swift in Sources */ = {isa = PBXBuildFile; fileRef = CE94597D29E9E1EE0047C9C6 /* GarminManager.swift */; };
		CE94598029E9E3BD0047C9C6 /* WatchConfigDataFlow.swift in Sources */ = {isa = PBXBuildFile; fileRef = CE94597F29E9E3BD0047C9C6 /* WatchConfigDataFlow.swift */; };
		CE94598229E9E3D30047C9C6 /* WatchConfigProvider.swift in Sources */ = {isa = PBXBuildFile; fileRef = CE94598129E9E3D30047C9C6 /* WatchConfigProvider.swift */; };
		CE94598429E9E3E60047C9C6 /* WatchConfigStateModel.swift in Sources */ = {isa = PBXBuildFile; fileRef = CE94598329E9E3E60047C9C6 /* WatchConfigStateModel.swift */; };
		CE94598729E9E4110047C9C6 /* WatchConfigRootView.swift in Sources */ = {isa = PBXBuildFile; fileRef = CE94598629E9E4110047C9C6 /* WatchConfigRootView.swift */; };
		CE95BF572BA5F5FE00DC3DE3 /* PluginManager.swift in Sources */ = {isa = PBXBuildFile; fileRef = CE95BF562BA5F5FE00DC3DE3 /* PluginManager.swift */; };
		CE95BF5A2BA62E4A00DC3DE3 /* PluginSource.swift in Sources */ = {isa = PBXBuildFile; fileRef = CE95BF592BA62E4A00DC3DE3 /* PluginSource.swift */; };
		CE95BF5B2BA770C300DC3DE3 /* LoopKit.framework in Frameworks */ = {isa = PBXBuildFile; fileRef = 3818AA4C274C26A300843DB3 /* LoopKit.framework */; };
		CE95BF5C2BA770C300DC3DE3 /* LoopKit.framework in Embed Frameworks */ = {isa = PBXBuildFile; fileRef = 3818AA4C274C26A300843DB3 /* LoopKit.framework */; settings = {ATTRIBUTES = (CodeSignOnCopy, RemoveHeadersOnCopy, ); }; };
		CE95BF5D2BA770C300DC3DE3 /* LoopKitUI.framework in Frameworks */ = {isa = PBXBuildFile; fileRef = 3818AA4D274C26A300843DB3 /* LoopKitUI.framework */; };
		CE95BF5E2BA770C300DC3DE3 /* LoopKitUI.framework in Embed Frameworks */ = {isa = PBXBuildFile; fileRef = 3818AA4D274C26A300843DB3 /* LoopKitUI.framework */; settings = {ATTRIBUTES = (CodeSignOnCopy, RemoveHeadersOnCopy, ); }; };
		CE95BF5F2BA7715800DC3DE3 /* MockKit.framework in Frameworks */ = {isa = PBXBuildFile; fileRef = 3818AA4E274C26A300843DB3 /* MockKit.framework */; };
		CE95BF602BA7715800DC3DE3 /* MockKit.framework in Embed Frameworks */ = {isa = PBXBuildFile; fileRef = 3818AA4E274C26A300843DB3 /* MockKit.framework */; settings = {ATTRIBUTES = (CodeSignOnCopy, RemoveHeadersOnCopy, ); }; };
		CE95BF612BA7715900DC3DE3 /* MockKitUI.framework in Frameworks */ = {isa = PBXBuildFile; fileRef = 3818AA4F274C26A300843DB3 /* MockKitUI.framework */; };
		CE95BF622BA7715900DC3DE3 /* MockKitUI.framework in Embed Frameworks */ = {isa = PBXBuildFile; fileRef = 3818AA4F274C26A300843DB3 /* MockKitUI.framework */; settings = {ATTRIBUTES = (CodeSignOnCopy, RemoveHeadersOnCopy, ); }; };
		CE95BF632BA771BE00DC3DE3 /* LoopTestingKit.framework in Frameworks */ = {isa = PBXBuildFile; fileRef = 3818AA70274C278200843DB3 /* LoopTestingKit.framework */; };
		CE95BF642BA771BE00DC3DE3 /* LoopTestingKit.framework in Embed Frameworks */ = {isa = PBXBuildFile; fileRef = 3818AA70274C278200843DB3 /* LoopTestingKit.framework */; settings = {ATTRIBUTES = (CodeSignOnCopy, RemoveHeadersOnCopy, ); }; };
		CEA4F62329BE10F70011ADF7 /* SavitzkyGolayFilter.swift in Sources */ = {isa = PBXBuildFile; fileRef = CEA4F62229BE10F70011ADF7 /* SavitzkyGolayFilter.swift */; };
		CEB434E328B8F9DB00B70274 /* BluetoothStateManager.swift in Sources */ = {isa = PBXBuildFile; fileRef = CEB434E228B8F9DB00B70274 /* BluetoothStateManager.swift */; };
		CEB434E528B8FF5D00B70274 /* UIColor.swift in Sources */ = {isa = PBXBuildFile; fileRef = CEB434E428B8FF5D00B70274 /* UIColor.swift */; };
		CEB434E728B9053300B70274 /* LoopUIColorPalette+Default.swift in Sources */ = {isa = PBXBuildFile; fileRef = CEB434E628B9053300B70274 /* LoopUIColorPalette+Default.swift */; };
		CEB434FD28B90B7C00B70274 /* SwiftCharts in Frameworks */ = {isa = PBXBuildFile; productRef = CEB434FC28B90B7C00B70274 /* SwiftCharts */; };
		CEB434FE28B90B8C00B70274 /* SwiftCharts in Embed Frameworks */ = {isa = PBXBuildFile; productRef = CEB434FC28B90B7C00B70274 /* SwiftCharts */; settings = {ATTRIBUTES = (CodeSignOnCopy, ); }; };
		CEE9A6552BBB418300EB5194 /* CalibrationsProvider.swift in Sources */ = {isa = PBXBuildFile; fileRef = CEE9A64F2BBB418300EB5194 /* CalibrationsProvider.swift */; };
		CEE9A6562BBB418300EB5194 /* CalibrationsRootView.swift in Sources */ = {isa = PBXBuildFile; fileRef = CEE9A6512BBB418300EB5194 /* CalibrationsRootView.swift */; };
		CEE9A6572BBB418300EB5194 /* CalibrationsChart.swift in Sources */ = {isa = PBXBuildFile; fileRef = CEE9A6522BBB418300EB5194 /* CalibrationsChart.swift */; };
		CEE9A6582BBB418300EB5194 /* CalibrationsStateModel.swift in Sources */ = {isa = PBXBuildFile; fileRef = CEE9A6532BBB418300EB5194 /* CalibrationsStateModel.swift */; };
		CEE9A6592BBB418300EB5194 /* CalibrationsDataFlow.swift in Sources */ = {isa = PBXBuildFile; fileRef = CEE9A6542BBB418300EB5194 /* CalibrationsDataFlow.swift */; };
		CEE9A65C2BBB41C800EB5194 /* CalibrationService.swift in Sources */ = {isa = PBXBuildFile; fileRef = CEE9A65B2BBB41C800EB5194 /* CalibrationService.swift */; };
		CEE9A65E2BBC9F6500EB5194 /* CalibrationsTests.swift in Sources */ = {isa = PBXBuildFile; fileRef = CEE9A65D2BBC9F6500EB5194 /* CalibrationsTests.swift */; };
		D6D02515BBFBE64FEBE89856 /* DataTableRootView.swift in Sources */ = {isa = PBXBuildFile; fileRef = 881E04BA5E0A003DE8E0A9C6 /* DataTableRootView.swift */; };
		D6DEC113821A7F1056C4AA1E /* NightscoutConfigDataFlow.swift in Sources */ = {isa = PBXBuildFile; fileRef = 2F2A13DF0EDEEEDC4106AA2A /* NightscoutConfigDataFlow.swift */; };
		D76333C9256787610B3B4875 /* AutotuneConfigStateModel.swift in Sources */ = {isa = PBXBuildFile; fileRef = D295A3F870E826BE371C0BB5 /* AutotuneConfigStateModel.swift */; };
		DBA5254DBB2586C98F61220C /* ISFEditorProvider.swift in Sources */ = {isa = PBXBuildFile; fileRef = 9F9F137F126D9F8DEB799F26 /* ISFEditorProvider.swift */; };
		DD07CA142CE80B73002D45A9 /* TimeInRangeChartStyle.swift in Sources */ = {isa = PBXBuildFile; fileRef = DD07CA132CE80B73002D45A9 /* TimeInRangeChartStyle.swift */; };
		DD09D47B2C5986D1003FEA5D /* CalendarEventSettingsDataFlow.swift in Sources */ = {isa = PBXBuildFile; fileRef = DD09D47A2C5986D1003FEA5D /* CalendarEventSettingsDataFlow.swift */; };
		DD09D47D2C5986DA003FEA5D /* CalendarEventSettingsProvider.swift in Sources */ = {isa = PBXBuildFile; fileRef = DD09D47C2C5986DA003FEA5D /* CalendarEventSettingsProvider.swift */; };
		DD09D47F2C5986E5003FEA5D /* CalendarEventSettingsStateModel.swift in Sources */ = {isa = PBXBuildFile; fileRef = DD09D47E2C5986E5003FEA5D /* CalendarEventSettingsStateModel.swift */; };
		DD09D4822C5986F6003FEA5D /* CalendarEventSettingsRootView.swift in Sources */ = {isa = PBXBuildFile; fileRef = DD09D4812C5986F6003FEA5D /* CalendarEventSettingsRootView.swift */; };
		DD1745132C54169400211FAC /* DevicesView.swift in Sources */ = {isa = PBXBuildFile; fileRef = DD1745122C54169400211FAC /* DevicesView.swift */; };
		DD1745152C54388A00211FAC /* TherapySettingsView.swift in Sources */ = {isa = PBXBuildFile; fileRef = DD1745142C54388A00211FAC /* TherapySettingsView.swift */; };
		DD1745172C54389F00211FAC /* FeatureSettingsView.swift in Sources */ = {isa = PBXBuildFile; fileRef = DD1745162C54389F00211FAC /* FeatureSettingsView.swift */; };
		DD1745192C543B5700211FAC /* NotificationsView.swift in Sources */ = {isa = PBXBuildFile; fileRef = DD1745182C543B5700211FAC /* NotificationsView.swift */; };
		DD17451D2C543C5F00211FAC /* ServicesView.swift in Sources */ = {isa = PBXBuildFile; fileRef = DD17451C2C543C5F00211FAC /* ServicesView.swift */; };
		DD1745202C55523E00211FAC /* SMBSettingsDataFlow.swift in Sources */ = {isa = PBXBuildFile; fileRef = DD17451F2C55523E00211FAC /* SMBSettingsDataFlow.swift */; };
		DD1745222C55524800211FAC /* SMBSettingsProvider.swift in Sources */ = {isa = PBXBuildFile; fileRef = DD1745212C55524800211FAC /* SMBSettingsProvider.swift */; };
		DD1745242C55526000211FAC /* SMBSettingsStateModel.swift in Sources */ = {isa = PBXBuildFile; fileRef = DD1745232C55526000211FAC /* SMBSettingsStateModel.swift */; };
		DD1745262C55526F00211FAC /* SMBSettingsRootView.swift in Sources */ = {isa = PBXBuildFile; fileRef = DD1745252C55526F00211FAC /* SMBSettingsRootView.swift */; };
		DD1745292C55642100211FAC /* SettingInputSection.swift in Sources */ = {isa = PBXBuildFile; fileRef = DD1745282C55642100211FAC /* SettingInputSection.swift */; };
		DD17452B2C556E8100211FAC /* SettingInputHintView.swift in Sources */ = {isa = PBXBuildFile; fileRef = DD17452A2C556E8100211FAC /* SettingInputHintView.swift */; };
		DD17452E2C55AE4800211FAC /* TargetBehavoirDataFlow.swift in Sources */ = {isa = PBXBuildFile; fileRef = DD17452D2C55AE4800211FAC /* TargetBehavoirDataFlow.swift */; };
		DD1745302C55AE5300211FAC /* TargetBehaviorProvider.swift in Sources */ = {isa = PBXBuildFile; fileRef = DD17452F2C55AE5300211FAC /* TargetBehaviorProvider.swift */; };
		DD1745322C55AE6000211FAC /* TargetBehavoirStateModel.swift in Sources */ = {isa = PBXBuildFile; fileRef = DD1745312C55AE6000211FAC /* TargetBehavoirStateModel.swift */; };
		DD1745352C55AE7E00211FAC /* TargetBehavoirRootView.swift in Sources */ = {isa = PBXBuildFile; fileRef = DD1745342C55AE7E00211FAC /* TargetBehavoirRootView.swift */; };
		DD1745372C55B74200211FAC /* AlgorithmSettings.swift in Sources */ = {isa = PBXBuildFile; fileRef = DD1745362C55B74200211FAC /* AlgorithmSettings.swift */; };
		DD17453A2C55BFA600211FAC /* AlgorithmAdvancedSettingsDataFlow.swift in Sources */ = {isa = PBXBuildFile; fileRef = DD1745392C55BFA600211FAC /* AlgorithmAdvancedSettingsDataFlow.swift */; };
		DD17453C2C55BFAD00211FAC /* AlgorithmAdvancedSettingsProvider.swift in Sources */ = {isa = PBXBuildFile; fileRef = DD17453B2C55BFAD00211FAC /* AlgorithmAdvancedSettingsProvider.swift */; };
		DD17453E2C55BFB600211FAC /* AlgorithmAdvancedSettingsStateModel.swift in Sources */ = {isa = PBXBuildFile; fileRef = DD17453D2C55BFB600211FAC /* AlgorithmAdvancedSettingsStateModel.swift */; };
		DD1745402C55BFC100211FAC /* AlgorithmAdvancedSettingsRootView.swift in Sources */ = {isa = PBXBuildFile; fileRef = DD17453F2C55BFC100211FAC /* AlgorithmAdvancedSettingsRootView.swift */; };
		DD1745442C55C60E00211FAC /* AutosensSettingsDataFlow.swift in Sources */ = {isa = PBXBuildFile; fileRef = DD1745432C55C60E00211FAC /* AutosensSettingsDataFlow.swift */; };
		DD1745462C55C61500211FAC /* AutosensSettingsProvider.swift in Sources */ = {isa = PBXBuildFile; fileRef = DD1745452C55C61500211FAC /* AutosensSettingsProvider.swift */; };
		DD1745482C55C61D00211FAC /* AutosensSettingsStateModel.swift in Sources */ = {isa = PBXBuildFile; fileRef = DD1745472C55C61D00211FAC /* AutosensSettingsStateModel.swift */; };
		DD17454B2C55C62800211FAC /* AutosensSettingsRootView.swift in Sources */ = {isa = PBXBuildFile; fileRef = DD17454A2C55C62800211FAC /* AutosensSettingsRootView.swift */; };
		DD17454E2C55CA4D00211FAC /* UnitsLimitsSettingsDataFlow.swift in Sources */ = {isa = PBXBuildFile; fileRef = DD17454D2C55CA4D00211FAC /* UnitsLimitsSettingsDataFlow.swift */; };
		DD1745502C55CA5500211FAC /* UnitsLimitsSettingsProvider.swift in Sources */ = {isa = PBXBuildFile; fileRef = DD17454F2C55CA5500211FAC /* UnitsLimitsSettingsProvider.swift */; };
		DD1745522C55CA5D00211FAC /* UnitsLimitsSettingsStateModel.swift in Sources */ = {isa = PBXBuildFile; fileRef = DD1745512C55CA5D00211FAC /* UnitsLimitsSettingsStateModel.swift */; };
		DD1745552C55CA6C00211FAC /* UnitsLimitsSettingsRootView.swift in Sources */ = {isa = PBXBuildFile; fileRef = DD1745542C55CA6C00211FAC /* UnitsLimitsSettingsRootView.swift */; };
		DD1DB7CC2BECCA1F0048B367 /* BuildDetails.swift in Sources */ = {isa = PBXBuildFile; fileRef = DD1DB7CB2BECCA1F0048B367 /* BuildDetails.swift */; };
		DD21FCB52C6952AD00AF2C25 /* DecimalPickerSettings.swift in Sources */ = {isa = PBXBuildFile; fileRef = DD21FCB42C6952AD00AF2C25 /* DecimalPickerSettings.swift */; };
		DD32CF982CC82463003686D6 /* TrioRemoteControl+Bolus.swift in Sources */ = {isa = PBXBuildFile; fileRef = DD32CF972CC82460003686D6 /* TrioRemoteControl+Bolus.swift */; };
		DD32CF9A2CC8247B003686D6 /* TrioRemoteControl+Meal.swift in Sources */ = {isa = PBXBuildFile; fileRef = DD32CF992CC8246F003686D6 /* TrioRemoteControl+Meal.swift */; };
		DD32CF9C2CC82499003686D6 /* TrioRemoteControl+TempTarget.swift in Sources */ = {isa = PBXBuildFile; fileRef = DD32CF9B2CC82495003686D6 /* TrioRemoteControl+TempTarget.swift */; };
		DD32CF9E2CC824C5003686D6 /* TrioRemoteControl+Override.swift in Sources */ = {isa = PBXBuildFile; fileRef = DD32CF9D2CC824C2003686D6 /* TrioRemoteControl+Override.swift */; };
		DD32CFA02CC824D6003686D6 /* TrioRemoteControl+APNS.swift in Sources */ = {isa = PBXBuildFile; fileRef = DD32CF9F2CC824D3003686D6 /* TrioRemoteControl+APNS.swift */; };
		DD32CFA22CC824E2003686D6 /* TrioRemoteControl+Helpers.swift in Sources */ = {isa = PBXBuildFile; fileRef = DD32CFA12CC824E1003686D6 /* TrioRemoteControl+Helpers.swift */; };
		DD5DC9F12CF3D97C00AB8703 /* AdjustmentsStateModel+Overrides.swift in Sources */ = {isa = PBXBuildFile; fileRef = DD5DC9F02CF3D96E00AB8703 /* AdjustmentsStateModel+Overrides.swift */; };
		DD5DC9F32CF3D9DD00AB8703 /* AdjustmentsStateModel+TempTargets.swift in Sources */ = {isa = PBXBuildFile; fileRef = DD5DC9F22CF3D9D600AB8703 /* AdjustmentsStateModel+TempTargets.swift */; };
		DD5DC9F72CF3DA9300AB8703 /* TargetPicker.swift in Sources */ = {isa = PBXBuildFile; fileRef = DD5DC9F62CF3DA9300AB8703 /* TargetPicker.swift */; };
		DD5DC9F92CF3DAA900AB8703 /* RadioButton.swift in Sources */ = {isa = PBXBuildFile; fileRef = DD5DC9F82CF3DAA900AB8703 /* RadioButton.swift */; };
		DD5DC9FB2CF3E1B100AB8703 /* AdjustmentsStateModel+Helpers.swift in Sources */ = {isa = PBXBuildFile; fileRef = DD5DC9FA2CF3E1AA00AB8703 /* AdjustmentsStateModel+Helpers.swift */; };
		DD68889D2C386E17006E3C44 /* NightscoutExercise.swift in Sources */ = {isa = PBXBuildFile; fileRef = DD68889C2C386E17006E3C44 /* NightscoutExercise.swift */; };
		DD6B7CB22C7B6F0800B75029 /* Rounding.swift in Sources */ = {isa = PBXBuildFile; fileRef = DD6B7CB12C7B6F0800B75029 /* Rounding.swift */; };
		DD6B7CB42C7B71F700B75029 /* ForecastDisplayType.swift in Sources */ = {isa = PBXBuildFile; fileRef = DD6B7CB32C7B71F700B75029 /* ForecastDisplayType.swift */; };
		DD6B7CB62C7B748B00B75029 /* TotalInsulinDisplayType.swift in Sources */ = {isa = PBXBuildFile; fileRef = DD6B7CB52C7B748B00B75029 /* TotalInsulinDisplayType.swift */; };
		DD6B7CB92C7BAC6900B75029 /* NightscoutImportResultView.swift in Sources */ = {isa = PBXBuildFile; fileRef = DD6B7CB82C7BAC6900B75029 /* NightscoutImportResultView.swift */; };
		DD6B7CBB2C7FBBFA00B75029 /* ReviewInsulinActionView.swift in Sources */ = {isa = PBXBuildFile; fileRef = DD6B7CBA2C7FBBFA00B75029 /* ReviewInsulinActionView.swift */; };
		DD6D67E42C9C253500660C9B /* ColorSchemeOption.swift in Sources */ = {isa = PBXBuildFile; fileRef = DD6D67E32C9C253500660C9B /* ColorSchemeOption.swift */; };
		DD88C8E22C50420800F2D558 /* DefinitionRow.swift in Sources */ = {isa = PBXBuildFile; fileRef = DD88C8E12C50420800F2D558 /* DefinitionRow.swift */; };
		DD940BAA2CA7585D000830A5 /* GlucoseColorScheme.swift in Sources */ = {isa = PBXBuildFile; fileRef = DD940BA92CA7585D000830A5 /* GlucoseColorScheme.swift */; };
		DD940BAC2CA75889000830A5 /* DynamicGlucoseColor.swift in Sources */ = {isa = PBXBuildFile; fileRef = DD940BAB2CA75889000830A5 /* DynamicGlucoseColor.swift */; };
		DD9ECB682CA99F4500AA7C45 /* TrioRemoteControl.swift in Sources */ = {isa = PBXBuildFile; fileRef = DD9ECB672CA99F4500AA7C45 /* TrioRemoteControl.swift */; };
		DD9ECB6A2CA99F6C00AA7C45 /* PushMessage.swift in Sources */ = {isa = PBXBuildFile; fileRef = DD9ECB692CA99F6C00AA7C45 /* PushMessage.swift */; };
		DD9ECB702CA9A0BA00AA7C45 /* RemoteControlConfigStateModel.swift in Sources */ = {isa = PBXBuildFile; fileRef = DD9ECB6D2CA9A0BA00AA7C45 /* RemoteControlConfigStateModel.swift */; };
		DD9ECB712CA9A0BA00AA7C45 /* RemoteControlConfigProvider.swift in Sources */ = {isa = PBXBuildFile; fileRef = DD9ECB6E2CA9A0BA00AA7C45 /* RemoteControlConfigProvider.swift */; };
		DD9ECB722CA9A0BA00AA7C45 /* RemoteControlConfigDataFlow.swift in Sources */ = {isa = PBXBuildFile; fileRef = DD9ECB6F2CA9A0BA00AA7C45 /* RemoteControlConfigDataFlow.swift */; };
		DD9ECB742CA9A0C300AA7C45 /* RemoteControlConfig.swift in Sources */ = {isa = PBXBuildFile; fileRef = DD9ECB732CA9A0C300AA7C45 /* RemoteControlConfig.swift */; };
		DDA6E3202D258E0500C2988C /* OverrideHelpView.swift in Sources */ = {isa = PBXBuildFile; fileRef = DDA6E31F2D258E0500C2988C /* OverrideHelpView.swift */; };
		DDA6E3222D25901100C2988C /* TempTargetHelpView.swift in Sources */ = {isa = PBXBuildFile; fileRef = DDA6E3212D25901100C2988C /* TempTargetHelpView.swift */; };
		DDA6E2502D22187500C2988C /* ChartLegendView.swift in Sources */ = {isa = PBXBuildFile; fileRef = DDA6E24F2D22187500C2988C /* ChartLegendView.swift */; };
		DDA6E3572D25988500C2988C /* ContactImageHelpView.swift in Sources */ = {isa = PBXBuildFile; fileRef = DDA6E3562D25988500C2988C /* ContactImageHelpView.swift */; };
		DDB37CC52D05048F00D99BF4 /* ContactImageStorage.swift in Sources */ = {isa = PBXBuildFile; fileRef = DDB37CC42D05048F00D99BF4 /* ContactImageStorage.swift */; };
		DDB37CC72D05127500D99BF4 /* FontExtensions.swift in Sources */ = {isa = PBXBuildFile; fileRef = DDB37CC62D05127500D99BF4 /* FontExtensions.swift */; };
		DDCEBF5B2CC1B76400DF4C36 /* LiveActivity+Helper.swift in Sources */ = {isa = PBXBuildFile; fileRef = DDCEBF5A2CC1B76400DF4C36 /* LiveActivity+Helper.swift */; };
		DDD163122C4C689900CD525A /* AdjustmentsStateModel.swift in Sources */ = {isa = PBXBuildFile; fileRef = DDD163112C4C689900CD525A /* AdjustmentsStateModel.swift */; };
		DDD163142C4C68D300CD525A /* AdjustmentsProvider.swift in Sources */ = {isa = PBXBuildFile; fileRef = DDD163132C4C68D300CD525A /* AdjustmentsProvider.swift */; };
		DDD163162C4C690300CD525A /* AdjustmentsDataFlow.swift in Sources */ = {isa = PBXBuildFile; fileRef = DDD163152C4C690300CD525A /* AdjustmentsDataFlow.swift */; };
		DDD163182C4C694000CD525A /* AdjustmentsRootView.swift in Sources */ = {isa = PBXBuildFile; fileRef = DDD163172C4C694000CD525A /* AdjustmentsRootView.swift */; };
		DDD1631A2C4C695E00CD525A /* EditOverrideForm.swift in Sources */ = {isa = PBXBuildFile; fileRef = DDD163192C4C695E00CD525A /* EditOverrideForm.swift */; };
		DDD1631C2C4C697400CD525A /* AddOverrideForm.swift in Sources */ = {isa = PBXBuildFile; fileRef = DDD1631B2C4C697400CD525A /* AddOverrideForm.swift */; };
		DDD1631F2C4C6F6900CD525A /* TrioCoreDataPersistentContainer.xcdatamodeld in Sources */ = {isa = PBXBuildFile; fileRef = DDD1631D2C4C6F6900CD525A /* TrioCoreDataPersistentContainer.xcdatamodeld */; };
		DDD6D4D32CDE90720029439A /* HbA1cDisplayUnit.swift in Sources */ = {isa = PBXBuildFile; fileRef = DDD6D4D22CDE90720029439A /* HbA1cDisplayUnit.swift */; };
		DDE179522C910127003CDDB7 /* MealPresetStored+CoreDataClass.swift in Sources */ = {isa = PBXBuildFile; fileRef = DDE179322C910127003CDDB7 /* MealPresetStored+CoreDataClass.swift */; };
		DDE179532C910127003CDDB7 /* MealPresetStored+CoreDataProperties.swift in Sources */ = {isa = PBXBuildFile; fileRef = DDE179332C910127003CDDB7 /* MealPresetStored+CoreDataProperties.swift */; };
		DDE179542C910127003CDDB7 /* LoopStatRecord+CoreDataClass.swift in Sources */ = {isa = PBXBuildFile; fileRef = DDE179342C910127003CDDB7 /* LoopStatRecord+CoreDataClass.swift */; };
		DDE179552C910127003CDDB7 /* LoopStatRecord+CoreDataProperties.swift in Sources */ = {isa = PBXBuildFile; fileRef = DDE179352C910127003CDDB7 /* LoopStatRecord+CoreDataProperties.swift */; };
		DDE179562C910127003CDDB7 /* BolusStored+CoreDataClass.swift in Sources */ = {isa = PBXBuildFile; fileRef = DDE179362C910127003CDDB7 /* BolusStored+CoreDataClass.swift */; };
		DDE179572C910127003CDDB7 /* BolusStored+CoreDataProperties.swift in Sources */ = {isa = PBXBuildFile; fileRef = DDE179372C910127003CDDB7 /* BolusStored+CoreDataProperties.swift */; };
		DDE179582C910127003CDDB7 /* ForecastValue+CoreDataClass.swift in Sources */ = {isa = PBXBuildFile; fileRef = DDE179382C910127003CDDB7 /* ForecastValue+CoreDataClass.swift */; };
		DDE179592C910127003CDDB7 /* ForecastValue+CoreDataProperties.swift in Sources */ = {isa = PBXBuildFile; fileRef = DDE179392C910127003CDDB7 /* ForecastValue+CoreDataProperties.swift */; };
		DDE1795A2C910127003CDDB7 /* CarbEntryStored+CoreDataClass.swift in Sources */ = {isa = PBXBuildFile; fileRef = DDE1793A2C910127003CDDB7 /* CarbEntryStored+CoreDataClass.swift */; };
		DDE1795B2C910127003CDDB7 /* CarbEntryStored+CoreDataProperties.swift in Sources */ = {isa = PBXBuildFile; fileRef = DDE1793B2C910127003CDDB7 /* CarbEntryStored+CoreDataProperties.swift */; };
		DDE1795E2C910127003CDDB7 /* PumpEventStored+CoreDataClass.swift in Sources */ = {isa = PBXBuildFile; fileRef = DDE1793E2C910127003CDDB7 /* PumpEventStored+CoreDataClass.swift */; };
		DDE1795F2C910127003CDDB7 /* PumpEventStored+CoreDataProperties.swift in Sources */ = {isa = PBXBuildFile; fileRef = DDE1793F2C910127003CDDB7 /* PumpEventStored+CoreDataProperties.swift */; };
		DDE179602C910127003CDDB7 /* StatsData+CoreDataClass.swift in Sources */ = {isa = PBXBuildFile; fileRef = DDE179402C910127003CDDB7 /* StatsData+CoreDataClass.swift */; };
		DDE179612C910127003CDDB7 /* StatsData+CoreDataProperties.swift in Sources */ = {isa = PBXBuildFile; fileRef = DDE179412C910127003CDDB7 /* StatsData+CoreDataProperties.swift */; };
		DDE179622C910127003CDDB7 /* Forecast+CoreDataClass.swift in Sources */ = {isa = PBXBuildFile; fileRef = DDE179422C910127003CDDB7 /* Forecast+CoreDataClass.swift */; };
		DDE179632C910127003CDDB7 /* Forecast+CoreDataProperties.swift in Sources */ = {isa = PBXBuildFile; fileRef = DDE179432C910127003CDDB7 /* Forecast+CoreDataProperties.swift */; };
		DDE179642C910127003CDDB7 /* GlucoseStored+CoreDataClass.swift in Sources */ = {isa = PBXBuildFile; fileRef = DDE179442C910127003CDDB7 /* GlucoseStored+CoreDataClass.swift */; };
		DDE179652C910127003CDDB7 /* GlucoseStored+CoreDataProperties.swift in Sources */ = {isa = PBXBuildFile; fileRef = DDE179452C910127003CDDB7 /* GlucoseStored+CoreDataProperties.swift */; };
		DDE179662C910127003CDDB7 /* OpenAPS_Battery+CoreDataClass.swift in Sources */ = {isa = PBXBuildFile; fileRef = DDE179462C910127003CDDB7 /* OpenAPS_Battery+CoreDataClass.swift */; };
		DDE179672C910127003CDDB7 /* OpenAPS_Battery+CoreDataProperties.swift in Sources */ = {isa = PBXBuildFile; fileRef = DDE179472C910127003CDDB7 /* OpenAPS_Battery+CoreDataProperties.swift */; };
		DDE179682C910127003CDDB7 /* TempBasalStored+CoreDataClass.swift in Sources */ = {isa = PBXBuildFile; fileRef = DDE179482C910127003CDDB7 /* TempBasalStored+CoreDataClass.swift */; };
		DDE179692C910127003CDDB7 /* TempBasalStored+CoreDataProperties.swift in Sources */ = {isa = PBXBuildFile; fileRef = DDE179492C910127003CDDB7 /* TempBasalStored+CoreDataProperties.swift */; };
		DDE1796C2C910127003CDDB7 /* OverrideRunStored+CoreDataClass.swift in Sources */ = {isa = PBXBuildFile; fileRef = DDE1794C2C910127003CDDB7 /* OverrideRunStored+CoreDataClass.swift */; };
		DDE1796D2C910127003CDDB7 /* OverrideRunStored+CoreDataProperties.swift in Sources */ = {isa = PBXBuildFile; fileRef = DDE1794D2C910127003CDDB7 /* OverrideRunStored+CoreDataProperties.swift */; };
		DDE1796E2C910127003CDDB7 /* OrefDetermination+CoreDataClass.swift in Sources */ = {isa = PBXBuildFile; fileRef = DDE1794E2C910127003CDDB7 /* OrefDetermination+CoreDataClass.swift */; };
		DDE1796F2C910127003CDDB7 /* OrefDetermination+CoreDataProperties.swift in Sources */ = {isa = PBXBuildFile; fileRef = DDE1794F2C910127003CDDB7 /* OrefDetermination+CoreDataProperties.swift */; };
		DDE179702C910127003CDDB7 /* OverrideStored+CoreDataClass.swift in Sources */ = {isa = PBXBuildFile; fileRef = DDE179502C910127003CDDB7 /* OverrideStored+CoreDataClass.swift */; };
		DDE179712C910127003CDDB7 /* OverrideStored+CoreDataProperties.swift in Sources */ = {isa = PBXBuildFile; fileRef = DDE179512C910127003CDDB7 /* OverrideStored+CoreDataProperties.swift */; };
		DDF847DD2C5C28720049BB3B /* LiveActivitySettingsDataFlow.swift in Sources */ = {isa = PBXBuildFile; fileRef = DDF847DC2C5C28720049BB3B /* LiveActivitySettingsDataFlow.swift */; };
		DDF847DF2C5C28780049BB3B /* LiveActivitySettingsProvider.swift in Sources */ = {isa = PBXBuildFile; fileRef = DDF847DE2C5C28780049BB3B /* LiveActivitySettingsProvider.swift */; };
		DDF847E12C5C287F0049BB3B /* LiveActivitySettingsStateModel.swift in Sources */ = {isa = PBXBuildFile; fileRef = DDF847E02C5C287F0049BB3B /* LiveActivitySettingsStateModel.swift */; };
		DDF847E42C5C288F0049BB3B /* LiveActivitySettingsRootView.swift in Sources */ = {isa = PBXBuildFile; fileRef = DDF847E32C5C288F0049BB3B /* LiveActivitySettingsRootView.swift */; };
		DDF847E62C5D66490049BB3B /* AddMealPresetView.swift in Sources */ = {isa = PBXBuildFile; fileRef = DDF847E52C5D66490049BB3B /* AddMealPresetView.swift */; };
		DDF847E82C5DABA30049BB3B /* WatchConfigAppleWatchView.swift in Sources */ = {isa = PBXBuildFile; fileRef = DDF847E72C5DABA30049BB3B /* WatchConfigAppleWatchView.swift */; };
		DDF847EA2C5DABAC0049BB3B /* WatchConfigGarminView.swift in Sources */ = {isa = PBXBuildFile; fileRef = DDF847E92C5DABAC0049BB3B /* WatchConfigGarminView.swift */; };
		E00EEC0327368630002FF094 /* ServiceAssembly.swift in Sources */ = {isa = PBXBuildFile; fileRef = E00EEBFD27368630002FF094 /* ServiceAssembly.swift */; };
		E00EEC0427368630002FF094 /* SecurityAssembly.swift in Sources */ = {isa = PBXBuildFile; fileRef = E00EEBFE27368630002FF094 /* SecurityAssembly.swift */; };
		E00EEC0527368630002FF094 /* StorageAssembly.swift in Sources */ = {isa = PBXBuildFile; fileRef = E00EEBFF27368630002FF094 /* StorageAssembly.swift */; };
		E00EEC0627368630002FF094 /* UIAssembly.swift in Sources */ = {isa = PBXBuildFile; fileRef = E00EEC0027368630002FF094 /* UIAssembly.swift */; };
		E00EEC0727368630002FF094 /* APSAssembly.swift in Sources */ = {isa = PBXBuildFile; fileRef = E00EEC0127368630002FF094 /* APSAssembly.swift */; };
		E00EEC0827368630002FF094 /* NetworkAssembly.swift in Sources */ = {isa = PBXBuildFile; fileRef = E00EEC0227368630002FF094 /* NetworkAssembly.swift */; };
		E013D872273AC6FE0014109C /* GlucoseSimulatorSource.swift in Sources */ = {isa = PBXBuildFile; fileRef = E013D871273AC6FE0014109C /* GlucoseSimulatorSource.swift */; };
		E06B911A275B5EEA003C04B6 /* Array+Extension.swift in Sources */ = {isa = PBXBuildFile; fileRef = E06B9119275B5EEA003C04B6 /* Array+Extension.swift */; };
		E0CC2C5C275B9F0F00A7BC71 /* HealthKit.framework in Frameworks */ = {isa = PBXBuildFile; fileRef = E0CC2C5B275B9DAE00A7BC71 /* HealthKit.framework */; };
		E0D4F80527513ECF00BDF1FE /* HealthKitSample.swift in Sources */ = {isa = PBXBuildFile; fileRef = E0D4F80427513ECF00BDF1FE /* HealthKitSample.swift */; };
		E13B7DAB2A435F57066AF02E /* TargetsEditorStateModel.swift in Sources */ = {isa = PBXBuildFile; fileRef = 36F58DDD71F0E795464FA3F0 /* TargetsEditorStateModel.swift */; };
		E39E418C56A5A46B61D960EE /* ConfigEditorStateModel.swift in Sources */ = {isa = PBXBuildFile; fileRef = 5D5B4F8B4194BB7E260EF251 /* ConfigEditorStateModel.swift */; };
		E3A08AAE59538BC8A8ABE477 /* GlucoseNotificationSettingsDataFlow.swift in Sources */ = {isa = PBXBuildFile; fileRef = 3260468377DA9DB4DEE9AF6D /* GlucoseNotificationSettingsDataFlow.swift */; };
		E592A3702CEEC01E009A472C /* ContactTrickEntry.swift in Sources */ = {isa = PBXBuildFile; fileRef = E592A36F2CEEC01E009A472C /* ContactTrickEntry.swift */; };
		E592A3772CEEC038009A472C /* ContactImageStateModel.swift in Sources */ = {isa = PBXBuildFile; fileRef = E592A3752CEEC038009A472C /* ContactImageStateModel.swift */; };
		E592A3782CEEC038009A472C /* ContactImageDataFlow.swift in Sources */ = {isa = PBXBuildFile; fileRef = E592A3732CEEC038009A472C /* ContactImageDataFlow.swift */; };
		E592A3792CEEC038009A472C /* ContactImageRootView.swift in Sources */ = {isa = PBXBuildFile; fileRef = E592A3712CEEC038009A472C /* ContactImageRootView.swift */; };
		E592A37A2CEEC038009A472C /* ContactImageProvider.swift in Sources */ = {isa = PBXBuildFile; fileRef = E592A3742CEEC038009A472C /* ContactImageProvider.swift */; };
		E974172296125A5AE99E634C /* PumpConfigRootView.swift in Sources */ = {isa = PBXBuildFile; fileRef = 2AD22C985B79A2F0D2EA3D9D /* PumpConfigRootView.swift */; };
		F5CA3DB1F9DC8B05792BBFAA /* CGMDataFlow.swift in Sources */ = {isa = PBXBuildFile; fileRef = B9B5C0607505A38F256BF99A /* CGMDataFlow.swift */; };
		F5F7E6C1B7F098F59EB67EC5 /* TargetsEditorDataFlow.swift in Sources */ = {isa = PBXBuildFile; fileRef = BA49538D56989D8DA6FCF538 /* TargetsEditorDataFlow.swift */; };
		F816825E28DB441200054060 /* HeartBeatManager.swift in Sources */ = {isa = PBXBuildFile; fileRef = F816825D28DB441200054060 /* HeartBeatManager.swift */; };
		F816826028DB441800054060 /* BluetoothTransmitter.swift in Sources */ = {isa = PBXBuildFile; fileRef = F816825F28DB441800054060 /* BluetoothTransmitter.swift */; };
		F90692AA274B7AAE0037068D /* HealthKitManager.swift in Sources */ = {isa = PBXBuildFile; fileRef = F90692A9274B7AAE0037068D /* HealthKitManager.swift */; };
		F90692CF274B999A0037068D /* HealthKitDataFlow.swift in Sources */ = {isa = PBXBuildFile; fileRef = F90692CE274B999A0037068D /* HealthKitDataFlow.swift */; };
		F90692D1274B99B60037068D /* HealthKitProvider.swift in Sources */ = {isa = PBXBuildFile; fileRef = F90692D0274B99B60037068D /* HealthKitProvider.swift */; };
		F90692D3274B9A130037068D /* AppleHealthKitRootView.swift in Sources */ = {isa = PBXBuildFile; fileRef = F90692D2274B9A130037068D /* AppleHealthKitRootView.swift */; };
		F90692D6274B9A450037068D /* HealthKitStateModel.swift in Sources */ = {isa = PBXBuildFile; fileRef = F90692D5274B9A450037068D /* HealthKitStateModel.swift */; };
		FA630397F76B582C8D8681A7 /* BasalProfileEditorProvider.swift in Sources */ = {isa = PBXBuildFile; fileRef = 42369F66CF91F30624C0B3A6 /* BasalProfileEditorProvider.swift */; };
		FE41E4D629463EE20047FD55 /* NightscoutPreferences.swift in Sources */ = {isa = PBXBuildFile; fileRef = FE41E4D529463EE20047FD55 /* NightscoutPreferences.swift */; };
		FE66D16B291F74F8005D6F77 /* Bundle+Extensions.swift in Sources */ = {isa = PBXBuildFile; fileRef = FE66D16A291F74F8005D6F77 /* Bundle+Extensions.swift */; };
		FEFFA7A22929FE49007B8193 /* UIDevice+Extensions.swift in Sources */ = {isa = PBXBuildFile; fileRef = FEFFA7A12929FE49007B8193 /* UIDevice+Extensions.swift */; };
/* End PBXBuildFile section */

/* Begin PBXContainerItemProxy section */
		38E8752627554D5700975559 /* PBXContainerItemProxy */ = {
			isa = PBXContainerItemProxy;
			containerPortal = 388E595025AD948C0019842D /* Project object */;
			proxyType = 1;
			remoteGlobalIDString = 38E8752327554D5700975559;
			remoteInfo = "FreeAPSWatch WatchKit Extension";
		};
		38E8753A27554D5900975559 /* PBXContainerItemProxy */ = {
			isa = PBXContainerItemProxy;
			containerPortal = 388E595025AD948C0019842D /* Project object */;
			proxyType = 1;
			remoteGlobalIDString = 38E8751B27554D5500975559;
			remoteInfo = FreeAPSWatch;
		};
		38FCF3F225E9028E0078B0D1 /* PBXContainerItemProxy */ = {
			isa = PBXContainerItemProxy;
			containerPortal = 388E595025AD948C0019842D /* Project object */;
			proxyType = 1;
			remoteGlobalIDString = 388E595725AD948C0019842D;
			remoteInfo = FreeAPS;
		};
		6B1A8D262B14D91700E76752 /* PBXContainerItemProxy */ = {
			isa = PBXContainerItemProxy;
			containerPortal = 388E595025AD948C0019842D /* Project object */;
			proxyType = 1;
			remoteGlobalIDString = 6B1A8D162B14D91500E76752;
			remoteInfo = LiveActivityExtension;
		};
/* End PBXContainerItemProxy section */

/* Begin PBXCopyFilesBuildPhase section */
		3821ECD025DC703C00BC42AD /* Embed Frameworks */ = {
			isa = PBXCopyFilesBuildPhase;
			buildActionMask = 2147483647;
			dstPath = "";
			dstSubfolderSpec = 10;
			files = (
				CE51DD1D2A01970900F163F7 /* ConnectIQ 2.xcframework in Embed Frameworks */,
				CE95BF5C2BA770C300DC3DE3 /* LoopKit.framework in Embed Frameworks */,
				CEB434FE28B90B8C00B70274 /* SwiftCharts in Embed Frameworks */,
				CE95BF642BA771BE00DC3DE3 /* LoopTestingKit.framework in Embed Frameworks */,
				CE95BF622BA7715900DC3DE3 /* MockKitUI.framework in Embed Frameworks */,
				CE95BF602BA7715800DC3DE3 /* MockKit.framework in Embed Frameworks */,
				CE95BF5E2BA770C300DC3DE3 /* LoopKitUI.framework in Embed Frameworks */,
			);
			name = "Embed Frameworks";
			runOnlyForDeploymentPostprocessing = 0;
		};
		38E8753D27554D5900975559 /* Embed Watch Content */ = {
			isa = PBXCopyFilesBuildPhase;
			buildActionMask = 2147483647;
			dstPath = "$(CONTENTS_FOLDER_PATH)/Watch";
			dstSubfolderSpec = 16;
			files = (
				38E8753C27554D5900975559 /* FreeAPSWatch.app in Embed Watch Content */,
			);
			name = "Embed Watch Content";
			runOnlyForDeploymentPostprocessing = 0;
		};
		38E8754027554D5900975559 /* Embed App Extensions */ = {
			isa = PBXCopyFilesBuildPhase;
			buildActionMask = 2147483647;
			dstPath = "";
			dstSubfolderSpec = 13;
			files = (
				38E8752527554D5700975559 /* FreeAPSWatch WatchKit Extension.appex in Embed App Extensions */,
			);
			name = "Embed App Extensions";
			runOnlyForDeploymentPostprocessing = 0;
		};
		6B1A8D122B14D88E00E76752 /* Embed Foundation Extensions */ = {
			isa = PBXCopyFilesBuildPhase;
			buildActionMask = 2147483647;
			dstPath = "";
			dstSubfolderSpec = 13;
			files = (
				6B1A8D282B14D91700E76752 /* LiveActivityExtension.appex in Embed Foundation Extensions */,
			);
			name = "Embed Foundation Extensions";
			runOnlyForDeploymentPostprocessing = 0;
		};
/* End PBXCopyFilesBuildPhase section */

/* Begin PBXFileReference section */
		110AEDE02C5193D100615CC9 /* BolusIntent.swift */ = {isa = PBXFileReference; fileEncoding = 4; lastKnownFileType = sourcecode.swift; path = BolusIntent.swift; sourceTree = "<group>"; };
		110AEDE12C5193D100615CC9 /* BolusIntentRequest.swift */ = {isa = PBXFileReference; fileEncoding = 4; lastKnownFileType = sourcecode.swift; path = BolusIntentRequest.swift; sourceTree = "<group>"; };
		110AEDE52C51A0AE00615CC9 /* ShortcutsConfigView.swift */ = {isa = PBXFileReference; fileEncoding = 4; lastKnownFileType = sourcecode.swift; path = ShortcutsConfigView.swift; sourceTree = "<group>"; };
		110AEDE72C51A0AE00615CC9 /* ShortcutsConfigDataFlow.swift */ = {isa = PBXFileReference; fileEncoding = 4; lastKnownFileType = sourcecode.swift; path = ShortcutsConfigDataFlow.swift; sourceTree = "<group>"; };
		110AEDE82C51A0AE00615CC9 /* ShortcutsConfigProvider.swift */ = {isa = PBXFileReference; fileEncoding = 4; lastKnownFileType = sourcecode.swift; path = ShortcutsConfigProvider.swift; sourceTree = "<group>"; };
		110AEDE92C51A0AE00615CC9 /* ShortcutsConfigStateModel.swift */ = {isa = PBXFileReference; fileEncoding = 4; lastKnownFileType = sourcecode.swift; path = ShortcutsConfigStateModel.swift; sourceTree = "<group>"; };
		118DF7642C5ECBC60067FEB7 /* ApplyOverridePresetIntent.swift */ = {isa = PBXFileReference; fileEncoding = 4; lastKnownFileType = sourcecode.swift; path = ApplyOverridePresetIntent.swift; sourceTree = "<group>"; };
		118DF7652C5ECBC60067FEB7 /* CancelOverrideIntent.swift */ = {isa = PBXFileReference; fileEncoding = 4; lastKnownFileType = sourcecode.swift; path = CancelOverrideIntent.swift; sourceTree = "<group>"; };
		118DF7672C5ECBC60067FEB7 /* OverridePresetEntity.swift */ = {isa = PBXFileReference; fileEncoding = 4; lastKnownFileType = sourcecode.swift; path = OverridePresetEntity.swift; sourceTree = "<group>"; };
		118DF7682C5ECBC60067FEB7 /* OverridePresetsIntentRequest.swift */ = {isa = PBXFileReference; fileEncoding = 4; lastKnownFileType = sourcecode.swift; path = OverridePresetsIntentRequest.swift; sourceTree = "<group>"; };
		19012CDB291D2CB900FB8210 /* LoopStats.swift */ = {isa = PBXFileReference; lastKnownFileType = sourcecode.swift; path = LoopStats.swift; sourceTree = "<group>"; };
		190EBCC329FF136900BA767D /* UserInterfaceSettingsDataFlow.swift */ = {isa = PBXFileReference; lastKnownFileType = sourcecode.swift; path = UserInterfaceSettingsDataFlow.swift; sourceTree = "<group>"; };
		190EBCC529FF138000BA767D /* UserInterfaceSettingsProvider.swift */ = {isa = PBXFileReference; lastKnownFileType = sourcecode.swift; path = UserInterfaceSettingsProvider.swift; sourceTree = "<group>"; };
		190EBCC729FF13AA00BA767D /* UserInterfaceSettingsStateModel.swift */ = {isa = PBXFileReference; lastKnownFileType = sourcecode.swift; path = UserInterfaceSettingsStateModel.swift; sourceTree = "<group>"; };
		190EBCCA29FF13CB00BA767D /* UserInterfaceSettingsRootView.swift */ = {isa = PBXFileReference; lastKnownFileType = sourcecode.swift; path = UserInterfaceSettingsRootView.swift; sourceTree = "<group>"; };
		1918333A26ADA46800F45722 /* fi */ = {isa = PBXFileReference; lastKnownFileType = text.plist.strings; name = fi; path = fi.lproj/Localizable.strings; sourceTree = "<group>"; };
		191F62672AD6B05A004D7911 /* NightscoutSettings.swift */ = {isa = PBXFileReference; lastKnownFileType = sourcecode.swift; path = NightscoutSettings.swift; sourceTree = "<group>"; };
		1927C8E92744611700347C69 /* ar */ = {isa = PBXFileReference; lastKnownFileType = text.plist.strings; name = ar; path = ar.lproj/InfoPlist.strings; sourceTree = "<group>"; };
		1927C8EA2744611800347C69 /* ca */ = {isa = PBXFileReference; lastKnownFileType = text.plist.strings; name = ca; path = ca.lproj/InfoPlist.strings; sourceTree = "<group>"; };
		1927C8EB2744611900347C69 /* zh-Hans */ = {isa = PBXFileReference; lastKnownFileType = text.plist.strings; name = "zh-Hans"; path = "zh-Hans.lproj/InfoPlist.strings"; sourceTree = "<group>"; };
		1927C8EC2744611A00347C69 /* da */ = {isa = PBXFileReference; lastKnownFileType = text.plist.strings; name = da; path = da.lproj/InfoPlist.strings; sourceTree = "<group>"; };
		1927C8ED2744611B00347C69 /* fi */ = {isa = PBXFileReference; lastKnownFileType = text.plist.strings; name = fi; path = fi.lproj/InfoPlist.strings; sourceTree = "<group>"; };
		1927C8EE2744611C00347C69 /* nl */ = {isa = PBXFileReference; lastKnownFileType = text.plist.strings; name = nl; path = nl.lproj/InfoPlist.strings; sourceTree = "<group>"; };
		1927C8EF2744611D00347C69 /* fr */ = {isa = PBXFileReference; lastKnownFileType = text.plist.strings; name = fr; path = fr.lproj/InfoPlist.strings; sourceTree = "<group>"; };
		1927C8F02744611E00347C69 /* de */ = {isa = PBXFileReference; lastKnownFileType = text.plist.strings; name = de; path = de.lproj/InfoPlist.strings; sourceTree = "<group>"; };
		1927C8F12744611E00347C69 /* he */ = {isa = PBXFileReference; lastKnownFileType = text.plist.strings; name = he; path = he.lproj/InfoPlist.strings; sourceTree = "<group>"; };
		1927C8F22744611F00347C69 /* it */ = {isa = PBXFileReference; lastKnownFileType = text.plist.strings; name = it; path = it.lproj/InfoPlist.strings; sourceTree = "<group>"; };
		1927C8F32744612000347C69 /* nb */ = {isa = PBXFileReference; lastKnownFileType = text.plist.strings; name = nb; path = nb.lproj/InfoPlist.strings; sourceTree = "<group>"; };
		1927C8F42744612100347C69 /* pl */ = {isa = PBXFileReference; lastKnownFileType = text.plist.strings; name = pl; path = pl.lproj/InfoPlist.strings; sourceTree = "<group>"; };
		1927C8F52744612100347C69 /* pt-BR */ = {isa = PBXFileReference; lastKnownFileType = text.plist.strings; name = "pt-BR"; path = "pt-BR.lproj/InfoPlist.strings"; sourceTree = "<group>"; };
		1927C8F62744612200347C69 /* pt-PT */ = {isa = PBXFileReference; lastKnownFileType = text.plist.strings; name = "pt-PT"; path = "pt-PT.lproj/InfoPlist.strings"; sourceTree = "<group>"; };
		1927C8F72744612300347C69 /* ru */ = {isa = PBXFileReference; lastKnownFileType = text.plist.strings; name = ru; path = ru.lproj/InfoPlist.strings; sourceTree = "<group>"; };
		1927C8F82744612400347C69 /* es */ = {isa = PBXFileReference; lastKnownFileType = text.plist.strings; name = es; path = es.lproj/InfoPlist.strings; sourceTree = "<group>"; };
		1927C8F92744612400347C69 /* sv */ = {isa = PBXFileReference; lastKnownFileType = text.plist.strings; name = sv; path = sv.lproj/InfoPlist.strings; sourceTree = "<group>"; };
		1927C8FA2744612500347C69 /* tr */ = {isa = PBXFileReference; lastKnownFileType = text.plist.strings; name = tr; path = tr.lproj/InfoPlist.strings; sourceTree = "<group>"; };
		1927C8FB2744612600347C69 /* uk */ = {isa = PBXFileReference; lastKnownFileType = text.plist.strings; name = uk; path = uk.lproj/InfoPlist.strings; sourceTree = "<group>"; };
		1927C8FE274489BA00347C69 /* Base */ = {isa = PBXFileReference; lastKnownFileType = text.plist.strings; name = Base; path = Base.lproj/InfoPlist.strings; sourceTree = "<group>"; };
		1935363F28496F7D001E0B16 /* Oref2_variables.swift */ = {isa = PBXFileReference; lastKnownFileType = sourcecode.swift; path = Oref2_variables.swift; sourceTree = "<group>"; };
		193F1E392B44C13B00525770 /* hu */ = {isa = PBXFileReference; lastKnownFileType = text.plist.strings; name = hu; path = hu.lproj/InfoPlist.strings; sourceTree = "<group>"; };
		193F1E3A2B44C13B00525770 /* hu */ = {isa = PBXFileReference; lastKnownFileType = text.plist.strings; name = hu; path = hu.lproj/Localizable.strings; sourceTree = "<group>"; };
		193F1E3B2B44C14800525770 /* vi */ = {isa = PBXFileReference; lastKnownFileType = text.plist.strings; name = vi; path = vi.lproj/InfoPlist.strings; sourceTree = "<group>"; };
		193F1E3C2B44C14800525770 /* vi */ = {isa = PBXFileReference; lastKnownFileType = text.plist.strings; name = vi; path = vi.lproj/Localizable.strings; sourceTree = "<group>"; };
		193F6CDC2A512C8F001240FD /* Loops.swift */ = {isa = PBXFileReference; lastKnownFileType = sourcecode.swift; path = Loops.swift; sourceTree = "<group>"; };
		195D80B32AF6973A00D25097 /* DynamicSettingsRootView.swift */ = {isa = PBXFileReference; lastKnownFileType = sourcecode.swift; path = DynamicSettingsRootView.swift; sourceTree = "<group>"; };
		195D80B62AF697B800D25097 /* DynamicSettingsDataFlow.swift */ = {isa = PBXFileReference; lastKnownFileType = sourcecode.swift; path = DynamicSettingsDataFlow.swift; sourceTree = "<group>"; };
		195D80B82AF697F700D25097 /* DynamicSettingsProvider.swift */ = {isa = PBXFileReference; lastKnownFileType = sourcecode.swift; path = DynamicSettingsProvider.swift; sourceTree = "<group>"; };
		195D80BA2AF6980B00D25097 /* DynamicSettingsStateModel.swift */ = {isa = PBXFileReference; lastKnownFileType = sourcecode.swift; path = DynamicSettingsStateModel.swift; sourceTree = "<group>"; };
		1967DFBD29D052C200759F30 /* Icons.swift */ = {isa = PBXFileReference; lastKnownFileType = sourcecode.swift; path = Icons.swift; sourceTree = "<group>"; };
		1967DFBF29D053AC00759F30 /* IconSelection.swift */ = {isa = PBXFileReference; lastKnownFileType = sourcecode.swift; path = IconSelection.swift; sourceTree = "<group>"; };
		1967DFC129D053D300759F30 /* IconImage.swift */ = {isa = PBXFileReference; lastKnownFileType = sourcecode.swift; path = IconImage.swift; sourceTree = "<group>"; };
		1980131D29CC9839002FF024 /* Info.plist */ = {isa = PBXFileReference; lastKnownFileType = text.plist; path = Info.plist; sourceTree = "<group>"; };
		198377D3266BFFF6004DE65E /* en */ = {isa = PBXFileReference; lastKnownFileType = text.plist.strings; name = en; path = en.lproj/Localizable.strings; sourceTree = "<group>"; };
		198377D5266C0A05004DE65E /* ar */ = {isa = PBXFileReference; lastKnownFileType = text.plist.strings; name = ar; path = ar.lproj/Localizable.strings; sourceTree = "<group>"; };
		198377D6266C0A0A004DE65E /* ca */ = {isa = PBXFileReference; lastKnownFileType = text.plist.strings; name = ca; path = ca.lproj/Localizable.strings; sourceTree = "<group>"; };
		198377D7266C0A15004DE65E /* zh-Hans */ = {isa = PBXFileReference; lastKnownFileType = text.plist.strings; name = "zh-Hans"; path = "zh-Hans.lproj/Localizable.strings"; sourceTree = "<group>"; };
		198377D8266C0A1C004DE65E /* da */ = {isa = PBXFileReference; lastKnownFileType = text.plist.strings; name = da; path = da.lproj/Localizable.strings; sourceTree = "<group>"; };
		198377D9266C0A21004DE65E /* nl */ = {isa = PBXFileReference; lastKnownFileType = text.plist.strings; name = nl; path = nl.lproj/Localizable.strings; sourceTree = "<group>"; };
		198377DA266C0A2B004DE65E /* fr */ = {isa = PBXFileReference; lastKnownFileType = text.plist.strings; name = fr; path = fr.lproj/Localizable.strings; sourceTree = "<group>"; };
		198377DB266C0A32004DE65E /* de */ = {isa = PBXFileReference; lastKnownFileType = text.plist.strings; name = de; path = de.lproj/Localizable.strings; sourceTree = "<group>"; };
		198377DC266C0A3C004DE65E /* he */ = {isa = PBXFileReference; lastKnownFileType = text.plist.strings; name = he; path = he.lproj/Localizable.strings; sourceTree = "<group>"; };
		198377DD266C0A51004DE65E /* it */ = {isa = PBXFileReference; lastKnownFileType = text.plist.strings; name = it; path = it.lproj/Localizable.strings; sourceTree = "<group>"; };
		198377DE266C0A69004DE65E /* nb */ = {isa = PBXFileReference; lastKnownFileType = text.plist.strings; name = nb; path = nb.lproj/Localizable.strings; sourceTree = "<group>"; };
		198377DF266C0A7F004DE65E /* pl */ = {isa = PBXFileReference; lastKnownFileType = text.plist.strings; name = pl; path = pl.lproj/Localizable.strings; sourceTree = "<group>"; };
		198377E0266C0AB5004DE65E /* ru */ = {isa = PBXFileReference; lastKnownFileType = text.plist.strings; name = ru; path = ru.lproj/Localizable.strings; sourceTree = "<group>"; };
		198377E1266C0ABF004DE65E /* es */ = {isa = PBXFileReference; lastKnownFileType = text.plist.strings; name = es; path = es.lproj/Localizable.strings; sourceTree = "<group>"; };
		198377E2266C0AC8004DE65E /* sv */ = {isa = PBXFileReference; lastKnownFileType = text.plist.strings; name = sv; path = sv.lproj/Localizable.strings; sourceTree = "<group>"; };
		198377E3266C0ADC004DE65E /* tr */ = {isa = PBXFileReference; lastKnownFileType = text.plist.strings; name = tr; path = tr.lproj/Localizable.strings; sourceTree = "<group>"; };
		198377E4266C13D2004DE65E /* uk */ = {isa = PBXFileReference; lastKnownFileType = text.plist.strings; name = uk; path = uk.lproj/Localizable.strings; sourceTree = "<group>"; };
		199561C0275E61A50077B976 /* HealthKit.framework */ = {isa = PBXFileReference; lastKnownFileType = wrapper.framework; name = HealthKit.framework; path = Platforms/WatchOS.platform/Developer/SDKs/WatchOS8.0.sdk/System/Library/Frameworks/HealthKit.framework; sourceTree = DEVELOPER_DIR; };
		199732B4271B72DD00129A3F /* pt-PT */ = {isa = PBXFileReference; lastKnownFileType = text.plist.strings; name = "pt-PT"; path = "pt-PT.lproj/Localizable.strings"; sourceTree = "<group>"; };
		199732B5271B9EE900129A3F /* pt-BR */ = {isa = PBXFileReference; lastKnownFileType = text.plist.strings; name = "pt-BR"; path = "pt-BR.lproj/Localizable.strings"; sourceTree = "<group>"; };
		19A9102F2A24BF6300C8951B /* StatsView.swift */ = {isa = PBXFileReference; lastKnownFileType = sourcecode.swift; path = StatsView.swift; sourceTree = "<group>"; };
		19A910352A24D6D700C8951B /* DateFilter.swift */ = {isa = PBXFileReference; lastKnownFileType = sourcecode.swift; path = DateFilter.swift; sourceTree = "<group>"; };
		19A910372A24EF3200C8951B /* ChartsView.swift */ = {isa = PBXFileReference; lastKnownFileType = sourcecode.swift; path = ChartsView.swift; sourceTree = "<group>"; };
		19B0EF2028F6D66200069496 /* Statistics.swift */ = {isa = PBXFileReference; lastKnownFileType = sourcecode.swift; path = Statistics.swift; sourceTree = "<group>"; };
		19C166682756EFBD00ED12E3 /* sk */ = {isa = PBXFileReference; lastKnownFileType = text.plist.strings; name = sk; path = sk.lproj/InfoPlist.strings; sourceTree = "<group>"; };
		19C166692756EFBD00ED12E3 /* sk */ = {isa = PBXFileReference; lastKnownFileType = text.plist.strings; name = sk; path = sk.lproj/Localizable.strings; sourceTree = "<group>"; };
		19D466A229AA2B80004D5F33 /* MealSettingsDataFlow.swift */ = {isa = PBXFileReference; lastKnownFileType = sourcecode.swift; path = MealSettingsDataFlow.swift; sourceTree = "<group>"; };
		19D466A429AA2BD4004D5F33 /* MealSettingsProvider.swift */ = {isa = PBXFileReference; lastKnownFileType = sourcecode.swift; path = MealSettingsProvider.swift; sourceTree = "<group>"; };
		19D466A629AA2C22004D5F33 /* MealSettingsStateModel.swift */ = {isa = PBXFileReference; lastKnownFileType = sourcecode.swift; path = MealSettingsStateModel.swift; sourceTree = "<group>"; };
		19D466A929AA3099004D5F33 /* MealSettingsRootView.swift */ = {isa = PBXFileReference; lastKnownFileType = sourcecode.swift; path = MealSettingsRootView.swift; sourceTree = "<group>"; };
		19D4E4EA29FC6A9F00351451 /* Charts.swift */ = {isa = PBXFileReference; lastKnownFileType = sourcecode.swift; path = Charts.swift; sourceTree = "<group>"; };
		19DA487F29CD2B8400EEA1E7 /* Assets.xcassets */ = {isa = PBXFileReference; lastKnownFileType = folder.assetcatalog; path = Assets.xcassets; sourceTree = "<group>"; };
		19E1F7E729D082D0005C8D20 /* IconConfigDataFlow.swift */ = {isa = PBXFileReference; lastKnownFileType = sourcecode.swift; path = IconConfigDataFlow.swift; sourceTree = "<group>"; };
		19E1F7E929D082ED005C8D20 /* IconConfigProvider.swift */ = {isa = PBXFileReference; lastKnownFileType = sourcecode.swift; path = IconConfigProvider.swift; sourceTree = "<group>"; };
		19E1F7EB29D082FE005C8D20 /* IconConfigStateModel.swift */ = {isa = PBXFileReference; lastKnownFileType = sourcecode.swift; path = IconConfigStateModel.swift; sourceTree = "<group>"; };
		19E1F7EE29D08EBA005C8D20 /* IconConfigRootWiew.swift */ = {isa = PBXFileReference; lastKnownFileType = sourcecode.swift; path = IconConfigRootWiew.swift; sourceTree = "<group>"; };
		19F95FF229F10FBC00314DDC /* StatDataFlow.swift */ = {isa = PBXFileReference; lastKnownFileType = sourcecode.swift; path = StatDataFlow.swift; sourceTree = "<group>"; };
		19F95FF429F10FCF00314DDC /* StatProvider.swift */ = {isa = PBXFileReference; lastKnownFileType = sourcecode.swift; path = StatProvider.swift; sourceTree = "<group>"; };
		19F95FF629F10FEE00314DDC /* StatStateModel.swift */ = {isa = PBXFileReference; lastKnownFileType = sourcecode.swift; path = StatStateModel.swift; sourceTree = "<group>"; };
		19F95FF929F1102A00314DDC /* StatRootView.swift */ = {isa = PBXFileReference; lastKnownFileType = sourcecode.swift; path = StatRootView.swift; sourceTree = "<group>"; };
		1CAE81192B118804DCD23034 /* SnoozeProvider.swift */ = {isa = PBXFileReference; includeInIndex = 1; lastKnownFileType = sourcecode.swift; path = SnoozeProvider.swift; sourceTree = "<group>"; };
		223EC0494F55A91E3EA69EF4 /* TreatmentsStateModel.swift */ = {isa = PBXFileReference; includeInIndex = 1; lastKnownFileType = sourcecode.swift; path = TreatmentsStateModel.swift; sourceTree = "<group>"; };
		22963BD06A9C83959D4914E4 /* GlucoseNotificationSettingsRootView.swift */ = {isa = PBXFileReference; includeInIndex = 1; lastKnownFileType = sourcecode.swift; path = GlucoseNotificationSettingsRootView.swift; sourceTree = "<group>"; };
		2AD22C985B79A2F0D2EA3D9D /* PumpConfigRootView.swift */ = {isa = PBXFileReference; includeInIndex = 1; lastKnownFileType = sourcecode.swift; path = PumpConfigRootView.swift; sourceTree = "<group>"; };
		2F2A13DF0EDEEEDC4106AA2A /* NightscoutConfigDataFlow.swift */ = {isa = PBXFileReference; includeInIndex = 1; lastKnownFileType = sourcecode.swift; path = NightscoutConfigDataFlow.swift; sourceTree = "<group>"; };
		3260468377DA9DB4DEE9AF6D /* GlucoseNotificationSettingsDataFlow.swift */ = {isa = PBXFileReference; includeInIndex = 1; lastKnownFileType = sourcecode.swift; path = GlucoseNotificationSettingsDataFlow.swift; sourceTree = "<group>"; };
		36A708CDB546692C2230B385 /* SnoozeDataFlow.swift */ = {isa = PBXFileReference; includeInIndex = 1; lastKnownFileType = sourcecode.swift; path = SnoozeDataFlow.swift; sourceTree = "<group>"; };
		36F58DDD71F0E795464FA3F0 /* TargetsEditorStateModel.swift */ = {isa = PBXFileReference; includeInIndex = 1; lastKnownFileType = sourcecode.swift; path = TargetsEditorStateModel.swift; sourceTree = "<group>"; };
		3811DE0725C9D32E00A708ED /* BaseView.swift */ = {isa = PBXFileReference; fileEncoding = 4; lastKnownFileType = sourcecode.swift; path = BaseView.swift; sourceTree = "<group>"; };
		3811DE0825C9D32F00A708ED /* BaseProvider.swift */ = {isa = PBXFileReference; fileEncoding = 4; lastKnownFileType = sourcecode.swift; path = BaseProvider.swift; sourceTree = "<group>"; };
		3811DE1525C9D40400A708ED /* Screen.swift */ = {isa = PBXFileReference; fileEncoding = 4; lastKnownFileType = sourcecode.swift; path = Screen.swift; sourceTree = "<group>"; };
		3811DE1625C9D40400A708ED /* Router.swift */ = {isa = PBXFileReference; fileEncoding = 4; lastKnownFileType = sourcecode.swift; path = Router.swift; sourceTree = "<group>"; };
		3811DE1C25C9D48300A708ED /* MainProvider.swift */ = {isa = PBXFileReference; fileEncoding = 4; lastKnownFileType = sourcecode.swift; path = MainProvider.swift; sourceTree = "<group>"; };
		3811DE1D25C9D48300A708ED /* MainDataFlow.swift */ = {isa = PBXFileReference; fileEncoding = 4; lastKnownFileType = sourcecode.swift; path = MainDataFlow.swift; sourceTree = "<group>"; };
		3811DE2025C9D48300A708ED /* MainRootView.swift */ = {isa = PBXFileReference; fileEncoding = 4; lastKnownFileType = sourcecode.swift; path = MainRootView.swift; sourceTree = "<group>"; };
		3811DE2825C9D49500A708ED /* HomeStateModel.swift */ = {isa = PBXFileReference; fileEncoding = 4; lastKnownFileType = sourcecode.swift; path = HomeStateModel.swift; sourceTree = "<group>"; };
		3811DE2925C9D49500A708ED /* HomeProvider.swift */ = {isa = PBXFileReference; fileEncoding = 4; lastKnownFileType = sourcecode.swift; path = HomeProvider.swift; sourceTree = "<group>"; };
		3811DE2A25C9D49500A708ED /* HomeDataFlow.swift */ = {isa = PBXFileReference; fileEncoding = 4; lastKnownFileType = sourcecode.swift; path = HomeDataFlow.swift; sourceTree = "<group>"; };
		3811DE2E25C9D49500A708ED /* HomeRootView.swift */ = {isa = PBXFileReference; fileEncoding = 4; lastKnownFileType = sourcecode.swift; path = HomeRootView.swift; sourceTree = "<group>"; };
		3811DE3925C9D4A100A708ED /* SettingsStateModel.swift */ = {isa = PBXFileReference; fileEncoding = 4; lastKnownFileType = sourcecode.swift; path = SettingsStateModel.swift; sourceTree = "<group>"; };
		3811DE3C25C9D4A100A708ED /* SettingsRootView.swift */ = {isa = PBXFileReference; fileEncoding = 4; lastKnownFileType = sourcecode.swift; path = SettingsRootView.swift; sourceTree = "<group>"; };
		3811DE3D25C9D4A100A708ED /* SettingsDataFlow.swift */ = {isa = PBXFileReference; fileEncoding = 4; lastKnownFileType = sourcecode.swift; path = SettingsDataFlow.swift; sourceTree = "<group>"; };
		3811DE3E25C9D4A100A708ED /* SettingsProvider.swift */ = {isa = PBXFileReference; fileEncoding = 4; lastKnownFileType = sourcecode.swift; path = SettingsProvider.swift; sourceTree = "<group>"; };
		3811DE5425C9D4D500A708ED /* Formatters.swift */ = {isa = PBXFileReference; fileEncoding = 4; lastKnownFileType = sourcecode.swift; path = Formatters.swift; sourceTree = "<group>"; };
		3811DE5525C9D4D500A708ED /* Publisher.swift */ = {isa = PBXFileReference; fileEncoding = 4; lastKnownFileType = sourcecode.swift; path = Publisher.swift; sourceTree = "<group>"; };
		3811DE5725C9D4D500A708ED /* ProgressBar.swift */ = {isa = PBXFileReference; fileEncoding = 4; lastKnownFileType = sourcecode.swift; path = ProgressBar.swift; sourceTree = "<group>"; };
		3811DE5925C9D4D500A708ED /* ViewModifiers.swift */ = {isa = PBXFileReference; fileEncoding = 4; lastKnownFileType = sourcecode.swift; path = ViewModifiers.swift; sourceTree = "<group>"; };
		3811DE8E25C9D80400A708ED /* User.swift */ = {isa = PBXFileReference; fileEncoding = 4; lastKnownFileType = sourcecode.swift; path = User.swift; sourceTree = "<group>"; };
		3811DE9325C9D88200A708ED /* AppearanceManager.swift */ = {isa = PBXFileReference; fileEncoding = 4; lastKnownFileType = sourcecode.swift; path = AppearanceManager.swift; sourceTree = "<group>"; };
		3811DE9625C9D88300A708ED /* HTTPResponseStatus.swift */ = {isa = PBXFileReference; fileEncoding = 4; lastKnownFileType = sourcecode.swift; path = HTTPResponseStatus.swift; sourceTree = "<group>"; };
		3811DE9725C9D88300A708ED /* NightscoutManager.swift */ = {isa = PBXFileReference; fileEncoding = 4; lastKnownFileType = sourcecode.swift; path = NightscoutManager.swift; sourceTree = "<group>"; };
		3811DE9A25C9D88300A708ED /* UserDefaults+Cache.swift */ = {isa = PBXFileReference; fileEncoding = 4; lastKnownFileType = sourcecode.swift; path = "UserDefaults+Cache.swift"; sourceTree = "<group>"; };
		3811DE9B25C9D88300A708ED /* Cache.swift */ = {isa = PBXFileReference; fileEncoding = 4; lastKnownFileType = sourcecode.swift; path = Cache.swift; sourceTree = "<group>"; };
		3811DE9C25C9D88300A708ED /* KeyValueStorage.swift */ = {isa = PBXFileReference; fileEncoding = 4; lastKnownFileType = sourcecode.swift; path = KeyValueStorage.swift; sourceTree = "<group>"; };
		3811DE9E25C9D88300A708ED /* BaseKeychain.swift */ = {isa = PBXFileReference; fileEncoding = 4; lastKnownFileType = sourcecode.swift; path = BaseKeychain.swift; sourceTree = "<group>"; };
		3811DE9F25C9D88300A708ED /* Keychain.swift */ = {isa = PBXFileReference; fileEncoding = 4; lastKnownFileType = sourcecode.swift; path = Keychain.swift; sourceTree = "<group>"; };
		3811DEA025C9D88300A708ED /* KeychainItemAccessibility.swift */ = {isa = PBXFileReference; fileEncoding = 4; lastKnownFileType = sourcecode.swift; path = KeychainItemAccessibility.swift; sourceTree = "<group>"; };
		3811DEA625C9D88300A708ED /* UnlockManager.swift */ = {isa = PBXFileReference; fileEncoding = 4; lastKnownFileType = sourcecode.swift; path = UnlockManager.swift; sourceTree = "<group>"; };
		3811DEC725C9DA7300A708ED /* FreeAPS.entitlements */ = {isa = PBXFileReference; lastKnownFileType = text.plist.entitlements; path = FreeAPS.entitlements; sourceTree = "<group>"; };
		3811DEE425CA063400A708ED /* Injected.swift */ = {isa = PBXFileReference; fileEncoding = 4; lastKnownFileType = sourcecode.swift; path = Injected.swift; sourceTree = "<group>"; };
		3811DEE625CA063400A708ED /* SyncAccess.swift */ = {isa = PBXFileReference; fileEncoding = 4; lastKnownFileType = sourcecode.swift; path = SyncAccess.swift; sourceTree = "<group>"; };
		3811DEE725CA063400A708ED /* PersistedProperty.swift */ = {isa = PBXFileReference; fileEncoding = 4; lastKnownFileType = sourcecode.swift; path = PersistedProperty.swift; sourceTree = "<group>"; };
		3811DF0125CA9FEA00A708ED /* Credentials.swift */ = {isa = PBXFileReference; lastKnownFileType = sourcecode.swift; path = Credentials.swift; sourceTree = "<group>"; };
		3811DF0F25CAAAE200A708ED /* APSManager.swift */ = {isa = PBXFileReference; lastKnownFileType = sourcecode.swift; path = APSManager.swift; sourceTree = "<group>"; };
		3818AA45274C229000843DB3 /* LibreTransmitter */ = {isa = PBXFileReference; lastKnownFileType = folder; name = LibreTransmitter; path = Dependencies/LibreTransmitter; sourceTree = "<group>"; };
		3818AA49274C267000843DB3 /* CGMBLEKit.framework */ = {isa = PBXFileReference; explicitFileType = wrapper.framework; path = CGMBLEKit.framework; sourceTree = BUILT_PRODUCTS_DIR; };
		3818AA4C274C26A300843DB3 /* LoopKit.framework */ = {isa = PBXFileReference; explicitFileType = wrapper.framework; path = LoopKit.framework; sourceTree = BUILT_PRODUCTS_DIR; };
		3818AA4D274C26A300843DB3 /* LoopKitUI.framework */ = {isa = PBXFileReference; explicitFileType = wrapper.framework; path = LoopKitUI.framework; sourceTree = BUILT_PRODUCTS_DIR; };
		3818AA4E274C26A300843DB3 /* MockKit.framework */ = {isa = PBXFileReference; explicitFileType = wrapper.framework; path = MockKit.framework; sourceTree = BUILT_PRODUCTS_DIR; };
		3818AA4F274C26A300843DB3 /* MockKitUI.framework */ = {isa = PBXFileReference; explicitFileType = wrapper.framework; path = MockKitUI.framework; sourceTree = BUILT_PRODUCTS_DIR; };
		3818AA51274C26A300843DB3 /* MinimedKit.framework */ = {isa = PBXFileReference; explicitFileType = wrapper.framework; path = MinimedKit.framework; sourceTree = BUILT_PRODUCTS_DIR; };
		3818AA52274C26A300843DB3 /* MinimedKitUI.framework */ = {isa = PBXFileReference; explicitFileType = wrapper.framework; path = MinimedKitUI.framework; sourceTree = BUILT_PRODUCTS_DIR; };
		3818AA53274C26A300843DB3 /* OmniKit.framework */ = {isa = PBXFileReference; explicitFileType = wrapper.framework; path = OmniKit.framework; sourceTree = BUILT_PRODUCTS_DIR; };
		3818AA54274C26A300843DB3 /* OmniKitUI.framework */ = {isa = PBXFileReference; explicitFileType = wrapper.framework; path = OmniKitUI.framework; sourceTree = BUILT_PRODUCTS_DIR; };
		3818AA55274C26A300843DB3 /* RileyLinkBLEKit.framework */ = {isa = PBXFileReference; explicitFileType = wrapper.framework; path = RileyLinkBLEKit.framework; sourceTree = BUILT_PRODUCTS_DIR; };
		3818AA56274C26A300843DB3 /* RileyLinkKit.framework */ = {isa = PBXFileReference; explicitFileType = wrapper.framework; path = RileyLinkKit.framework; sourceTree = BUILT_PRODUCTS_DIR; };
		3818AA57274C26A300843DB3 /* RileyLinkKitUI.framework */ = {isa = PBXFileReference; explicitFileType = wrapper.framework; path = RileyLinkKitUI.framework; sourceTree = BUILT_PRODUCTS_DIR; };
		3818AA70274C278200843DB3 /* LoopTestingKit.framework */ = {isa = PBXFileReference; explicitFileType = wrapper.framework; path = LoopTestingKit.framework; sourceTree = BUILT_PRODUCTS_DIR; };
		38192E03261B82FA0094D973 /* ReachabilityManager.swift */ = {isa = PBXFileReference; fileEncoding = 4; lastKnownFileType = sourcecode.swift; path = ReachabilityManager.swift; sourceTree = "<group>"; };
		38192E06261BA9960094D973 /* FetchTreatmentsManager.swift */ = {isa = PBXFileReference; lastKnownFileType = sourcecode.swift; path = FetchTreatmentsManager.swift; sourceTree = "<group>"; };
		38192E0C261BAF980094D973 /* ConvenienceExtensions.swift */ = {isa = PBXFileReference; fileEncoding = 4; lastKnownFileType = sourcecode.swift; path = ConvenienceExtensions.swift; sourceTree = "<group>"; };
		3821ED4B25DD18BA00BC42AD /* Constants.swift */ = {isa = PBXFileReference; lastKnownFileType = sourcecode.swift; path = Constants.swift; sourceTree = "<group>"; };
		382C133625F13A1E00715CE1 /* InsulinSensitivities.swift */ = {isa = PBXFileReference; lastKnownFileType = sourcecode.swift; path = InsulinSensitivities.swift; sourceTree = "<group>"; };
		382C134A25F14E3700715CE1 /* BGTargets.swift */ = {isa = PBXFileReference; lastKnownFileType = sourcecode.swift; path = BGTargets.swift; sourceTree = "<group>"; };
		383420D525FFE38C002D46C1 /* LoopView.swift */ = {isa = PBXFileReference; lastKnownFileType = sourcecode.swift; path = LoopView.swift; sourceTree = "<group>"; };
		383420D825FFEB3F002D46C1 /* Popup.swift */ = {isa = PBXFileReference; lastKnownFileType = sourcecode.swift; path = Popup.swift; sourceTree = "<group>"; };
		383948D525CD4D8900E91849 /* FileStorage.swift */ = {isa = PBXFileReference; lastKnownFileType = sourcecode.swift; path = FileStorage.swift; sourceTree = "<group>"; };
		383948D925CD64D500E91849 /* Glucose.swift */ = {isa = PBXFileReference; lastKnownFileType = sourcecode.swift; path = Glucose.swift; sourceTree = "<group>"; };
		384E803325C385E60086DB71 /* JavaScriptWorker.swift */ = {isa = PBXFileReference; lastKnownFileType = sourcecode.swift; path = JavaScriptWorker.swift; sourceTree = "<group>"; };
		384E803725C388640086DB71 /* Script.swift */ = {isa = PBXFileReference; lastKnownFileType = sourcecode.swift; path = Script.swift; sourceTree = "<group>"; };
		38569344270B5DFA0002C50D /* CGMType.swift */ = {isa = PBXFileReference; fileEncoding = 4; lastKnownFileType = sourcecode.swift; path = CGMType.swift; sourceTree = "<group>"; };
		38569345270B5DFA0002C50D /* GlucoseSource.swift */ = {isa = PBXFileReference; fileEncoding = 4; lastKnownFileType = sourcecode.swift; path = GlucoseSource.swift; sourceTree = "<group>"; };
		38569346270B5DFB0002C50D /* AppGroupSource.swift */ = {isa = PBXFileReference; fileEncoding = 4; lastKnownFileType = sourcecode.swift; path = AppGroupSource.swift; sourceTree = "<group>"; };
		38569352270B5E350002C50D /* CGMRootView.swift */ = {isa = PBXFileReference; fileEncoding = 4; lastKnownFileType = sourcecode.swift; path = CGMRootView.swift; sourceTree = "<group>"; };
		385CEA8125F23DFD002D6D5B /* NightscoutStatus.swift */ = {isa = PBXFileReference; lastKnownFileType = sourcecode.swift; path = NightscoutStatus.swift; sourceTree = "<group>"; };
		3862CC2D2743F9F700BF832C /* CalendarManager.swift */ = {isa = PBXFileReference; lastKnownFileType = sourcecode.swift; path = CalendarManager.swift; sourceTree = "<group>"; };
		3870FF4225EC13F40088248F /* BloodGlucose.swift */ = {isa = PBXFileReference; fileEncoding = 4; lastKnownFileType = sourcecode.swift; path = BloodGlucose.swift; sourceTree = "<group>"; };
		3871F39B25ED892B0013ECB5 /* TempTarget.swift */ = {isa = PBXFileReference; lastKnownFileType = sourcecode.swift; path = TempTarget.swift; sourceTree = "<group>"; };
		3871F39E25ED895A0013ECB5 /* Decimal+Extensions.swift */ = {isa = PBXFileReference; lastKnownFileType = sourcecode.swift; path = "Decimal+Extensions.swift"; sourceTree = "<group>"; };
		3883581B25EE79BB00E024B2 /* TextFieldWithToolBar.swift */ = {isa = PBXFileReference; lastKnownFileType = sourcecode.swift; path = TextFieldWithToolBar.swift; sourceTree = "<group>"; };
		3883583325EEB38000E024B2 /* PumpSettings.swift */ = {isa = PBXFileReference; lastKnownFileType = sourcecode.swift; path = PumpSettings.swift; sourceTree = "<group>"; };
		388358C725EEF6D200E024B2 /* BasalProfileEntry.swift */ = {isa = PBXFileReference; lastKnownFileType = sourcecode.swift; path = BasalProfileEntry.swift; sourceTree = "<group>"; };
		38887CCD25F5725200944304 /* IOBEntry.swift */ = {isa = PBXFileReference; lastKnownFileType = sourcecode.swift; path = IOBEntry.swift; sourceTree = "<group>"; };
		388E595825AD948C0019842D /* FreeAPS.app */ = {isa = PBXFileReference; explicitFileType = wrapper.application; includeInIndex = 0; path = FreeAPS.app; sourceTree = BUILT_PRODUCTS_DIR; };
		388E595B25AD948C0019842D /* FreeAPSApp.swift */ = {isa = PBXFileReference; lastKnownFileType = sourcecode.swift; path = FreeAPSApp.swift; sourceTree = "<group>"; };
		388E596425AD948E0019842D /* Info.plist */ = {isa = PBXFileReference; lastKnownFileType = text.plist.xml; path = Info.plist; sourceTree = "<group>"; };
		388E596B25AD95110019842D /* OpenAPS.swift */ = {isa = PBXFileReference; lastKnownFileType = sourcecode.swift; path = OpenAPS.swift; sourceTree = "<group>"; };
		388E596E25AD96040019842D /* javascript */ = {isa = PBXFileReference; lastKnownFileType = folder; path = javascript; sourceTree = "<group>"; };
		388E597125AD9CF10019842D /* json */ = {isa = PBXFileReference; lastKnownFileType = folder; path = json; sourceTree = "<group>"; };
		388E5A5B25B6F0770019842D /* JSON.swift */ = {isa = PBXFileReference; lastKnownFileType = sourcecode.swift; path = JSON.swift; sourceTree = "<group>"; };
		388E5A5F25B6F2310019842D /* Autosens.swift */ = {isa = PBXFileReference; lastKnownFileType = sourcecode.swift; path = Autosens.swift; sourceTree = "<group>"; };
		389442CA25F65F7100FA1F27 /* NightscoutTreatment.swift */ = {isa = PBXFileReference; lastKnownFileType = sourcecode.swift; path = NightscoutTreatment.swift; sourceTree = "<group>"; };
		389487392614928B004DF424 /* DispatchTimer.swift */ = {isa = PBXFileReference; fileEncoding = 4; lastKnownFileType = sourcecode.swift; path = DispatchTimer.swift; sourceTree = "<group>"; };
		3895E4C525B9E00D00214B37 /* Preferences.swift */ = {isa = PBXFileReference; lastKnownFileType = sourcecode.swift; path = Preferences.swift; sourceTree = "<group>"; };
		389A571F26079BAA00BC102F /* Interpolation.swift */ = {isa = PBXFileReference; fileEncoding = 4; lastKnownFileType = sourcecode.swift; path = Interpolation.swift; sourceTree = "<group>"; };
		389ECDFD2601061500D86C4F /* View+Snapshot.swift */ = {isa = PBXFileReference; lastKnownFileType = sourcecode.swift; path = "View+Snapshot.swift"; sourceTree = "<group>"; };
		389ECE042601144100D86C4F /* ConcurrentMap.swift */ = {isa = PBXFileReference; lastKnownFileType = sourcecode.swift; path = ConcurrentMap.swift; sourceTree = "<group>"; };
		38A00B1E25FC00F7006BC0B0 /* Autotune.swift */ = {isa = PBXFileReference; lastKnownFileType = sourcecode.swift; path = Autotune.swift; sourceTree = "<group>"; };
		38A00B2225FC2B55006BC0B0 /* LRUCache.swift */ = {isa = PBXFileReference; fileEncoding = 4; lastKnownFileType = sourcecode.swift; path = LRUCache.swift; sourceTree = "<group>"; };
		38A0363A25ECF07E00FCBB52 /* GlucoseStorage.swift */ = {isa = PBXFileReference; lastKnownFileType = sourcecode.swift; path = GlucoseStorage.swift; sourceTree = "<group>"; };
		38A0364125ED069400FCBB52 /* TempBasal.swift */ = {isa = PBXFileReference; lastKnownFileType = sourcecode.swift; path = TempBasal.swift; sourceTree = "<group>"; };
		38A13D3125E28B4B00EAA382 /* PumpHistoryEvent.swift */ = {isa = PBXFileReference; lastKnownFileType = sourcecode.swift; path = PumpHistoryEvent.swift; sourceTree = "<group>"; };
		38A5049125DD9C4000C5B9E8 /* UserDefaultsExtensions.swift */ = {isa = PBXFileReference; fileEncoding = 4; lastKnownFileType = sourcecode.swift; path = UserDefaultsExtensions.swift; sourceTree = "<group>"; };
		38A9260425F012D8009E3739 /* CarbRatios.swift */ = {isa = PBXFileReference; lastKnownFileType = sourcecode.swift; path = CarbRatios.swift; sourceTree = "<group>"; };
		38AAF85425FFF846004AF583 /* CurrentGlucoseView.swift */ = {isa = PBXFileReference; lastKnownFileType = sourcecode.swift; path = CurrentGlucoseView.swift; sourceTree = "<group>"; };
		38AEE73C25F0200C0013F05B /* FreeAPSSettings.swift */ = {isa = PBXFileReference; lastKnownFileType = sourcecode.swift; path = FreeAPSSettings.swift; sourceTree = "<group>"; };
		38AEE75125F022080013F05B /* SettingsManager.swift */ = {isa = PBXFileReference; lastKnownFileType = sourcecode.swift; path = SettingsManager.swift; sourceTree = "<group>"; };
		38AEE75625F0F18E0013F05B /* CarbsStorage.swift */ = {isa = PBXFileReference; lastKnownFileType = sourcecode.swift; path = CarbsStorage.swift; sourceTree = "<group>"; };
		38B4F3AE25E2979F00E76A18 /* IndexedCollection.swift */ = {isa = PBXFileReference; lastKnownFileType = sourcecode.swift; path = IndexedCollection.swift; sourceTree = "<group>"; };
		38B4F3C225E2A20B00E76A18 /* PumpSetupView.swift */ = {isa = PBXFileReference; lastKnownFileType = sourcecode.swift; path = PumpSetupView.swift; sourceTree = "<group>"; };
		38B4F3C525E5017E00E76A18 /* NotificationCenter.swift */ = {isa = PBXFileReference; fileEncoding = 4; lastKnownFileType = sourcecode.swift; path = NotificationCenter.swift; sourceTree = "<group>"; };
		38B4F3C825E502E100E76A18 /* SwiftNotificationCenter.swift */ = {isa = PBXFileReference; fileEncoding = 4; lastKnownFileType = sourcecode.swift; path = SwiftNotificationCenter.swift; sourceTree = "<group>"; };
		38B4F3C925E502E100E76A18 /* WeakObjectSet.swift */ = {isa = PBXFileReference; fileEncoding = 4; lastKnownFileType = sourcecode.swift; path = WeakObjectSet.swift; sourceTree = "<group>"; };
		38B4F3CC25E5031100E76A18 /* Broadcaster.swift */ = {isa = PBXFileReference; fileEncoding = 4; lastKnownFileType = sourcecode.swift; path = Broadcaster.swift; sourceTree = "<group>"; };
		38BF021625E7CBBC00579895 /* PumpManagerExtensions.swift */ = {isa = PBXFileReference; lastKnownFileType = sourcecode.swift; path = PumpManagerExtensions.swift; sourceTree = "<group>"; };
		38BF021A25E7D06400579895 /* PumpSettingsView.swift */ = {isa = PBXFileReference; lastKnownFileType = sourcecode.swift; path = PumpSettingsView.swift; sourceTree = "<group>"; };
		38BF021C25E7E3AF00579895 /* Reservoir.swift */ = {isa = PBXFileReference; lastKnownFileType = sourcecode.swift; path = Reservoir.swift; sourceTree = "<group>"; };
		38BF021E25E7F0DE00579895 /* DeviceDataManager.swift */ = {isa = PBXFileReference; lastKnownFileType = sourcecode.swift; path = DeviceDataManager.swift; sourceTree = "<group>"; };
		38C4D33625E9A1A200D30B77 /* DispatchQueue+Extensions.swift */ = {isa = PBXFileReference; fileEncoding = 4; lastKnownFileType = sourcecode.swift; path = "DispatchQueue+Extensions.swift"; sourceTree = "<group>"; };
		38C4D33925E9A1ED00D30B77 /* NSObject+AssociatedValues.swift */ = {isa = PBXFileReference; fileEncoding = 4; lastKnownFileType = sourcecode.swift; path = "NSObject+AssociatedValues.swift"; sourceTree = "<group>"; };
		38D0B3B525EBE24900CB6E88 /* Battery.swift */ = {isa = PBXFileReference; lastKnownFileType = sourcecode.swift; path = Battery.swift; sourceTree = "<group>"; };
		38D0B3D825EC07C400CB6E88 /* CarbsEntry.swift */ = {isa = PBXFileReference; lastKnownFileType = sourcecode.swift; path = CarbsEntry.swift; sourceTree = "<group>"; };
		38DAB27F260CBB7F00F74C1A /* PumpView.swift */ = {isa = PBXFileReference; lastKnownFileType = sourcecode.swift; path = PumpView.swift; sourceTree = "<group>"; };
		38DAB289260D349500F74C1A /* FetchGlucoseManager.swift */ = {isa = PBXFileReference; lastKnownFileType = sourcecode.swift; path = FetchGlucoseManager.swift; sourceTree = "<group>"; };
		38DF1785276A73D400B3528F /* TagCloudView.swift */ = {isa = PBXFileReference; lastKnownFileType = sourcecode.swift; path = TagCloudView.swift; sourceTree = "<group>"; };
		38DF178B27733E6800B3528F /* snow.sks */ = {isa = PBXFileReference; lastKnownFileType = file.sks; path = snow.sks; sourceTree = "<group>"; };
		38DF178C27733E6800B3528F /* Assets.xcassets */ = {isa = PBXFileReference; lastKnownFileType = folder.assetcatalog; path = Assets.xcassets; sourceTree = "<group>"; };
		38DF178F27733EAD00B3528F /* SnowScene.swift */ = {isa = PBXFileReference; lastKnownFileType = sourcecode.swift; path = SnowScene.swift; sourceTree = "<group>"; };
		38E4451D274DB04600EC9A94 /* AppDelegate.swift */ = {isa = PBXFileReference; lastKnownFileType = sourcecode.swift; path = AppDelegate.swift; sourceTree = "<group>"; };
		38E44521274E3DDC00EC9A94 /* NetworkReachabilityManager.swift */ = {isa = PBXFileReference; fileEncoding = 4; lastKnownFileType = sourcecode.swift; path = NetworkReachabilityManager.swift; sourceTree = "<group>"; };
		38E44527274E401C00EC9A94 /* Protected.swift */ = {isa = PBXFileReference; fileEncoding = 4; lastKnownFileType = sourcecode.swift; path = Protected.swift; sourceTree = "<group>"; };
		38E4452A274E411600EC9A94 /* Disk+InternalHelpers.swift */ = {isa = PBXFileReference; fileEncoding = 4; lastKnownFileType = sourcecode.swift; path = "Disk+InternalHelpers.swift"; sourceTree = "<group>"; };
		38E4452B274E411600EC9A94 /* Disk+Data.swift */ = {isa = PBXFileReference; fileEncoding = 4; lastKnownFileType = sourcecode.swift; path = "Disk+Data.swift"; sourceTree = "<group>"; };
		38E4452C274E411600EC9A94 /* Disk.swift */ = {isa = PBXFileReference; fileEncoding = 4; lastKnownFileType = sourcecode.swift; path = Disk.swift; sourceTree = "<group>"; };
		38E4452D274E411600EC9A94 /* Disk+Helpers.swift */ = {isa = PBXFileReference; fileEncoding = 4; lastKnownFileType = sourcecode.swift; path = "Disk+Helpers.swift"; sourceTree = "<group>"; };
		38E4452E274E411600EC9A94 /* Disk+[Data].swift */ = {isa = PBXFileReference; fileEncoding = 4; lastKnownFileType = sourcecode.swift; path = "Disk+[Data].swift"; sourceTree = "<group>"; };
		38E4452F274E411600EC9A94 /* Disk+UIImage.swift */ = {isa = PBXFileReference; fileEncoding = 4; lastKnownFileType = sourcecode.swift; path = "Disk+UIImage.swift"; sourceTree = "<group>"; };
		38E44530274E411700EC9A94 /* Disk+[UIImage].swift */ = {isa = PBXFileReference; fileEncoding = 4; lastKnownFileType = sourcecode.swift; path = "Disk+[UIImage].swift"; sourceTree = "<group>"; };
		38E44531274E411700EC9A94 /* Disk+VolumeInformation.swift */ = {isa = PBXFileReference; fileEncoding = 4; lastKnownFileType = sourcecode.swift; path = "Disk+VolumeInformation.swift"; sourceTree = "<group>"; };
		38E44532274E411700EC9A94 /* Disk+Codable.swift */ = {isa = PBXFileReference; fileEncoding = 4; lastKnownFileType = sourcecode.swift; path = "Disk+Codable.swift"; sourceTree = "<group>"; };
		38E44533274E411700EC9A94 /* Disk+Errors.swift */ = {isa = PBXFileReference; fileEncoding = 4; lastKnownFileType = sourcecode.swift; path = "Disk+Errors.swift"; sourceTree = "<group>"; };
		38E873FD274F761800975559 /* CoreNFC.framework */ = {isa = PBXFileReference; lastKnownFileType = wrapper.framework; name = CoreNFC.framework; path = System/Library/Frameworks/CoreNFC.framework; sourceTree = SDKROOT; };
		38E87402274F78C000975559 /* libswiftCoreNFC.tbd */ = {isa = PBXFileReference; lastKnownFileType = "sourcecode.text-based-dylib-definition"; name = libswiftCoreNFC.tbd; path = usr/lib/swift/libswiftCoreNFC.tbd; sourceTree = SDKROOT; };
		38E87407274F9AD000975559 /* UserNotificationsManager.swift */ = {isa = PBXFileReference; lastKnownFileType = sourcecode.swift; path = UserNotificationsManager.swift; sourceTree = "<group>"; };
		38E8751C27554D5500975559 /* FreeAPSWatch.app */ = {isa = PBXFileReference; explicitFileType = wrapper.application; includeInIndex = 0; path = FreeAPSWatch.app; sourceTree = BUILT_PRODUCTS_DIR; };
		38E8751E27554D5700975559 /* Assets.xcassets */ = {isa = PBXFileReference; lastKnownFileType = folder.assetcatalog; path = Assets.xcassets; sourceTree = "<group>"; };
		38E8752427554D5700975559 /* FreeAPSWatch WatchKit Extension.appex */ = {isa = PBXFileReference; explicitFileType = "wrapper.app-extension"; includeInIndex = 0; path = "FreeAPSWatch WatchKit Extension.appex"; sourceTree = BUILT_PRODUCTS_DIR; };
		38E8752927554D5700975559 /* FreeAPSApp.swift */ = {isa = PBXFileReference; lastKnownFileType = sourcecode.swift; path = FreeAPSApp.swift; sourceTree = "<group>"; };
		38E8752B27554D5700975559 /* MainView.swift */ = {isa = PBXFileReference; lastKnownFileType = sourcecode.swift; path = MainView.swift; sourceTree = "<group>"; };
		38E8752D27554D5700975559 /* NotificationController.swift */ = {isa = PBXFileReference; lastKnownFileType = sourcecode.swift; path = NotificationController.swift; sourceTree = "<group>"; };
		38E8752F27554D5700975559 /* NotificationView.swift */ = {isa = PBXFileReference; lastKnownFileType = sourcecode.swift; path = NotificationView.swift; sourceTree = "<group>"; };
		38E8753127554D5700975559 /* ComplicationController.swift */ = {isa = PBXFileReference; lastKnownFileType = sourcecode.swift; path = ComplicationController.swift; sourceTree = "<group>"; };
		38E8753327554D5800975559 /* Assets.xcassets */ = {isa = PBXFileReference; lastKnownFileType = folder.assetcatalog; path = Assets.xcassets; sourceTree = "<group>"; };
		38E8753627554D5800975559 /* Preview Assets.xcassets */ = {isa = PBXFileReference; lastKnownFileType = folder.assetcatalog; path = "Preview Assets.xcassets"; sourceTree = "<group>"; };
		38E8753827554D5900975559 /* Info.plist */ = {isa = PBXFileReference; lastKnownFileType = text.plist.xml; path = Info.plist; sourceTree = "<group>"; };
		38E8753927554D5900975559 /* PushNotificationPayload.apns */ = {isa = PBXFileReference; lastKnownFileType = text; path = PushNotificationPayload.apns; sourceTree = "<group>"; };
		38E87549275550BB00975559 /* CarbsView.swift */ = {isa = PBXFileReference; lastKnownFileType = sourcecode.swift; path = CarbsView.swift; sourceTree = "<group>"; };
		38E8754B2755548F00975559 /* WatchStateModel.swift */ = {isa = PBXFileReference; lastKnownFileType = sourcecode.swift; path = WatchStateModel.swift; sourceTree = "<group>"; };
		38E8754E275556FA00975559 /* WatchManager.swift */ = {isa = PBXFileReference; lastKnownFileType = sourcecode.swift; path = WatchManager.swift; sourceTree = "<group>"; };
		38E8755027555D0500975559 /* DataFlow.swift */ = {isa = PBXFileReference; lastKnownFileType = sourcecode.swift; path = DataFlow.swift; sourceTree = "<group>"; };
		38E8755527564B5000975559 /* FreeAPSWatch WatchKit Extension.entitlements */ = {isa = PBXFileReference; lastKnownFileType = text.plist.entitlements; path = "FreeAPSWatch WatchKit Extension.entitlements"; sourceTree = "<group>"; };
		38E8755627564B6100975559 /* FreeAPSWatch.entitlements */ = {isa = PBXFileReference; lastKnownFileType = text.plist.entitlements; path = FreeAPSWatch.entitlements; sourceTree = "<group>"; };
		38E8755A27568A6700975559 /* ConfirmationView.swift */ = {isa = PBXFileReference; lastKnownFileType = sourcecode.swift; path = ConfirmationView.swift; sourceTree = "<group>"; };
		38E8757A2757B1C300975559 /* TempTargetsView.swift */ = {isa = PBXFileReference; lastKnownFileType = sourcecode.swift; path = TempTargetsView.swift; sourceTree = "<group>"; };
		38E8757C2757C45D00975559 /* BolusView.swift */ = {isa = PBXFileReference; lastKnownFileType = sourcecode.swift; path = BolusView.swift; sourceTree = "<group>"; };
		38E8757F27595DC500975559 /* BolusConfirmationView.swift */ = {isa = PBXFileReference; lastKnownFileType = sourcecode.swift; path = BolusConfirmationView.swift; sourceTree = "<group>"; };
		38E989DC25F5021400C0CED0 /* PumpStatus.swift */ = {isa = PBXFileReference; lastKnownFileType = sourcecode.swift; path = PumpStatus.swift; sourceTree = "<group>"; };
		38E98A1B25F52C9300C0CED0 /* Signpost.swift */ = {isa = PBXFileReference; fileEncoding = 4; lastKnownFileType = sourcecode.swift; path = Signpost.swift; sourceTree = "<group>"; };
		38E98A1C25F52C9300C0CED0 /* Logger.swift */ = {isa = PBXFileReference; fileEncoding = 4; lastKnownFileType = sourcecode.swift; path = Logger.swift; sourceTree = "<group>"; };
		38E98A1E25F52C9300C0CED0 /* IssueReporter.swift */ = {isa = PBXFileReference; fileEncoding = 4; lastKnownFileType = sourcecode.swift; path = IssueReporter.swift; sourceTree = "<group>"; };
		38E98A2025F52C9300C0CED0 /* CollectionIssueReporter.swift */ = {isa = PBXFileReference; fileEncoding = 4; lastKnownFileType = sourcecode.swift; path = CollectionIssueReporter.swift; sourceTree = "<group>"; };
		38E98A2225F52C9300C0CED0 /* Error+Extensions.swift */ = {isa = PBXFileReference; fileEncoding = 4; lastKnownFileType = sourcecode.swift; path = "Error+Extensions.swift"; sourceTree = "<group>"; };
		38E98A2C25F52DC400C0CED0 /* NSLocking+Extensions.swift */ = {isa = PBXFileReference; fileEncoding = 4; lastKnownFileType = sourcecode.swift; path = "NSLocking+Extensions.swift"; sourceTree = "<group>"; };
		38E98A2F25F52FF700C0CED0 /* Config.swift */ = {isa = PBXFileReference; lastKnownFileType = sourcecode.swift; path = Config.swift; sourceTree = "<group>"; };
		38E98A3625F5509500C0CED0 /* String+Extensions.swift */ = {isa = PBXFileReference; lastKnownFileType = sourcecode.swift; path = "String+Extensions.swift"; sourceTree = "<group>"; };
		38EA05D9261F6E7C0064E39B /* SimpleLogReporter.swift */ = {isa = PBXFileReference; lastKnownFileType = sourcecode.swift; path = SimpleLogReporter.swift; sourceTree = "<group>"; };
		38EA05FF262091870064E39B /* BolusProgressViewStyle.swift */ = {isa = PBXFileReference; lastKnownFileType = sourcecode.swift; path = BolusProgressViewStyle.swift; sourceTree = "<group>"; };
		38F37827261260DC009DB701 /* Color+Extensions.swift */ = {isa = PBXFileReference; lastKnownFileType = sourcecode.swift; path = "Color+Extensions.swift"; sourceTree = "<group>"; };
		38F3783A2613555C009DB701 /* Config.xcconfig */ = {isa = PBXFileReference; lastKnownFileType = text.xcconfig; path = Config.xcconfig; sourceTree = "<group>"; };
		38F3B2EE25ED8E2A005C48AA /* TempTargetsStorage.swift */ = {isa = PBXFileReference; lastKnownFileType = sourcecode.swift; path = TempTargetsStorage.swift; sourceTree = "<group>"; };
		38FCF3D525E8FDF40078B0D1 /* MD5.swift */ = {isa = PBXFileReference; lastKnownFileType = sourcecode.swift; path = MD5.swift; sourceTree = "<group>"; };
		38FCF3ED25E9028E0078B0D1 /* FreeAPSTests.xctest */ = {isa = PBXFileReference; explicitFileType = wrapper.cfbundle; includeInIndex = 0; path = FreeAPSTests.xctest; sourceTree = BUILT_PRODUCTS_DIR; };
		38FCF3F125E9028E0078B0D1 /* Info.plist */ = {isa = PBXFileReference; lastKnownFileType = text.plist.xml; path = Info.plist; sourceTree = "<group>"; };
		38FCF3F825E902C20078B0D1 /* FileStorageTests.swift */ = {isa = PBXFileReference; lastKnownFileType = sourcecode.swift; path = FileStorageTests.swift; sourceTree = "<group>"; };
		38FCF3FC25E997A80078B0D1 /* PumpHistoryStorage.swift */ = {isa = PBXFileReference; lastKnownFileType = sourcecode.swift; path = PumpHistoryStorage.swift; sourceTree = "<group>"; };
		38FE826925CC82DB001FF17A /* NetworkService.swift */ = {isa = PBXFileReference; lastKnownFileType = sourcecode.swift; path = NetworkService.swift; sourceTree = "<group>"; };
		38FE826C25CC8461001FF17A /* NightscoutAPI.swift */ = {isa = PBXFileReference; lastKnownFileType = sourcecode.swift; path = NightscoutAPI.swift; sourceTree = "<group>"; };
		38FEF3F92737E42000574A46 /* BaseStateModel.swift */ = {isa = PBXFileReference; lastKnownFileType = sourcecode.swift; path = BaseStateModel.swift; sourceTree = "<group>"; };
		38FEF3FB2737E53800574A46 /* MainStateModel.swift */ = {isa = PBXFileReference; lastKnownFileType = sourcecode.swift; path = MainStateModel.swift; sourceTree = "<group>"; };
		38FEF3FD2738083E00574A46 /* CGMProvider.swift */ = {isa = PBXFileReference; fileEncoding = 4; lastKnownFileType = sourcecode.swift; path = CGMProvider.swift; sourceTree = "<group>"; };
		38FEF412273B317A00574A46 /* HKUnit.swift */ = {isa = PBXFileReference; fileEncoding = 4; lastKnownFileType = sourcecode.swift; path = HKUnit.swift; sourceTree = "<group>"; };
		3BDEA2DC60EDE0A3CA54DC73 /* TargetsEditorProvider.swift */ = {isa = PBXFileReference; includeInIndex = 1; lastKnownFileType = sourcecode.swift; path = TargetsEditorProvider.swift; sourceTree = "<group>"; };
		3BF768BD6264FF7D71D66767 /* NightscoutConfigProvider.swift */ = {isa = PBXFileReference; includeInIndex = 1; lastKnownFileType = sourcecode.swift; path = NightscoutConfigProvider.swift; sourceTree = "<group>"; };
		3F60E97100041040446F44E7 /* PumpConfigStateModel.swift */ = {isa = PBXFileReference; includeInIndex = 1; lastKnownFileType = sourcecode.swift; path = PumpConfigStateModel.swift; sourceTree = "<group>"; };
		3F8A87AA037BD079BA3528BA /* ConfigEditorDataFlow.swift */ = {isa = PBXFileReference; includeInIndex = 1; lastKnownFileType = sourcecode.swift; path = ConfigEditorDataFlow.swift; sourceTree = "<group>"; };
		42369F66CF91F30624C0B3A6 /* BasalProfileEditorProvider.swift */ = {isa = PBXFileReference; includeInIndex = 1; lastKnownFileType = sourcecode.swift; path = BasalProfileEditorProvider.swift; sourceTree = "<group>"; };
		44080E4709E3AE4B73054563 /* ConfigEditorProvider.swift */ = {isa = PBXFileReference; includeInIndex = 1; lastKnownFileType = sourcecode.swift; path = ConfigEditorProvider.swift; sourceTree = "<group>"; };
		4DD795BA46B193644D48138C /* TargetsEditorRootView.swift */ = {isa = PBXFileReference; includeInIndex = 1; lastKnownFileType = sourcecode.swift; path = TargetsEditorRootView.swift; sourceTree = "<group>"; };
		505E09DC17A0C3D0AF4B66FE /* ISFEditorStateModel.swift */ = {isa = PBXFileReference; includeInIndex = 1; lastKnownFileType = sourcecode.swift; path = ISFEditorStateModel.swift; sourceTree = "<group>"; };
		581516A32BCED84A00BF67D7 /* DebuggingIdentifiers.swift */ = {isa = PBXFileReference; lastKnownFileType = sourcecode.swift; path = DebuggingIdentifiers.swift; sourceTree = "<group>"; };
		581516A82BCEEDF800BF67D7 /* NSPredicates.swift */ = {isa = PBXFileReference; lastKnownFileType = sourcecode.swift; path = NSPredicates.swift; sourceTree = "<group>"; };
		581AC4382BE22ED10038760C /* JSONConverter.swift */ = {isa = PBXFileReference; lastKnownFileType = sourcecode.swift; path = JSONConverter.swift; sourceTree = "<group>"; };
		58237D9D2BCF0A6B00A47A79 /* PopupView.swift */ = {isa = PBXFileReference; lastKnownFileType = sourcecode.swift; path = PopupView.swift; sourceTree = "<group>"; };
		5825A1BD2C97335C0046467E /* EditTempTargetForm.swift */ = {isa = PBXFileReference; lastKnownFileType = sourcecode.swift; path = EditTempTargetForm.swift; sourceTree = "<group>"; };
		582DF9742C8CDB92001F516D /* GlucoseChartView.swift */ = {isa = PBXFileReference; lastKnownFileType = sourcecode.swift; path = GlucoseChartView.swift; sourceTree = "<group>"; };
		582DF9762C8CDBE7001F516D /* InsulinView.swift */ = {isa = PBXFileReference; lastKnownFileType = sourcecode.swift; path = InsulinView.swift; sourceTree = "<group>"; };
		582DF9782C8CE1E5001F516D /* MainChartHelper.swift */ = {isa = PBXFileReference; lastKnownFileType = sourcecode.swift; path = MainChartHelper.swift; sourceTree = "<group>"; };
		582DF97A2C8CE209001F516D /* CarbView.swift */ = {isa = PBXFileReference; lastKnownFileType = sourcecode.swift; path = CarbView.swift; sourceTree = "<group>"; };
		582FAE422C05102C00D1C13F /* CoreDataError.swift */ = {isa = PBXFileReference; lastKnownFileType = sourcecode.swift; path = CoreDataError.swift; sourceTree = "<group>"; };
		583684052BD178DB00070A60 /* GlucoseStored+helper.swift */ = {isa = PBXFileReference; lastKnownFileType = sourcecode.swift; path = "GlucoseStored+helper.swift"; sourceTree = "<group>"; };
		583684072BD195A700070A60 /* Determination.swift */ = {isa = PBXFileReference; lastKnownFileType = sourcecode.swift; path = Determination.swift; sourceTree = "<group>"; };
		5837A52F2BD2E3C700A5DC04 /* CarbEntryStored+helper.swift */ = {isa = PBXFileReference; lastKnownFileType = sourcecode.swift; path = "CarbEntryStored+helper.swift"; sourceTree = "<group>"; };
		585E2CAD2BE7BF46006ECF1A /* PumpEvent+helper.swift */ = {isa = PBXFileReference; lastKnownFileType = sourcecode.swift; path = "PumpEvent+helper.swift"; sourceTree = "<group>"; };
		58645B982CA2D1A4008AFCE7 /* GlucoseSetup.swift */ = {isa = PBXFileReference; lastKnownFileType = sourcecode.swift; path = GlucoseSetup.swift; sourceTree = "<group>"; };
		58645B9A2CA2D24F008AFCE7 /* CarbSetup.swift */ = {isa = PBXFileReference; lastKnownFileType = sourcecode.swift; path = CarbSetup.swift; sourceTree = "<group>"; };
		58645B9C2CA2D275008AFCE7 /* DeterminationSetup.swift */ = {isa = PBXFileReference; lastKnownFileType = sourcecode.swift; path = DeterminationSetup.swift; sourceTree = "<group>"; };
		58645B9E2CA2D2BE008AFCE7 /* PumpHistorySetup.swift */ = {isa = PBXFileReference; lastKnownFileType = sourcecode.swift; path = PumpHistorySetup.swift; sourceTree = "<group>"; };
		58645BA02CA2D2F8008AFCE7 /* OverrideSetup.swift */ = {isa = PBXFileReference; lastKnownFileType = sourcecode.swift; path = OverrideSetup.swift; sourceTree = "<group>"; };
		58645BA22CA2D325008AFCE7 /* BatterySetup.swift */ = {isa = PBXFileReference; lastKnownFileType = sourcecode.swift; path = BatterySetup.swift; sourceTree = "<group>"; };
		58645BA42CA2D347008AFCE7 /* ForecastSetup.swift */ = {isa = PBXFileReference; lastKnownFileType = sourcecode.swift; path = ForecastSetup.swift; sourceTree = "<group>"; };
		58645BA62CA2D390008AFCE7 /* ChartAxisSetup.swift */ = {isa = PBXFileReference; lastKnownFileType = sourcecode.swift; path = ChartAxisSetup.swift; sourceTree = "<group>"; };
		5864E8582C42CFAE00294306 /* DeterminationStorage.swift */ = {isa = PBXFileReference; lastKnownFileType = sourcecode.swift; path = DeterminationStorage.swift; sourceTree = "<group>"; };
		587DA1F52B77F3DD00B28F8A /* SettingsRowView.swift */ = {isa = PBXFileReference; lastKnownFileType = sourcecode.swift; path = SettingsRowView.swift; sourceTree = "<group>"; };
		5887527B2BD986E1008B081D /* OpenAPSBattery.swift */ = {isa = PBXFileReference; lastKnownFileType = sourcecode.swift; path = OpenAPSBattery.swift; sourceTree = "<group>"; };
		58A3D5392C96D4DE003F90FC /* AddTempTargetForm.swift */ = {isa = PBXFileReference; lastKnownFileType = sourcecode.swift; path = AddTempTargetForm.swift; sourceTree = "<group>"; };
		58A3D5432C96DE11003F90FC /* TempTargetStored+Helper.swift */ = {isa = PBXFileReference; lastKnownFileType = sourcecode.swift; path = "TempTargetStored+Helper.swift"; sourceTree = "<group>"; };
		58A3D54D2C96EFA8003F90FC /* TempTargetStored+CoreDataClass.swift */ = {isa = PBXFileReference; lastKnownFileType = sourcecode.swift; path = "TempTargetStored+CoreDataClass.swift"; sourceTree = SOURCE_ROOT; };
		58A3D54E2C96EFA8003F90FC /* TempTargetStored+CoreDataProperties.swift */ = {isa = PBXFileReference; lastKnownFileType = sourcecode.swift; path = "TempTargetStored+CoreDataProperties.swift"; sourceTree = SOURCE_ROOT; };
		58A3D54F2C96EFA8003F90FC /* TempTargetRunStored+CoreDataClass.swift */ = {isa = PBXFileReference; lastKnownFileType = sourcecode.swift; path = "TempTargetRunStored+CoreDataClass.swift"; sourceTree = SOURCE_ROOT; };
		58A3D5502C96EFA8003F90FC /* TempTargetRunStored+CoreDataProperties.swift */ = {isa = PBXFileReference; lastKnownFileType = sourcecode.swift; path = "TempTargetRunStored+CoreDataProperties.swift"; sourceTree = SOURCE_ROOT; };
		58D08B212C8DAA8E00AA37D3 /* OverrideView.swift */ = {isa = PBXFileReference; lastKnownFileType = sourcecode.swift; path = OverrideView.swift; sourceTree = "<group>"; };
		58D08B2F2C8DEA7500AA37D3 /* ForecastView.swift */ = {isa = PBXFileReference; lastKnownFileType = sourcecode.swift; path = ForecastView.swift; sourceTree = "<group>"; };
		58D08B312C8DF88900AA37D3 /* DummyCharts.swift */ = {isa = PBXFileReference; lastKnownFileType = sourcecode.swift; path = DummyCharts.swift; sourceTree = "<group>"; };
		58D08B332C8DF9A700AA37D3 /* CobIobChart.swift */ = {isa = PBXFileReference; lastKnownFileType = sourcecode.swift; path = CobIobChart.swift; sourceTree = "<group>"; };
		58D08B372C8DFB6000AA37D3 /* BasalChart.swift */ = {isa = PBXFileReference; lastKnownFileType = sourcecode.swift; path = BasalChart.swift; sourceTree = "<group>"; };
		58D08B392C8DFECD00AA37D3 /* TempTargets.swift */ = {isa = PBXFileReference; lastKnownFileType = sourcecode.swift; path = TempTargets.swift; sourceTree = "<group>"; };
		58F107732BD1A4D000B1A680 /* Determination+helper.swift */ = {isa = PBXFileReference; lastKnownFileType = sourcecode.swift; path = "Determination+helper.swift"; sourceTree = "<group>"; };
		5A2325512BFCBF55003518CA /* NightscoutUploadView.swift */ = {isa = PBXFileReference; lastKnownFileType = sourcecode.swift; path = NightscoutUploadView.swift; sourceTree = "<group>"; };
		5A2325532BFCBF65003518CA /* NightscoutFetchView.swift */ = {isa = PBXFileReference; lastKnownFileType = sourcecode.swift; path = NightscoutFetchView.swift; sourceTree = "<group>"; };
		5A2325572BFCC168003518CA /* NightscoutConnectView.swift */ = {isa = PBXFileReference; lastKnownFileType = sourcecode.swift; path = NightscoutConnectView.swift; sourceTree = "<group>"; };
		5C018D1680307A31C9ED7120 /* CGMStateModel.swift */ = {isa = PBXFileReference; includeInIndex = 1; lastKnownFileType = sourcecode.swift; path = CGMStateModel.swift; sourceTree = "<group>"; };
		5D5B4F8B4194BB7E260EF251 /* ConfigEditorStateModel.swift */ = {isa = PBXFileReference; includeInIndex = 1; lastKnownFileType = sourcecode.swift; path = ConfigEditorStateModel.swift; sourceTree = "<group>"; };
		60744C3E9BB3652895C908CC /* DataTableProvider.swift */ = {isa = PBXFileReference; includeInIndex = 1; lastKnownFileType = sourcecode.swift; path = DataTableProvider.swift; sourceTree = "<group>"; };
		64AA5E04A2761F6EEA6568E1 /* CarbRatioEditorStateModel.swift */ = {isa = PBXFileReference; includeInIndex = 1; lastKnownFileType = sourcecode.swift; path = CarbRatioEditorStateModel.swift; sourceTree = "<group>"; };
		65070A322BFDCB83006F213F /* TidepoolStartView.swift */ = {isa = PBXFileReference; lastKnownFileType = sourcecode.swift; path = TidepoolStartView.swift; sourceTree = "<group>"; };
		67F94DD2853CF42BA4E30616 /* BasalProfileEditorDataFlow.swift */ = {isa = PBXFileReference; includeInIndex = 1; lastKnownFileType = sourcecode.swift; path = BasalProfileEditorDataFlow.swift; sourceTree = "<group>"; };
		680C4420C9A345D46D90D06C /* ManualTempBasalProvider.swift */ = {isa = PBXFileReference; includeInIndex = 1; lastKnownFileType = sourcecode.swift; path = ManualTempBasalProvider.swift; sourceTree = "<group>"; };
		6B1A8D012B14D88B00E76752 /* UniformTypeIdentifiers.framework */ = {isa = PBXFileReference; lastKnownFileType = wrapper.framework; name = UniformTypeIdentifiers.framework; path = System/Library/Frameworks/UniformTypeIdentifiers.framework; sourceTree = SDKROOT; };
		6B1A8D172B14D91600E76752 /* LiveActivityExtension.appex */ = {isa = PBXFileReference; explicitFileType = "wrapper.app-extension"; includeInIndex = 0; path = LiveActivityExtension.appex; sourceTree = BUILT_PRODUCTS_DIR; };
		6B1A8D182B14D91600E76752 /* WidgetKit.framework */ = {isa = PBXFileReference; lastKnownFileType = wrapper.framework; name = WidgetKit.framework; path = System/Library/Frameworks/WidgetKit.framework; sourceTree = SDKROOT; };
		6B1A8D1A2B14D91600E76752 /* SwiftUI.framework */ = {isa = PBXFileReference; lastKnownFileType = wrapper.framework; name = SwiftUI.framework; path = System/Library/Frameworks/SwiftUI.framework; sourceTree = SDKROOT; };
		6B1A8D1D2B14D91600E76752 /* LiveActivityBundle.swift */ = {isa = PBXFileReference; lastKnownFileType = sourcecode.swift; path = LiveActivityBundle.swift; sourceTree = "<group>"; };
		6B1A8D1F2B14D91600E76752 /* LiveActivity.swift */ = {isa = PBXFileReference; lastKnownFileType = sourcecode.swift; path = LiveActivity.swift; sourceTree = "<group>"; };
		6B1A8D232B14D91700E76752 /* Assets.xcassets */ = {isa = PBXFileReference; lastKnownFileType = folder.assetcatalog; path = Assets.xcassets; sourceTree = "<group>"; };
		6B1A8D252B14D91700E76752 /* Info.plist */ = {isa = PBXFileReference; lastKnownFileType = text.plist.xml; path = Info.plist; sourceTree = "<group>"; };
		6B1A8D2D2B156EEF00E76752 /* LiveActivityBridge.swift */ = {isa = PBXFileReference; lastKnownFileType = sourcecode.swift; path = LiveActivityBridge.swift; sourceTree = "<group>"; };
		6BCF84DC2B16843A003AD46E /* LiveActitiyAttributes.swift */ = {isa = PBXFileReference; lastKnownFileType = sourcecode.swift; path = LiveActitiyAttributes.swift; sourceTree = "<group>"; };
		71D44AAA2CA5F5EA0036EE9E /* AlertPermissionsChecker.swift */ = {isa = PBXFileReference; fileEncoding = 4; lastKnownFileType = sourcecode.swift; path = AlertPermissionsChecker.swift; sourceTree = "<group>"; };
		79BDA519C9B890FD9A5DFCF3 /* ISFEditorDataFlow.swift */ = {isa = PBXFileReference; includeInIndex = 1; lastKnownFileType = sourcecode.swift; path = ISFEditorDataFlow.swift; sourceTree = "<group>"; };
		7E22146D3DF4853786C78132 /* CarbRatioEditorDataFlow.swift */ = {isa = PBXFileReference; includeInIndex = 1; lastKnownFileType = sourcecode.swift; path = CarbRatioEditorDataFlow.swift; sourceTree = "<group>"; };
		8782B44544F38F2B2D82C38E /* NightscoutConfigRootView.swift */ = {isa = PBXFileReference; includeInIndex = 1; lastKnownFileType = sourcecode.swift; path = NightscoutConfigRootView.swift; sourceTree = "<group>"; };
		881E04BA5E0A003DE8E0A9C6 /* DataTableRootView.swift */ = {isa = PBXFileReference; includeInIndex = 1; lastKnownFileType = sourcecode.swift; path = DataTableRootView.swift; sourceTree = "<group>"; };
		8CF5ACEE1F0859670E71B2C0 /* AutotuneConfigRootView.swift */ = {isa = PBXFileReference; includeInIndex = 1; lastKnownFileType = sourcecode.swift; path = AutotuneConfigRootView.swift; sourceTree = "<group>"; };
		8DCCCCE633F5E98E41B0CD3C /* AutotuneConfigDataFlow.swift */ = {isa = PBXFileReference; includeInIndex = 1; lastKnownFileType = sourcecode.swift; path = AutotuneConfigDataFlow.swift; sourceTree = "<group>"; };
		920DDB21E5D0EB813197500D /* ConfigEditorRootView.swift */ = {isa = PBXFileReference; includeInIndex = 1; lastKnownFileType = sourcecode.swift; path = ConfigEditorRootView.swift; sourceTree = "<group>"; };
		9455FA2D92E77A6C4AFED8A3 /* DataTableStateModel.swift */ = {isa = PBXFileReference; includeInIndex = 1; lastKnownFileType = sourcecode.swift; path = DataTableStateModel.swift; sourceTree = "<group>"; };
		96653287EDB276A111288305 /* ManualTempBasalDataFlow.swift */ = {isa = PBXFileReference; includeInIndex = 1; lastKnownFileType = sourcecode.swift; path = ManualTempBasalDataFlow.swift; sourceTree = "<group>"; };
		9C8D5F457B5AFF763F8CF3DF /* CarbRatioEditorProvider.swift */ = {isa = PBXFileReference; includeInIndex = 1; lastKnownFileType = sourcecode.swift; path = CarbRatioEditorProvider.swift; sourceTree = "<group>"; };
		9F9F137F126D9F8DEB799F26 /* ISFEditorProvider.swift */ = {isa = PBXFileReference; includeInIndex = 1; lastKnownFileType = sourcecode.swift; path = ISFEditorProvider.swift; sourceTree = "<group>"; };
		A0A48AE3AC813A49A517846A /* NightscoutConfigStateModel.swift */ = {isa = PBXFileReference; includeInIndex = 1; lastKnownFileType = sourcecode.swift; path = NightscoutConfigStateModel.swift; sourceTree = "<group>"; };
		A401509D21F7F35D4E109EDA /* DataTableDataFlow.swift */ = {isa = PBXFileReference; includeInIndex = 1; lastKnownFileType = sourcecode.swift; path = DataTableDataFlow.swift; sourceTree = "<group>"; };
		A8630D58BDAD6D9C650B9B39 /* PumpConfigProvider.swift */ = {isa = PBXFileReference; includeInIndex = 1; lastKnownFileType = sourcecode.swift; path = PumpConfigProvider.swift; sourceTree = "<group>"; };
		AAFF91130F2FCCC7EBBA11AD /* BasalProfileEditorStateModel.swift */ = {isa = PBXFileReference; includeInIndex = 1; lastKnownFileType = sourcecode.swift; path = BasalProfileEditorStateModel.swift; sourceTree = "<group>"; };
		AF65DA88F972B56090AD6AC3 /* PumpConfigDataFlow.swift */ = {isa = PBXFileReference; includeInIndex = 1; lastKnownFileType = sourcecode.swift; path = PumpConfigDataFlow.swift; sourceTree = "<group>"; };
		B5822B15939E719628E9FF7C /* SnoozeRootView.swift */ = {isa = PBXFileReference; includeInIndex = 1; lastKnownFileType = sourcecode.swift; path = SnoozeRootView.swift; sourceTree = "<group>"; };
		B5EF98E22A39CD656A230704 /* AutotuneConfigProvider.swift */ = {isa = PBXFileReference; includeInIndex = 1; lastKnownFileType = sourcecode.swift; path = AutotuneConfigProvider.swift; sourceTree = "<group>"; };
		B9B5C0607505A38F256BF99A /* CGMDataFlow.swift */ = {isa = PBXFileReference; includeInIndex = 1; lastKnownFileType = sourcecode.swift; path = CGMDataFlow.swift; sourceTree = "<group>"; };
		B9CAAEFB2AE70836000F68BC /* branch.txt */ = {isa = PBXFileReference; fileEncoding = 4; lastKnownFileType = text; path = branch.txt; sourceTree = SOURCE_ROOT; };
		BA49538D56989D8DA6FCF538 /* TargetsEditorDataFlow.swift */ = {isa = PBXFileReference; includeInIndex = 1; lastKnownFileType = sourcecode.swift; path = TargetsEditorDataFlow.swift; sourceTree = "<group>"; };
		BD0B2EF22C5998E600B3298F /* MealPresetView.swift */ = {isa = PBXFileReference; lastKnownFileType = sourcecode.swift; path = MealPresetView.swift; sourceTree = "<group>"; };
		BD1661302B82ADAB00256551 /* CustomProgressView.swift */ = {isa = PBXFileReference; lastKnownFileType = sourcecode.swift; path = CustomProgressView.swift; sourceTree = "<group>"; };
		BD1CF8B72C1A4A8400CB930A /* ConfigOverride.xcconfig */ = {isa = PBXFileReference; lastKnownFileType = text.xcconfig; path = ConfigOverride.xcconfig; sourceTree = "<group>"; };
		BD2FF19F2AE29D43005D1C5D /* CheckboxToggleStyle.swift */ = {isa = PBXFileReference; lastKnownFileType = sourcecode.swift; path = CheckboxToggleStyle.swift; sourceTree = "<group>"; };
		BD3CC0712B0B89D50013189E /* MainChartView.swift */ = {isa = PBXFileReference; lastKnownFileType = sourcecode.swift; path = MainChartView.swift; sourceTree = "<group>"; };
		BD4064D02C4ED26900582F43 /* CoreDataObserver.swift */ = {isa = PBXFileReference; lastKnownFileType = sourcecode.swift; path = CoreDataObserver.swift; sourceTree = "<group>"; };
		BD4D738B2D15A4080052227B /* TDDStored+CoreDataClass.swift */ = {isa = PBXFileReference; lastKnownFileType = sourcecode.swift; path = "TDDStored+CoreDataClass.swift"; sourceTree = SOURCE_ROOT; };
		BD4D738C2D15A4080052227B /* TDDStored+CoreDataProperties.swift */ = {isa = PBXFileReference; lastKnownFileType = sourcecode.swift; path = "TDDStored+CoreDataProperties.swift"; sourceTree = SOURCE_ROOT; };
		BD4D73A12D15A4220052227B /* TDDStorage.swift */ = {isa = PBXFileReference; lastKnownFileType = sourcecode.swift; path = TDDStorage.swift; sourceTree = "<group>"; };
		BD4ED4FC2CF9D5E8000EDC9C /* AppState.swift */ = {isa = PBXFileReference; lastKnownFileType = sourcecode.swift; path = AppState.swift; sourceTree = "<group>"; };
		BD6EB2D52C7D049B0086BBB6 /* LiveActivityWidgetConfiguration.swift */ = {isa = PBXFileReference; lastKnownFileType = sourcecode.swift; path = LiveActivityWidgetConfiguration.swift; sourceTree = "<group>"; };
		BD793CAF2CE7C60E00D669AC /* OverrideRunStored+helper.swift */ = {isa = PBXFileReference; lastKnownFileType = sourcecode.swift; path = "OverrideRunStored+helper.swift"; sourceTree = "<group>"; };
		BD793CB12CE8032E00D669AC /* TempTargetRunStored.swift */ = {isa = PBXFileReference; lastKnownFileType = sourcecode.swift; path = TempTargetRunStored.swift; sourceTree = "<group>"; };
		BD7DA9A42AE06DFC00601B20 /* BolusCalculatorConfigDataFlow.swift */ = {isa = PBXFileReference; lastKnownFileType = sourcecode.swift; path = BolusCalculatorConfigDataFlow.swift; sourceTree = "<group>"; };
		BD7DA9A62AE06E2B00601B20 /* BolusCalculatorConfigProvider.swift */ = {isa = PBXFileReference; lastKnownFileType = sourcecode.swift; path = BolusCalculatorConfigProvider.swift; sourceTree = "<group>"; };
		BD7DA9A82AE06E9200601B20 /* BolusCalculatorStateModel.swift */ = {isa = PBXFileReference; lastKnownFileType = sourcecode.swift; path = BolusCalculatorStateModel.swift; sourceTree = "<group>"; };
		BD7DA9AB2AE06EB900601B20 /* BolusCalculatorConfigRootView.swift */ = {isa = PBXFileReference; lastKnownFileType = sourcecode.swift; path = BolusCalculatorConfigRootView.swift; sourceTree = "<group>"; };
		BDA6CC872CAF219800F942F9 /* TempTargetSetup.swift */ = {isa = PBXFileReference; lastKnownFileType = sourcecode.swift; path = TempTargetSetup.swift; sourceTree = "<group>"; };
		BDB3C1182C03DD1000CEEAA1 /* UserDefaultsExtension.swift */ = {isa = PBXFileReference; lastKnownFileType = sourcecode.swift; path = UserDefaultsExtension.swift; sourceTree = "<group>"; };
		BDB899872C564509006F3298 /* ForecastChart.swift */ = {isa = PBXFileReference; lastKnownFileType = sourcecode.swift; path = ForecastChart.swift; sourceTree = "<group>"; };
		BDB899892C565D0B006F3298 /* CarbsGlucose+helper.swift */ = {isa = PBXFileReference; lastKnownFileType = sourcecode.swift; path = "CarbsGlucose+helper.swift"; sourceTree = "<group>"; };
		BDBAACF92C2D439700370AAE /* OverrideData.swift */ = {isa = PBXFileReference; lastKnownFileType = sourcecode.swift; path = OverrideData.swift; sourceTree = "<group>"; };
		BDC2EA442C3043B000E5BBD0 /* OverrideStorage.swift */ = {isa = PBXFileReference; lastKnownFileType = sourcecode.swift; path = OverrideStorage.swift; sourceTree = "<group>"; };
		BDC2EA462C3045AD00E5BBD0 /* Override.swift */ = {isa = PBXFileReference; lastKnownFileType = sourcecode.swift; path = Override.swift; sourceTree = "<group>"; };
		BDC530FE2D0F6BE300088832 /* ContactImageManager.swift */ = {isa = PBXFileReference; lastKnownFileType = sourcecode.swift; path = ContactImageManager.swift; sourceTree = "<group>"; };
		BDC531112D1060FA00088832 /* ContactImageDetailView.swift */ = {isa = PBXFileReference; lastKnownFileType = sourcecode.swift; path = ContactImageDetailView.swift; sourceTree = "<group>"; };
		BDC531132D10611D00088832 /* AddContactImageSheet.swift */ = {isa = PBXFileReference; lastKnownFileType = sourcecode.swift; path = AddContactImageSheet.swift; sourceTree = "<group>"; };
		BDC531152D10629000088832 /* ContactPicture.swift */ = {isa = PBXFileReference; lastKnownFileType = sourcecode.swift; path = ContactPicture.swift; sourceTree = "<group>"; };
		BDC531172D1062F200088832 /* ContactImageState.swift */ = {isa = PBXFileReference; lastKnownFileType = sourcecode.swift; path = ContactImageState.swift; sourceTree = "<group>"; };
		BDCAF2372C639F35002DC907 /* SettingItems.swift */ = {isa = PBXFileReference; lastKnownFileType = sourcecode.swift; path = SettingItems.swift; sourceTree = "<group>"; };
		BDCD47AE2C1F3F1700F8BCD5 /* OverrideStored+helper.swift */ = {isa = PBXFileReference; lastKnownFileType = sourcecode.swift; path = "OverrideStored+helper.swift"; sourceTree = "<group>"; };
		BDDAF9EE2D00553E00B34E7A /* SelectionPopoverView.swift */ = {isa = PBXFileReference; lastKnownFileType = sourcecode.swift; path = SelectionPopoverView.swift; sourceTree = "<group>"; };
		BDF34EBD2C0A31D000D51995 /* CustomNotification.swift */ = {isa = PBXFileReference; lastKnownFileType = sourcecode.swift; path = CustomNotification.swift; sourceTree = "<group>"; };
		BDF34F822C10C5B600D51995 /* DataManager.swift */ = {isa = PBXFileReference; lastKnownFileType = sourcecode.swift; path = DataManager.swift; sourceTree = "<group>"; };
		BDF34F842C10C62E00D51995 /* GlucoseData.swift */ = {isa = PBXFileReference; lastKnownFileType = sourcecode.swift; path = GlucoseData.swift; sourceTree = "<group>"; };
		BDF34F8F2C10CF8C00D51995 /* CoreDataStack.swift */ = {isa = PBXFileReference; lastKnownFileType = sourcecode.swift; path = CoreDataStack.swift; sourceTree = "<group>"; };
		BDF34F922C10D0E100D51995 /* LiveActivityAttributes+Helper.swift */ = {isa = PBXFileReference; lastKnownFileType = sourcecode.swift; path = "LiveActivityAttributes+Helper.swift"; sourceTree = "<group>"; };
		BDF34F942C10D27300D51995 /* DeterminationData.swift */ = {isa = PBXFileReference; lastKnownFileType = sourcecode.swift; path = DeterminationData.swift; sourceTree = "<group>"; };
		BDF530D72B40F8AC002CAF43 /* LockScreenView.swift */ = {isa = PBXFileReference; lastKnownFileType = sourcecode.swift; path = LockScreenView.swift; sourceTree = "<group>"; };
		BDFD16592AE40438007F0DDA /* TreatmentsRootView.swift */ = {isa = PBXFileReference; lastKnownFileType = sourcecode.swift; path = TreatmentsRootView.swift; sourceTree = "<group>"; };
		BF8BCB0C37DEB5EC377B9612 /* BasalProfileEditorRootView.swift */ = {isa = PBXFileReference; includeInIndex = 1; lastKnownFileType = sourcecode.swift; path = BasalProfileEditorRootView.swift; sourceTree = "<group>"; };
		C19984D62EFC0035A9E9644D /* TreatmentsProvider.swift */ = {isa = PBXFileReference; includeInIndex = 1; lastKnownFileType = sourcecode.swift; path = TreatmentsProvider.swift; sourceTree = "<group>"; };
		C2A0A42E2CE0312C003B98E8 /* ConstantValues.swift */ = {isa = PBXFileReference; lastKnownFileType = sourcecode.swift; path = ConstantValues.swift; sourceTree = "<group>"; };
		C377490C77661D75E8C50649 /* ManualTempBasalRootView.swift */ = {isa = PBXFileReference; includeInIndex = 1; lastKnownFileType = sourcecode.swift; path = ManualTempBasalRootView.swift; sourceTree = "<group>"; };
		C8D1A7CA8C10C4403D4BBFA7 /* TreatmentsDataFlow.swift */ = {isa = PBXFileReference; includeInIndex = 1; lastKnownFileType = sourcecode.swift; path = TreatmentsDataFlow.swift; sourceTree = "<group>"; };
		CC6C406D2ACDD69E009B8058 /* RawFetchedProfile.swift */ = {isa = PBXFileReference; lastKnownFileType = sourcecode.swift; path = RawFetchedProfile.swift; sourceTree = "<group>"; };
		CC76E9502BD4812E008BEB61 /* Forecast+helper.swift */ = {isa = PBXFileReference; lastKnownFileType = sourcecode.swift; path = "Forecast+helper.swift"; sourceTree = "<group>"; };
		CE1856F42ADC4858007E39C7 /* AddCarbPresetIntent.swift */ = {isa = PBXFileReference; lastKnownFileType = sourcecode.swift; path = AddCarbPresetIntent.swift; sourceTree = "<group>"; };
		CE1856F62ADC4869007E39C7 /* CarbPresetIntentRequest.swift */ = {isa = PBXFileReference; lastKnownFileType = sourcecode.swift; path = CarbPresetIntentRequest.swift; sourceTree = "<group>"; };
		CE1F6DD82BADF4620064EB8D /* PluginManagerTests.swift */ = {isa = PBXFileReference; lastKnownFileType = sourcecode.swift; path = PluginManagerTests.swift; sourceTree = "<group>"; };
		CE1F6DDA2BAE08B60064EB8D /* TidepoolManager.swift */ = {isa = PBXFileReference; lastKnownFileType = sourcecode.swift; path = TidepoolManager.swift; sourceTree = "<group>"; };
		CE1F6DE62BAF1A180064EB8D /* BuildDetails.plist */ = {isa = PBXFileReference; lastKnownFileType = text.plist.xml; path = BuildDetails.plist; sourceTree = "<group>"; };
		CE1F6DE82BAF37C90064EB8D /* TidepoolConfigView.swift */ = {isa = PBXFileReference; lastKnownFileType = sourcecode.swift; path = TidepoolConfigView.swift; sourceTree = "<group>"; };
		CE2FAD39297D93F0001A872C /* BloodGlucoseExtensions.swift */ = {isa = PBXFileReference; lastKnownFileType = sourcecode.swift; path = BloodGlucoseExtensions.swift; sourceTree = "<group>"; };
		CE398D012977349800DF218F /* CryptoKit.framework */ = {isa = PBXFileReference; lastKnownFileType = wrapper.framework; name = CryptoKit.framework; path = System/Library/Frameworks/CryptoKit.framework; sourceTree = SDKROOT; };
		CE398D17297C9EE800DF218F /* G7SensorKit.framework */ = {isa = PBXFileReference; explicitFileType = wrapper.framework; path = G7SensorKit.framework; sourceTree = BUILT_PRODUCTS_DIR; };
		CE398D1A297D69A900DF218F /* ShareClient.framework */ = {isa = PBXFileReference; explicitFileType = wrapper.framework; path = ShareClient.framework; sourceTree = BUILT_PRODUCTS_DIR; };
		CE48C86328CA69D5007C0598 /* OmniBLEPumpManagerExtensions.swift */ = {isa = PBXFileReference; lastKnownFileType = sourcecode.swift; path = OmniBLEPumpManagerExtensions.swift; sourceTree = "<group>"; };
		CE48C86528CA6B48007C0598 /* OmniPodManagerExtensions.swift */ = {isa = PBXFileReference; lastKnownFileType = sourcecode.swift; path = OmniPodManagerExtensions.swift; sourceTree = "<group>"; };
		CE51DD1B2A01970800F163F7 /* ConnectIQ 2.xcframework */ = {isa = PBXFileReference; lastKnownFileType = wrapper.xcframework; name = "ConnectIQ 2.xcframework"; path = "Dependencies/ConnectIQ 2.xcframework"; sourceTree = "<group>"; };
		CE6B025628F350FF000C5502 /* HealthKit.framework */ = {isa = PBXFileReference; lastKnownFileType = wrapper.framework; name = HealthKit.framework; path = Platforms/WatchOS.platform/Developer/SDKs/WatchOS9.1.sdk/System/Library/Frameworks/HealthKit.framework; sourceTree = DEVELOPER_DIR; };
		CE7950232997D81700FA576E /* CGMSettingsView.swift */ = {isa = PBXFileReference; lastKnownFileType = sourcecode.swift; path = CGMSettingsView.swift; sourceTree = "<group>"; };
		CE7950252998056D00FA576E /* CGMSetupView.swift */ = {isa = PBXFileReference; lastKnownFileType = sourcecode.swift; path = CGMSetupView.swift; sourceTree = "<group>"; };
		CE79502729980C9600FA576E /* CGMBLEKitUI.framework */ = {isa = PBXFileReference; explicitFileType = wrapper.framework; path = CGMBLEKitUI.framework; sourceTree = BUILT_PRODUCTS_DIR; };
		CE79502929980C9F00FA576E /* G7SensorKitUI.framework */ = {isa = PBXFileReference; explicitFileType = wrapper.framework; path = G7SensorKitUI.framework; sourceTree = BUILT_PRODUCTS_DIR; };
		CE79502D29980E4D00FA576E /* ShareClientUI.framework */ = {isa = PBXFileReference; explicitFileType = wrapper.framework; path = ShareClientUI.framework; sourceTree = BUILT_PRODUCTS_DIR; };
		CE7CA3432A064973004BE681 /* AppShortcuts.swift */ = {isa = PBXFileReference; fileEncoding = 4; lastKnownFileType = sourcecode.swift; path = AppShortcuts.swift; sourceTree = "<group>"; };
		CE7CA3442A064973004BE681 /* BaseIntentsRequest.swift */ = {isa = PBXFileReference; fileEncoding = 4; lastKnownFileType = sourcecode.swift; path = BaseIntentsRequest.swift; sourceTree = "<group>"; };
		CE7CA3462A064973004BE681 /* CancelTempPresetIntent.swift */ = {isa = PBXFileReference; fileEncoding = 4; lastKnownFileType = sourcecode.swift; path = CancelTempPresetIntent.swift; sourceTree = "<group>"; };
		CE7CA3472A064973004BE681 /* ApplyTempPresetIntent.swift */ = {isa = PBXFileReference; fileEncoding = 4; lastKnownFileType = sourcecode.swift; path = ApplyTempPresetIntent.swift; sourceTree = "<group>"; };
		CE7CA3492A064973004BE681 /* TempPresetIntent.swift */ = {isa = PBXFileReference; fileEncoding = 4; lastKnownFileType = sourcecode.swift; path = TempPresetIntent.swift; sourceTree = "<group>"; };
		CE7CA34A2A064973004BE681 /* TempPresetsIntentRequest.swift */ = {isa = PBXFileReference; fileEncoding = 4; lastKnownFileType = sourcecode.swift; path = TempPresetsIntentRequest.swift; sourceTree = "<group>"; };
		CE7CA34C2A064973004BE681 /* ListStateIntent.swift */ = {isa = PBXFileReference; fileEncoding = 4; lastKnownFileType = sourcecode.swift; path = ListStateIntent.swift; sourceTree = "<group>"; };
		CE7CA34D2A064973004BE681 /* StateIntentRequest.swift */ = {isa = PBXFileReference; fileEncoding = 4; lastKnownFileType = sourcecode.swift; path = StateIntentRequest.swift; sourceTree = "<group>"; };
		CE7CA3572A064E2F004BE681 /* ListStateView.swift */ = {isa = PBXFileReference; lastKnownFileType = sourcecode.swift; path = ListStateView.swift; sourceTree = "<group>"; };
		CE82E02428E867BA00473A9C /* AlertStorage.swift */ = {isa = PBXFileReference; lastKnownFileType = sourcecode.swift; path = AlertStorage.swift; sourceTree = "<group>"; };
		CE82E02628E869DF00473A9C /* AlertEntry.swift */ = {isa = PBXFileReference; lastKnownFileType = sourcecode.swift; path = AlertEntry.swift; sourceTree = "<group>"; };
		CE94597929E9DF7B0047C9C6 /* ConnectIQ.framework */ = {isa = PBXFileReference; lastKnownFileType = wrapper.framework; name = ConnectIQ.framework; path = "Dependencies/ios-armv7_arm64/ConnectIQ.framework"; sourceTree = "<group>"; };
		CE94597D29E9E1EE0047C9C6 /* GarminManager.swift */ = {isa = PBXFileReference; lastKnownFileType = sourcecode.swift; path = GarminManager.swift; sourceTree = "<group>"; };
		CE94597F29E9E3BD0047C9C6 /* WatchConfigDataFlow.swift */ = {isa = PBXFileReference; lastKnownFileType = sourcecode.swift; path = WatchConfigDataFlow.swift; sourceTree = "<group>"; };
		CE94598129E9E3D30047C9C6 /* WatchConfigProvider.swift */ = {isa = PBXFileReference; lastKnownFileType = sourcecode.swift; path = WatchConfigProvider.swift; sourceTree = "<group>"; };
		CE94598329E9E3E60047C9C6 /* WatchConfigStateModel.swift */ = {isa = PBXFileReference; lastKnownFileType = sourcecode.swift; path = WatchConfigStateModel.swift; sourceTree = "<group>"; };
		CE94598629E9E4110047C9C6 /* WatchConfigRootView.swift */ = {isa = PBXFileReference; lastKnownFileType = sourcecode.swift; path = WatchConfigRootView.swift; sourceTree = "<group>"; };
		CE95BF492BA5CED700DC3DE3 /* LoopKit.framework */ = {isa = PBXFileReference; explicitFileType = wrapper.framework; path = LoopKit.framework; sourceTree = BUILT_PRODUCTS_DIR; };
		CE95BF4A2BA5CED700DC3DE3 /* LoopKitUI.framework */ = {isa = PBXFileReference; explicitFileType = wrapper.framework; path = LoopKitUI.framework; sourceTree = BUILT_PRODUCTS_DIR; };
		CE95BF562BA5F5FE00DC3DE3 /* PluginManager.swift */ = {isa = PBXFileReference; lastKnownFileType = sourcecode.swift; path = PluginManager.swift; sourceTree = "<group>"; };
		CE95BF592BA62E4A00DC3DE3 /* PluginSource.swift */ = {isa = PBXFileReference; lastKnownFileType = sourcecode.swift; path = PluginSource.swift; sourceTree = "<group>"; };
		CEA4F62229BE10F70011ADF7 /* SavitzkyGolayFilter.swift */ = {isa = PBXFileReference; lastKnownFileType = sourcecode.swift; path = SavitzkyGolayFilter.swift; sourceTree = "<group>"; };
		CEB434DB28B8F5B900B70274 /* MKRingProgressView.framework */ = {isa = PBXFileReference; explicitFileType = wrapper.framework; path = MKRingProgressView.framework; sourceTree = BUILT_PRODUCTS_DIR; };
		CEB434DE28B8F5C400B70274 /* OmniBLE.framework */ = {isa = PBXFileReference; explicitFileType = wrapper.framework; path = OmniBLE.framework; sourceTree = BUILT_PRODUCTS_DIR; };
		CEB434E228B8F9DB00B70274 /* BluetoothStateManager.swift */ = {isa = PBXFileReference; lastKnownFileType = sourcecode.swift; path = BluetoothStateManager.swift; sourceTree = "<group>"; };
		CEB434E428B8FF5D00B70274 /* UIColor.swift */ = {isa = PBXFileReference; lastKnownFileType = sourcecode.swift; path = UIColor.swift; sourceTree = "<group>"; };
		CEB434E628B9053300B70274 /* LoopUIColorPalette+Default.swift */ = {isa = PBXFileReference; lastKnownFileType = sourcecode.swift; path = "LoopUIColorPalette+Default.swift"; sourceTree = "<group>"; };
		CEC751D129D88257006E9D24 /* OmniKit.framework */ = {isa = PBXFileReference; explicitFileType = wrapper.framework; path = OmniKit.framework; sourceTree = BUILT_PRODUCTS_DIR; };
		CEC751D329D88257006E9D24 /* OmniKitUI.framework */ = {isa = PBXFileReference; explicitFileType = wrapper.framework; path = OmniKitUI.framework; sourceTree = BUILT_PRODUCTS_DIR; };
		CEC751D529D88262006E9D24 /* MinimedKit.framework */ = {isa = PBXFileReference; explicitFileType = wrapper.framework; path = MinimedKit.framework; sourceTree = BUILT_PRODUCTS_DIR; };
		CEC751D729D88262006E9D24 /* MinimedKitUI.framework */ = {isa = PBXFileReference; explicitFileType = wrapper.framework; path = MinimedKitUI.framework; sourceTree = BUILT_PRODUCTS_DIR; };
		CEE9A64F2BBB418300EB5194 /* CalibrationsProvider.swift */ = {isa = PBXFileReference; fileEncoding = 4; lastKnownFileType = sourcecode.swift; path = CalibrationsProvider.swift; sourceTree = "<group>"; };
		CEE9A6512BBB418300EB5194 /* CalibrationsRootView.swift */ = {isa = PBXFileReference; fileEncoding = 4; lastKnownFileType = sourcecode.swift; path = CalibrationsRootView.swift; sourceTree = "<group>"; };
		CEE9A6522BBB418300EB5194 /* CalibrationsChart.swift */ = {isa = PBXFileReference; fileEncoding = 4; lastKnownFileType = sourcecode.swift; path = CalibrationsChart.swift; sourceTree = "<group>"; };
		CEE9A6532BBB418300EB5194 /* CalibrationsStateModel.swift */ = {isa = PBXFileReference; fileEncoding = 4; lastKnownFileType = sourcecode.swift; path = CalibrationsStateModel.swift; sourceTree = "<group>"; };
		CEE9A6542BBB418300EB5194 /* CalibrationsDataFlow.swift */ = {isa = PBXFileReference; fileEncoding = 4; lastKnownFileType = sourcecode.swift; path = CalibrationsDataFlow.swift; sourceTree = "<group>"; };
		CEE9A65B2BBB41C800EB5194 /* CalibrationService.swift */ = {isa = PBXFileReference; lastKnownFileType = sourcecode.swift; path = CalibrationService.swift; sourceTree = "<group>"; };
		CEE9A65D2BBC9F6500EB5194 /* CalibrationsTests.swift */ = {isa = PBXFileReference; lastKnownFileType = sourcecode.swift; path = CalibrationsTests.swift; sourceTree = "<group>"; };
		CFCFE0781F9074C2917890E8 /* ManualTempBasalStateModel.swift */ = {isa = PBXFileReference; includeInIndex = 1; lastKnownFileType = sourcecode.swift; path = ManualTempBasalStateModel.swift; sourceTree = "<group>"; };
		D0BDC6993C1087310EDFC428 /* CarbRatioEditorRootView.swift */ = {isa = PBXFileReference; includeInIndex = 1; lastKnownFileType = sourcecode.swift; path = CarbRatioEditorRootView.swift; sourceTree = "<group>"; };
		D295A3F870E826BE371C0BB5 /* AutotuneConfigStateModel.swift */ = {isa = PBXFileReference; includeInIndex = 1; lastKnownFileType = sourcecode.swift; path = AutotuneConfigStateModel.swift; sourceTree = "<group>"; };
		DC2C6489D29ECCCAD78E0721 /* GlucoseNotificationSettingsStateModel.swift */ = {isa = PBXFileReference; includeInIndex = 1; lastKnownFileType = sourcecode.swift; path = GlucoseNotificationSettingsStateModel.swift; sourceTree = "<group>"; };
		DD07CA132CE80B73002D45A9 /* TimeInRangeChartStyle.swift */ = {isa = PBXFileReference; lastKnownFileType = sourcecode.swift; path = TimeInRangeChartStyle.swift; sourceTree = "<group>"; };
		DD09D47A2C5986D1003FEA5D /* CalendarEventSettingsDataFlow.swift */ = {isa = PBXFileReference; lastKnownFileType = sourcecode.swift; path = CalendarEventSettingsDataFlow.swift; sourceTree = "<group>"; };
		DD09D47C2C5986DA003FEA5D /* CalendarEventSettingsProvider.swift */ = {isa = PBXFileReference; lastKnownFileType = sourcecode.swift; path = CalendarEventSettingsProvider.swift; sourceTree = "<group>"; };
		DD09D47E2C5986E5003FEA5D /* CalendarEventSettingsStateModel.swift */ = {isa = PBXFileReference; lastKnownFileType = sourcecode.swift; path = CalendarEventSettingsStateModel.swift; sourceTree = "<group>"; };
		DD09D4812C5986F6003FEA5D /* CalendarEventSettingsRootView.swift */ = {isa = PBXFileReference; lastKnownFileType = sourcecode.swift; path = CalendarEventSettingsRootView.swift; sourceTree = "<group>"; };
		DD1745122C54169400211FAC /* DevicesView.swift */ = {isa = PBXFileReference; lastKnownFileType = sourcecode.swift; path = DevicesView.swift; sourceTree = "<group>"; };
		DD1745142C54388A00211FAC /* TherapySettingsView.swift */ = {isa = PBXFileReference; lastKnownFileType = sourcecode.swift; path = TherapySettingsView.swift; sourceTree = "<group>"; };
		DD1745162C54389F00211FAC /* FeatureSettingsView.swift */ = {isa = PBXFileReference; lastKnownFileType = sourcecode.swift; path = FeatureSettingsView.swift; sourceTree = "<group>"; };
		DD1745182C543B5700211FAC /* NotificationsView.swift */ = {isa = PBXFileReference; lastKnownFileType = sourcecode.swift; path = NotificationsView.swift; sourceTree = "<group>"; };
		DD17451C2C543C5F00211FAC /* ServicesView.swift */ = {isa = PBXFileReference; lastKnownFileType = sourcecode.swift; path = ServicesView.swift; sourceTree = "<group>"; };
		DD17451F2C55523E00211FAC /* SMBSettingsDataFlow.swift */ = {isa = PBXFileReference; lastKnownFileType = sourcecode.swift; path = SMBSettingsDataFlow.swift; sourceTree = "<group>"; };
		DD1745212C55524800211FAC /* SMBSettingsProvider.swift */ = {isa = PBXFileReference; lastKnownFileType = sourcecode.swift; path = SMBSettingsProvider.swift; sourceTree = "<group>"; };
		DD1745232C55526000211FAC /* SMBSettingsStateModel.swift */ = {isa = PBXFileReference; lastKnownFileType = sourcecode.swift; path = SMBSettingsStateModel.swift; sourceTree = "<group>"; };
		DD1745252C55526F00211FAC /* SMBSettingsRootView.swift */ = {isa = PBXFileReference; lastKnownFileType = sourcecode.swift; path = SMBSettingsRootView.swift; sourceTree = "<group>"; };
		DD1745282C55642100211FAC /* SettingInputSection.swift */ = {isa = PBXFileReference; lastKnownFileType = sourcecode.swift; path = SettingInputSection.swift; sourceTree = "<group>"; };
		DD17452A2C556E8100211FAC /* SettingInputHintView.swift */ = {isa = PBXFileReference; lastKnownFileType = sourcecode.swift; path = SettingInputHintView.swift; sourceTree = "<group>"; };
		DD17452D2C55AE4800211FAC /* TargetBehavoirDataFlow.swift */ = {isa = PBXFileReference; lastKnownFileType = sourcecode.swift; path = TargetBehavoirDataFlow.swift; sourceTree = "<group>"; };
		DD17452F2C55AE5300211FAC /* TargetBehaviorProvider.swift */ = {isa = PBXFileReference; lastKnownFileType = sourcecode.swift; path = TargetBehaviorProvider.swift; sourceTree = "<group>"; };
		DD1745312C55AE6000211FAC /* TargetBehavoirStateModel.swift */ = {isa = PBXFileReference; lastKnownFileType = sourcecode.swift; path = TargetBehavoirStateModel.swift; sourceTree = "<group>"; };
		DD1745342C55AE7E00211FAC /* TargetBehavoirRootView.swift */ = {isa = PBXFileReference; lastKnownFileType = sourcecode.swift; path = TargetBehavoirRootView.swift; sourceTree = "<group>"; };
		DD1745362C55B74200211FAC /* AlgorithmSettings.swift */ = {isa = PBXFileReference; lastKnownFileType = sourcecode.swift; path = AlgorithmSettings.swift; sourceTree = "<group>"; };
		DD1745392C55BFA600211FAC /* AlgorithmAdvancedSettingsDataFlow.swift */ = {isa = PBXFileReference; lastKnownFileType = sourcecode.swift; path = AlgorithmAdvancedSettingsDataFlow.swift; sourceTree = "<group>"; };
		DD17453B2C55BFAD00211FAC /* AlgorithmAdvancedSettingsProvider.swift */ = {isa = PBXFileReference; lastKnownFileType = sourcecode.swift; path = AlgorithmAdvancedSettingsProvider.swift; sourceTree = "<group>"; };
		DD17453D2C55BFB600211FAC /* AlgorithmAdvancedSettingsStateModel.swift */ = {isa = PBXFileReference; lastKnownFileType = sourcecode.swift; path = AlgorithmAdvancedSettingsStateModel.swift; sourceTree = "<group>"; };
		DD17453F2C55BFC100211FAC /* AlgorithmAdvancedSettingsRootView.swift */ = {isa = PBXFileReference; lastKnownFileType = sourcecode.swift; path = AlgorithmAdvancedSettingsRootView.swift; sourceTree = "<group>"; };
		DD1745432C55C60E00211FAC /* AutosensSettingsDataFlow.swift */ = {isa = PBXFileReference; lastKnownFileType = sourcecode.swift; path = AutosensSettingsDataFlow.swift; sourceTree = "<group>"; };
		DD1745452C55C61500211FAC /* AutosensSettingsProvider.swift */ = {isa = PBXFileReference; lastKnownFileType = sourcecode.swift; path = AutosensSettingsProvider.swift; sourceTree = "<group>"; };
		DD1745472C55C61D00211FAC /* AutosensSettingsStateModel.swift */ = {isa = PBXFileReference; lastKnownFileType = sourcecode.swift; path = AutosensSettingsStateModel.swift; sourceTree = "<group>"; };
		DD17454A2C55C62800211FAC /* AutosensSettingsRootView.swift */ = {isa = PBXFileReference; lastKnownFileType = sourcecode.swift; path = AutosensSettingsRootView.swift; sourceTree = "<group>"; };
		DD17454D2C55CA4D00211FAC /* UnitsLimitsSettingsDataFlow.swift */ = {isa = PBXFileReference; lastKnownFileType = sourcecode.swift; path = UnitsLimitsSettingsDataFlow.swift; sourceTree = "<group>"; };
		DD17454F2C55CA5500211FAC /* UnitsLimitsSettingsProvider.swift */ = {isa = PBXFileReference; lastKnownFileType = sourcecode.swift; path = UnitsLimitsSettingsProvider.swift; sourceTree = "<group>"; };
		DD1745512C55CA5D00211FAC /* UnitsLimitsSettingsStateModel.swift */ = {isa = PBXFileReference; lastKnownFileType = sourcecode.swift; path = UnitsLimitsSettingsStateModel.swift; sourceTree = "<group>"; };
		DD1745542C55CA6C00211FAC /* UnitsLimitsSettingsRootView.swift */ = {isa = PBXFileReference; lastKnownFileType = sourcecode.swift; path = UnitsLimitsSettingsRootView.swift; sourceTree = "<group>"; };
		DD1DB7CB2BECCA1F0048B367 /* BuildDetails.swift */ = {isa = PBXFileReference; lastKnownFileType = sourcecode.swift; path = BuildDetails.swift; sourceTree = "<group>"; };
		DD21FCB42C6952AD00AF2C25 /* DecimalPickerSettings.swift */ = {isa = PBXFileReference; lastKnownFileType = sourcecode.swift; path = DecimalPickerSettings.swift; sourceTree = "<group>"; };
		DD32CF972CC82460003686D6 /* TrioRemoteControl+Bolus.swift */ = {isa = PBXFileReference; lastKnownFileType = sourcecode.swift; path = "TrioRemoteControl+Bolus.swift"; sourceTree = "<group>"; };
		DD32CF992CC8246F003686D6 /* TrioRemoteControl+Meal.swift */ = {isa = PBXFileReference; lastKnownFileType = sourcecode.swift; path = "TrioRemoteControl+Meal.swift"; sourceTree = "<group>"; };
		DD32CF9B2CC82495003686D6 /* TrioRemoteControl+TempTarget.swift */ = {isa = PBXFileReference; lastKnownFileType = sourcecode.swift; path = "TrioRemoteControl+TempTarget.swift"; sourceTree = "<group>"; };
		DD32CF9D2CC824C2003686D6 /* TrioRemoteControl+Override.swift */ = {isa = PBXFileReference; lastKnownFileType = sourcecode.swift; path = "TrioRemoteControl+Override.swift"; sourceTree = "<group>"; };
		DD32CF9F2CC824D3003686D6 /* TrioRemoteControl+APNS.swift */ = {isa = PBXFileReference; lastKnownFileType = sourcecode.swift; path = "TrioRemoteControl+APNS.swift"; sourceTree = "<group>"; };
		DD32CFA12CC824E1003686D6 /* TrioRemoteControl+Helpers.swift */ = {isa = PBXFileReference; lastKnownFileType = sourcecode.swift; path = "TrioRemoteControl+Helpers.swift"; sourceTree = "<group>"; };
		DD5DC9F02CF3D96E00AB8703 /* AdjustmentsStateModel+Overrides.swift */ = {isa = PBXFileReference; lastKnownFileType = sourcecode.swift; path = "AdjustmentsStateModel+Overrides.swift"; sourceTree = "<group>"; };
		DD5DC9F22CF3D9D600AB8703 /* AdjustmentsStateModel+TempTargets.swift */ = {isa = PBXFileReference; lastKnownFileType = sourcecode.swift; path = "AdjustmentsStateModel+TempTargets.swift"; sourceTree = "<group>"; };
		DD5DC9F62CF3DA9300AB8703 /* TargetPicker.swift */ = {isa = PBXFileReference; lastKnownFileType = sourcecode.swift; path = TargetPicker.swift; sourceTree = "<group>"; };
		DD5DC9F82CF3DAA900AB8703 /* RadioButton.swift */ = {isa = PBXFileReference; lastKnownFileType = sourcecode.swift; path = RadioButton.swift; sourceTree = "<group>"; };
		DD5DC9FA2CF3E1AA00AB8703 /* AdjustmentsStateModel+Helpers.swift */ = {isa = PBXFileReference; lastKnownFileType = sourcecode.swift; path = "AdjustmentsStateModel+Helpers.swift"; sourceTree = "<group>"; };
		DD68889C2C386E17006E3C44 /* NightscoutExercise.swift */ = {isa = PBXFileReference; lastKnownFileType = sourcecode.swift; path = NightscoutExercise.swift; sourceTree = "<group>"; };
		DD6B7CB12C7B6F0800B75029 /* Rounding.swift */ = {isa = PBXFileReference; lastKnownFileType = sourcecode.swift; path = Rounding.swift; sourceTree = "<group>"; };
		DD6B7CB32C7B71F700B75029 /* ForecastDisplayType.swift */ = {isa = PBXFileReference; lastKnownFileType = sourcecode.swift; path = ForecastDisplayType.swift; sourceTree = "<group>"; };
		DD6B7CB52C7B748B00B75029 /* TotalInsulinDisplayType.swift */ = {isa = PBXFileReference; lastKnownFileType = sourcecode.swift; path = TotalInsulinDisplayType.swift; sourceTree = "<group>"; };
		DD6B7CB82C7BAC6900B75029 /* NightscoutImportResultView.swift */ = {isa = PBXFileReference; lastKnownFileType = sourcecode.swift; path = NightscoutImportResultView.swift; sourceTree = "<group>"; };
		DD6B7CBA2C7FBBFA00B75029 /* ReviewInsulinActionView.swift */ = {isa = PBXFileReference; lastKnownFileType = sourcecode.swift; path = ReviewInsulinActionView.swift; sourceTree = "<group>"; };
		DD6D67E32C9C253500660C9B /* ColorSchemeOption.swift */ = {isa = PBXFileReference; lastKnownFileType = sourcecode.swift; path = ColorSchemeOption.swift; sourceTree = "<group>"; };
		DD88C8E12C50420800F2D558 /* DefinitionRow.swift */ = {isa = PBXFileReference; lastKnownFileType = sourcecode.swift; path = DefinitionRow.swift; sourceTree = "<group>"; };
		DD940BA92CA7585D000830A5 /* GlucoseColorScheme.swift */ = {isa = PBXFileReference; lastKnownFileType = sourcecode.swift; path = GlucoseColorScheme.swift; sourceTree = "<group>"; };
		DD940BAB2CA75889000830A5 /* DynamicGlucoseColor.swift */ = {isa = PBXFileReference; lastKnownFileType = sourcecode.swift; path = DynamicGlucoseColor.swift; sourceTree = "<group>"; };
		DD9ECB672CA99F4500AA7C45 /* TrioRemoteControl.swift */ = {isa = PBXFileReference; lastKnownFileType = sourcecode.swift; path = TrioRemoteControl.swift; sourceTree = "<group>"; };
		DD9ECB692CA99F6C00AA7C45 /* PushMessage.swift */ = {isa = PBXFileReference; lastKnownFileType = sourcecode.swift; path = PushMessage.swift; sourceTree = "<group>"; };
		DD9ECB6D2CA9A0BA00AA7C45 /* RemoteControlConfigStateModel.swift */ = {isa = PBXFileReference; fileEncoding = 4; lastKnownFileType = sourcecode.swift; path = RemoteControlConfigStateModel.swift; sourceTree = "<group>"; };
		DD9ECB6E2CA9A0BA00AA7C45 /* RemoteControlConfigProvider.swift */ = {isa = PBXFileReference; fileEncoding = 4; lastKnownFileType = sourcecode.swift; path = RemoteControlConfigProvider.swift; sourceTree = "<group>"; };
		DD9ECB6F2CA9A0BA00AA7C45 /* RemoteControlConfigDataFlow.swift */ = {isa = PBXFileReference; fileEncoding = 4; lastKnownFileType = sourcecode.swift; path = RemoteControlConfigDataFlow.swift; sourceTree = "<group>"; };
		DD9ECB732CA9A0C300AA7C45 /* RemoteControlConfig.swift */ = {isa = PBXFileReference; fileEncoding = 4; lastKnownFileType = sourcecode.swift; path = RemoteControlConfig.swift; sourceTree = "<group>"; };
		DDA6E31F2D258E0500C2988C /* OverrideHelpView.swift */ = {isa = PBXFileReference; lastKnownFileType = sourcecode.swift; path = OverrideHelpView.swift; sourceTree = "<group>"; };
		DDA6E3212D25901100C2988C /* TempTargetHelpView.swift */ = {isa = PBXFileReference; lastKnownFileType = sourcecode.swift; path = TempTargetHelpView.swift; sourceTree = "<group>"; };
		DDA6E24F2D22187500C2988C /* ChartLegendView.swift */ = {isa = PBXFileReference; lastKnownFileType = sourcecode.swift; path = ChartLegendView.swift; sourceTree = "<group>"; };
		DDA6E3562D25988500C2988C /* ContactImageHelpView.swift */ = {isa = PBXFileReference; lastKnownFileType = sourcecode.swift; path = ContactImageHelpView.swift; sourceTree = "<group>"; };
		DDB37CC22D05044D00D99BF4 /* ContactTrickEntryStored+CoreDataClass.swift */ = {isa = PBXFileReference; lastKnownFileType = sourcecode.swift; path = "ContactTrickEntryStored+CoreDataClass.swift"; sourceTree = "<group>"; };
		DDB37CC32D05044D00D99BF4 /* ContactTrickEntryStored+CoreDataProperties.swift */ = {isa = PBXFileReference; lastKnownFileType = sourcecode.swift; path = "ContactTrickEntryStored+CoreDataProperties.swift"; sourceTree = "<group>"; };
		DDB37CC42D05048F00D99BF4 /* ContactImageStorage.swift */ = {isa = PBXFileReference; lastKnownFileType = sourcecode.swift; path = ContactImageStorage.swift; sourceTree = "<group>"; };
		DDB37CC62D05127500D99BF4 /* FontExtensions.swift */ = {isa = PBXFileReference; lastKnownFileType = sourcecode.swift; path = FontExtensions.swift; sourceTree = "<group>"; };
		DDCEBF5A2CC1B76400DF4C36 /* LiveActivity+Helper.swift */ = {isa = PBXFileReference; lastKnownFileType = sourcecode.swift; path = "LiveActivity+Helper.swift"; sourceTree = "<group>"; };
		DDD163112C4C689900CD525A /* AdjustmentsStateModel.swift */ = {isa = PBXFileReference; lastKnownFileType = sourcecode.swift; path = AdjustmentsStateModel.swift; sourceTree = "<group>"; };
		DDD163132C4C68D300CD525A /* AdjustmentsProvider.swift */ = {isa = PBXFileReference; lastKnownFileType = sourcecode.swift; path = AdjustmentsProvider.swift; sourceTree = "<group>"; };
		DDD163152C4C690300CD525A /* AdjustmentsDataFlow.swift */ = {isa = PBXFileReference; lastKnownFileType = sourcecode.swift; path = AdjustmentsDataFlow.swift; sourceTree = "<group>"; };
		DDD163172C4C694000CD525A /* AdjustmentsRootView.swift */ = {isa = PBXFileReference; lastKnownFileType = sourcecode.swift; path = AdjustmentsRootView.swift; sourceTree = "<group>"; };
		DDD163192C4C695E00CD525A /* EditOverrideForm.swift */ = {isa = PBXFileReference; lastKnownFileType = sourcecode.swift; path = EditOverrideForm.swift; sourceTree = "<group>"; };
		DDD1631B2C4C697400CD525A /* AddOverrideForm.swift */ = {isa = PBXFileReference; lastKnownFileType = sourcecode.swift; path = AddOverrideForm.swift; sourceTree = "<group>"; };
		DDD1631E2C4C6F6900CD525A /* TrioCoreDataPersistentContainer.xcdatamodel */ = {isa = PBXFileReference; lastKnownFileType = wrapper.xcdatamodel; path = TrioCoreDataPersistentContainer.xcdatamodel; sourceTree = "<group>"; };
		DDD6D4D22CDE90720029439A /* HbA1cDisplayUnit.swift */ = {isa = PBXFileReference; lastKnownFileType = sourcecode.swift; path = HbA1cDisplayUnit.swift; sourceTree = "<group>"; };
		DDE179322C910127003CDDB7 /* MealPresetStored+CoreDataClass.swift */ = {isa = PBXFileReference; lastKnownFileType = sourcecode.swift; path = "MealPresetStored+CoreDataClass.swift"; sourceTree = "<group>"; };
		DDE179332C910127003CDDB7 /* MealPresetStored+CoreDataProperties.swift */ = {isa = PBXFileReference; lastKnownFileType = sourcecode.swift; path = "MealPresetStored+CoreDataProperties.swift"; sourceTree = "<group>"; };
		DDE179342C910127003CDDB7 /* LoopStatRecord+CoreDataClass.swift */ = {isa = PBXFileReference; lastKnownFileType = sourcecode.swift; path = "LoopStatRecord+CoreDataClass.swift"; sourceTree = "<group>"; };
		DDE179352C910127003CDDB7 /* LoopStatRecord+CoreDataProperties.swift */ = {isa = PBXFileReference; lastKnownFileType = sourcecode.swift; path = "LoopStatRecord+CoreDataProperties.swift"; sourceTree = "<group>"; };
		DDE179362C910127003CDDB7 /* BolusStored+CoreDataClass.swift */ = {isa = PBXFileReference; lastKnownFileType = sourcecode.swift; path = "BolusStored+CoreDataClass.swift"; sourceTree = "<group>"; };
		DDE179372C910127003CDDB7 /* BolusStored+CoreDataProperties.swift */ = {isa = PBXFileReference; lastKnownFileType = sourcecode.swift; path = "BolusStored+CoreDataProperties.swift"; sourceTree = "<group>"; };
		DDE179382C910127003CDDB7 /* ForecastValue+CoreDataClass.swift */ = {isa = PBXFileReference; lastKnownFileType = sourcecode.swift; path = "ForecastValue+CoreDataClass.swift"; sourceTree = "<group>"; };
		DDE179392C910127003CDDB7 /* ForecastValue+CoreDataProperties.swift */ = {isa = PBXFileReference; lastKnownFileType = sourcecode.swift; path = "ForecastValue+CoreDataProperties.swift"; sourceTree = "<group>"; };
		DDE1793A2C910127003CDDB7 /* CarbEntryStored+CoreDataClass.swift */ = {isa = PBXFileReference; lastKnownFileType = sourcecode.swift; path = "CarbEntryStored+CoreDataClass.swift"; sourceTree = "<group>"; };
		DDE1793B2C910127003CDDB7 /* CarbEntryStored+CoreDataProperties.swift */ = {isa = PBXFileReference; lastKnownFileType = sourcecode.swift; path = "CarbEntryStored+CoreDataProperties.swift"; sourceTree = "<group>"; };
		DDE1793E2C910127003CDDB7 /* PumpEventStored+CoreDataClass.swift */ = {isa = PBXFileReference; lastKnownFileType = sourcecode.swift; path = "PumpEventStored+CoreDataClass.swift"; sourceTree = "<group>"; };
		DDE1793F2C910127003CDDB7 /* PumpEventStored+CoreDataProperties.swift */ = {isa = PBXFileReference; lastKnownFileType = sourcecode.swift; path = "PumpEventStored+CoreDataProperties.swift"; sourceTree = "<group>"; };
		DDE179402C910127003CDDB7 /* StatsData+CoreDataClass.swift */ = {isa = PBXFileReference; lastKnownFileType = sourcecode.swift; path = "StatsData+CoreDataClass.swift"; sourceTree = "<group>"; };
		DDE179412C910127003CDDB7 /* StatsData+CoreDataProperties.swift */ = {isa = PBXFileReference; lastKnownFileType = sourcecode.swift; path = "StatsData+CoreDataProperties.swift"; sourceTree = "<group>"; };
		DDE179422C910127003CDDB7 /* Forecast+CoreDataClass.swift */ = {isa = PBXFileReference; lastKnownFileType = sourcecode.swift; path = "Forecast+CoreDataClass.swift"; sourceTree = "<group>"; };
		DDE179432C910127003CDDB7 /* Forecast+CoreDataProperties.swift */ = {isa = PBXFileReference; lastKnownFileType = sourcecode.swift; path = "Forecast+CoreDataProperties.swift"; sourceTree = "<group>"; };
		DDE179442C910127003CDDB7 /* GlucoseStored+CoreDataClass.swift */ = {isa = PBXFileReference; lastKnownFileType = sourcecode.swift; path = "GlucoseStored+CoreDataClass.swift"; sourceTree = "<group>"; };
		DDE179452C910127003CDDB7 /* GlucoseStored+CoreDataProperties.swift */ = {isa = PBXFileReference; lastKnownFileType = sourcecode.swift; path = "GlucoseStored+CoreDataProperties.swift"; sourceTree = "<group>"; };
		DDE179462C910127003CDDB7 /* OpenAPS_Battery+CoreDataClass.swift */ = {isa = PBXFileReference; lastKnownFileType = sourcecode.swift; path = "OpenAPS_Battery+CoreDataClass.swift"; sourceTree = "<group>"; };
		DDE179472C910127003CDDB7 /* OpenAPS_Battery+CoreDataProperties.swift */ = {isa = PBXFileReference; lastKnownFileType = sourcecode.swift; path = "OpenAPS_Battery+CoreDataProperties.swift"; sourceTree = "<group>"; };
		DDE179482C910127003CDDB7 /* TempBasalStored+CoreDataClass.swift */ = {isa = PBXFileReference; lastKnownFileType = sourcecode.swift; path = "TempBasalStored+CoreDataClass.swift"; sourceTree = "<group>"; };
		DDE179492C910127003CDDB7 /* TempBasalStored+CoreDataProperties.swift */ = {isa = PBXFileReference; lastKnownFileType = sourcecode.swift; path = "TempBasalStored+CoreDataProperties.swift"; sourceTree = "<group>"; };
		DDE1794C2C910127003CDDB7 /* OverrideRunStored+CoreDataClass.swift */ = {isa = PBXFileReference; lastKnownFileType = sourcecode.swift; path = "OverrideRunStored+CoreDataClass.swift"; sourceTree = "<group>"; };
		DDE1794D2C910127003CDDB7 /* OverrideRunStored+CoreDataProperties.swift */ = {isa = PBXFileReference; lastKnownFileType = sourcecode.swift; path = "OverrideRunStored+CoreDataProperties.swift"; sourceTree = "<group>"; };
		DDE1794E2C910127003CDDB7 /* OrefDetermination+CoreDataClass.swift */ = {isa = PBXFileReference; lastKnownFileType = sourcecode.swift; path = "OrefDetermination+CoreDataClass.swift"; sourceTree = "<group>"; };
		DDE1794F2C910127003CDDB7 /* OrefDetermination+CoreDataProperties.swift */ = {isa = PBXFileReference; lastKnownFileType = sourcecode.swift; path = "OrefDetermination+CoreDataProperties.swift"; sourceTree = "<group>"; };
		DDE179502C910127003CDDB7 /* OverrideStored+CoreDataClass.swift */ = {isa = PBXFileReference; lastKnownFileType = sourcecode.swift; path = "OverrideStored+CoreDataClass.swift"; sourceTree = "<group>"; };
		DDE179512C910127003CDDB7 /* OverrideStored+CoreDataProperties.swift */ = {isa = PBXFileReference; lastKnownFileType = sourcecode.swift; path = "OverrideStored+CoreDataProperties.swift"; sourceTree = "<group>"; };
		DDF847DC2C5C28720049BB3B /* LiveActivitySettingsDataFlow.swift */ = {isa = PBXFileReference; lastKnownFileType = sourcecode.swift; path = LiveActivitySettingsDataFlow.swift; sourceTree = "<group>"; };
		DDF847DE2C5C28780049BB3B /* LiveActivitySettingsProvider.swift */ = {isa = PBXFileReference; lastKnownFileType = sourcecode.swift; path = LiveActivitySettingsProvider.swift; sourceTree = "<group>"; };
		DDF847E02C5C287F0049BB3B /* LiveActivitySettingsStateModel.swift */ = {isa = PBXFileReference; lastKnownFileType = sourcecode.swift; path = LiveActivitySettingsStateModel.swift; sourceTree = "<group>"; };
		DDF847E32C5C288F0049BB3B /* LiveActivitySettingsRootView.swift */ = {isa = PBXFileReference; lastKnownFileType = sourcecode.swift; path = LiveActivitySettingsRootView.swift; sourceTree = "<group>"; };
		DDF847E52C5D66490049BB3B /* AddMealPresetView.swift */ = {isa = PBXFileReference; lastKnownFileType = sourcecode.swift; path = AddMealPresetView.swift; sourceTree = "<group>"; };
		DDF847E72C5DABA30049BB3B /* WatchConfigAppleWatchView.swift */ = {isa = PBXFileReference; lastKnownFileType = sourcecode.swift; path = WatchConfigAppleWatchView.swift; sourceTree = "<group>"; };
		DDF847E92C5DABAC0049BB3B /* WatchConfigGarminView.swift */ = {isa = PBXFileReference; lastKnownFileType = sourcecode.swift; path = WatchConfigGarminView.swift; sourceTree = "<group>"; };
		E00EEBFD27368630002FF094 /* ServiceAssembly.swift */ = {isa = PBXFileReference; fileEncoding = 4; lastKnownFileType = sourcecode.swift; path = ServiceAssembly.swift; sourceTree = "<group>"; };
		E00EEBFE27368630002FF094 /* SecurityAssembly.swift */ = {isa = PBXFileReference; fileEncoding = 4; lastKnownFileType = sourcecode.swift; path = SecurityAssembly.swift; sourceTree = "<group>"; };
		E00EEBFF27368630002FF094 /* StorageAssembly.swift */ = {isa = PBXFileReference; fileEncoding = 4; lastKnownFileType = sourcecode.swift; path = StorageAssembly.swift; sourceTree = "<group>"; };
		E00EEC0027368630002FF094 /* UIAssembly.swift */ = {isa = PBXFileReference; fileEncoding = 4; lastKnownFileType = sourcecode.swift; path = UIAssembly.swift; sourceTree = "<group>"; };
		E00EEC0127368630002FF094 /* APSAssembly.swift */ = {isa = PBXFileReference; fileEncoding = 4; lastKnownFileType = sourcecode.swift; path = APSAssembly.swift; sourceTree = "<group>"; };
		E00EEC0227368630002FF094 /* NetworkAssembly.swift */ = {isa = PBXFileReference; fileEncoding = 4; lastKnownFileType = sourcecode.swift; path = NetworkAssembly.swift; sourceTree = "<group>"; };
		E013D871273AC6FE0014109C /* GlucoseSimulatorSource.swift */ = {isa = PBXFileReference; lastKnownFileType = sourcecode.swift; path = GlucoseSimulatorSource.swift; sourceTree = "<group>"; };
		E06B9119275B5EEA003C04B6 /* Array+Extension.swift */ = {isa = PBXFileReference; lastKnownFileType = sourcecode.swift; path = "Array+Extension.swift"; sourceTree = "<group>"; };
		E0CC2C5B275B9DAE00A7BC71 /* HealthKit.framework */ = {isa = PBXFileReference; lastKnownFileType = wrapper.framework; name = HealthKit.framework; path = System/Library/Frameworks/HealthKit.framework; sourceTree = SDKROOT; };
		E0D4F80427513ECF00BDF1FE /* HealthKitSample.swift */ = {isa = PBXFileReference; lastKnownFileType = sourcecode.swift; path = HealthKitSample.swift; sourceTree = "<group>"; };
		E26904AACA8D9C15D229D675 /* SnoozeStateModel.swift */ = {isa = PBXFileReference; includeInIndex = 1; lastKnownFileType = sourcecode.swift; path = SnoozeStateModel.swift; sourceTree = "<group>"; };
		E592A36F2CEEC01E009A472C /* ContactTrickEntry.swift */ = {isa = PBXFileReference; lastKnownFileType = sourcecode.swift; path = ContactTrickEntry.swift; sourceTree = "<group>"; };
		E592A3712CEEC038009A472C /* ContactImageRootView.swift */ = {isa = PBXFileReference; lastKnownFileType = sourcecode.swift; path = ContactImageRootView.swift; sourceTree = "<group>"; };
		E592A3732CEEC038009A472C /* ContactImageDataFlow.swift */ = {isa = PBXFileReference; lastKnownFileType = sourcecode.swift; path = ContactImageDataFlow.swift; sourceTree = "<group>"; };
		E592A3742CEEC038009A472C /* ContactImageProvider.swift */ = {isa = PBXFileReference; lastKnownFileType = sourcecode.swift; path = ContactImageProvider.swift; sourceTree = "<group>"; };
		E592A3752CEEC038009A472C /* ContactImageStateModel.swift */ = {isa = PBXFileReference; lastKnownFileType = sourcecode.swift; path = ContactImageStateModel.swift; sourceTree = "<group>"; };
		E625985B47742D498CB1681A /* GlucoseNotificationSettingsProvider.swift */ = {isa = PBXFileReference; includeInIndex = 1; lastKnownFileType = sourcecode.swift; path = GlucoseNotificationSettingsProvider.swift; sourceTree = "<group>"; };
		F816825D28DB441200054060 /* HeartBeatManager.swift */ = {isa = PBXFileReference; fileEncoding = 4; lastKnownFileType = sourcecode.swift; path = HeartBeatManager.swift; sourceTree = "<group>"; };
		F816825F28DB441800054060 /* BluetoothTransmitter.swift */ = {isa = PBXFileReference; fileEncoding = 4; lastKnownFileType = sourcecode.swift; path = BluetoothTransmitter.swift; sourceTree = "<group>"; };
		F90692A9274B7AAE0037068D /* HealthKitManager.swift */ = {isa = PBXFileReference; lastKnownFileType = sourcecode.swift; path = HealthKitManager.swift; sourceTree = "<group>"; };
		F90692CE274B999A0037068D /* HealthKitDataFlow.swift */ = {isa = PBXFileReference; lastKnownFileType = sourcecode.swift; path = HealthKitDataFlow.swift; sourceTree = "<group>"; };
		F90692D0274B99B60037068D /* HealthKitProvider.swift */ = {isa = PBXFileReference; lastKnownFileType = sourcecode.swift; path = HealthKitProvider.swift; sourceTree = "<group>"; };
		F90692D2274B9A130037068D /* AppleHealthKitRootView.swift */ = {isa = PBXFileReference; lastKnownFileType = sourcecode.swift; path = AppleHealthKitRootView.swift; sourceTree = "<group>"; };
		F90692D5274B9A450037068D /* HealthKitStateModel.swift */ = {isa = PBXFileReference; lastKnownFileType = sourcecode.swift; path = HealthKitStateModel.swift; sourceTree = "<group>"; };
		FBB3BAE7494CB771ABAC7B8B /* ISFEditorRootView.swift */ = {isa = PBXFileReference; includeInIndex = 1; lastKnownFileType = sourcecode.swift; path = ISFEditorRootView.swift; sourceTree = "<group>"; };
		FE41E4D529463EE20047FD55 /* NightscoutPreferences.swift */ = {isa = PBXFileReference; lastKnownFileType = sourcecode.swift; path = NightscoutPreferences.swift; sourceTree = "<group>"; };
		FE66D16A291F74F8005D6F77 /* Bundle+Extensions.swift */ = {isa = PBXFileReference; lastKnownFileType = sourcecode.swift; path = "Bundle+Extensions.swift"; sourceTree = "<group>"; };
		FEFFA7A12929FE49007B8193 /* UIDevice+Extensions.swift */ = {isa = PBXFileReference; lastKnownFileType = sourcecode.swift; path = "UIDevice+Extensions.swift"; sourceTree = "<group>"; };
/* End PBXFileReference section */

/* Begin PBXFileSystemSynchronizedRootGroup section */
		DDCEBF412CC1B42500DF4C36 /* Views */ = {isa = PBXFileSystemSynchronizedRootGroup; explicitFileTypes = {}; explicitFolders = (); path = Views; sourceTree = "<group>"; };
/* End PBXFileSystemSynchronizedRootGroup section */

/* Begin PBXFrameworksBuildPhase section */
		388E595525AD948C0019842D /* Frameworks */ = {
			isa = PBXFrameworksBuildPhase;
			buildActionMask = 2147483647;
			files = (
				CE95BF632BA771BE00DC3DE3 /* LoopTestingKit.framework in Frameworks */,
				38E87403274F78C000975559 /* libswiftCoreNFC.tbd in Frameworks */,
				38E87401274F77E400975559 /* CoreNFC.framework in Frameworks */,
				CE51DD1C2A01970900F163F7 /* ConnectIQ 2.xcframework in Frameworks */,
				3811DE1025C9D37700A708ED /* Swinject in Frameworks */,
				B958F1B72BA0711600484851 /* MKRingProgressView in Frameworks */,
				CE95BF5B2BA770C300DC3DE3 /* LoopKit.framework in Frameworks */,
				38B17B6625DD90E0005CAE3D /* SwiftDate in Frameworks */,
				3833B46D26012030003021B3 /* Algorithms in Frameworks */,
				CEB434FD28B90B7C00B70274 /* SwiftCharts in Frameworks */,
				CE95BF5F2BA7715800DC3DE3 /* MockKit.framework in Frameworks */,
				38DF1789276FC8C400B3528F /* SwiftMessages in Frameworks */,
				CE95BF612BA7715900DC3DE3 /* MockKitUI.framework in Frameworks */,
				E0CC2C5C275B9F0F00A7BC71 /* HealthKit.framework in Frameworks */,
				CE95BF5D2BA770C300DC3DE3 /* LoopKitUI.framework in Frameworks */,
			);
			runOnlyForDeploymentPostprocessing = 0;
		};
		38E8752127554D5700975559 /* Frameworks */ = {
			isa = PBXFrameworksBuildPhase;
			buildActionMask = 2147483647;
			files = (
				CE6B025728F350FF000C5502 /* HealthKit.framework in Frameworks */,
				38E8755827567AE400975559 /* SwiftDate in Frameworks */,
				199561C1275E61A50077B976 /* HealthKit.framework in Frameworks */,
			);
			runOnlyForDeploymentPostprocessing = 0;
		};
		38FCF3EA25E9028E0078B0D1 /* Frameworks */ = {
			isa = PBXFrameworksBuildPhase;
			buildActionMask = 2147483647;
			files = (
			);
			runOnlyForDeploymentPostprocessing = 0;
		};
		6B1A8D142B14D91500E76752 /* Frameworks */ = {
			isa = PBXFrameworksBuildPhase;
			buildActionMask = 2147483647;
			files = (
				6B1A8D1B2B14D91600E76752 /* SwiftUI.framework in Frameworks */,
				6B1A8D192B14D91600E76752 /* WidgetKit.framework in Frameworks */,
			);
			runOnlyForDeploymentPostprocessing = 0;
		};
/* End PBXFrameworksBuildPhase section */

/* Begin PBXGroup section */
		0610F7D6D2EC00E3BA1569F0 /* ConfigEditor */ = {
			isa = PBXGroup;
			children = (
				3F8A87AA037BD079BA3528BA /* ConfigEditorDataFlow.swift */,
				44080E4709E3AE4B73054563 /* ConfigEditorProvider.swift */,
				5D5B4F8B4194BB7E260EF251 /* ConfigEditorStateModel.swift */,
				4E8C7B59F8065047ECE20965 /* View */,
			);
			path = ConfigEditor;
			sourceTree = "<group>";
		};
		0A67A70F9438DB6586398458 /* View */ = {
			isa = PBXGroup;
			children = (
				B5822B15939E719628E9FF7C /* SnoozeRootView.swift */,
			);
			path = View;
			sourceTree = "<group>";
		};
		0D76BBC81CEDC1A0050F45EF /* View */ = {
			isa = PBXGroup;
			children = (
				38569352270B5E350002C50D /* CGMRootView.swift */,
				CE7950232997D81700FA576E /* CGMSettingsView.swift */,
				CE7950252998056D00FA576E /* CGMSetupView.swift */,
			);
			path = View;
			sourceTree = "<group>";
		};
		0EE66DD474AFFD4FD787D5B9 /* View */ = {
			isa = PBXGroup;
			children = (
				881E04BA5E0A003DE8E0A9C6 /* DataTableRootView.swift */,
			);
			path = View;
			sourceTree = "<group>";
		};
		110AEDE22C5193D100615CC9 /* Bolus */ = {
			isa = PBXGroup;
			children = (
				110AEDE02C5193D100615CC9 /* BolusIntent.swift */,
				110AEDE12C5193D100615CC9 /* BolusIntentRequest.swift */,
			);
			path = Bolus;
			sourceTree = "<group>";
		};
		110AEDE62C51A0AE00615CC9 /* View */ = {
			isa = PBXGroup;
			children = (
				110AEDE52C51A0AE00615CC9 /* ShortcutsConfigView.swift */,
			);
			path = View;
			sourceTree = "<group>";
		};
		110AEDEA2C51A0AE00615CC9 /* ShortcutsConfig */ = {
			isa = PBXGroup;
			children = (
				110AEDE62C51A0AE00615CC9 /* View */,
				110AEDE72C51A0AE00615CC9 /* ShortcutsConfigDataFlow.swift */,
				110AEDE82C51A0AE00615CC9 /* ShortcutsConfigProvider.swift */,
				110AEDE92C51A0AE00615CC9 /* ShortcutsConfigStateModel.swift */,
			);
			path = ShortcutsConfig;
			sourceTree = "<group>";
		};
		118DF7692C5ECBC60067FEB7 /* Override */ = {
			isa = PBXGroup;
			children = (
				118DF7642C5ECBC60067FEB7 /* ApplyOverridePresetIntent.swift */,
				118DF7652C5ECBC60067FEB7 /* CancelOverrideIntent.swift */,
				118DF7672C5ECBC60067FEB7 /* OverridePresetEntity.swift */,
				118DF7682C5ECBC60067FEB7 /* OverridePresetsIntentRequest.swift */,
			);
			path = Override;
			sourceTree = "<group>";
		};
		18B49BC9587A59E3A347C1CD /* View */ = {
			isa = PBXGroup;
			children = (
				BF8BCB0C37DEB5EC377B9612 /* BasalProfileEditorRootView.swift */,
			);
			path = View;
			sourceTree = "<group>";
		};
		190EBCC229FF134900BA767D /* UserInterfaceSettings */ = {
			isa = PBXGroup;
			children = (
				190EBCC329FF136900BA767D /* UserInterfaceSettingsDataFlow.swift */,
				190EBCC529FF138000BA767D /* UserInterfaceSettingsProvider.swift */,
				190EBCC729FF13AA00BA767D /* UserInterfaceSettingsStateModel.swift */,
				190EBCC929FF13AF00BA767D /* View */,
			);
			path = UserInterfaceSettings;
			sourceTree = "<group>";
		};
		190EBCC929FF13AF00BA767D /* View */ = {
			isa = PBXGroup;
			children = (
				190EBCCA29FF13CB00BA767D /* UserInterfaceSettingsRootView.swift */,
			);
			path = View;
			sourceTree = "<group>";
		};
		192F0FF5276AC36D0085BE4D /* Recovered References */ = {
			isa = PBXGroup;
			children = (
				199561C0275E61A50077B976 /* HealthKit.framework */,
			);
			name = "Recovered References";
			sourceTree = "<group>";
		};
		195D80B22AF696EE00D25097 /* DynamicSettings */ = {
			isa = PBXGroup;
			children = (
				195D80B62AF697B800D25097 /* DynamicSettingsDataFlow.swift */,
				195D80B82AF697F700D25097 /* DynamicSettingsProvider.swift */,
				195D80BA2AF6980B00D25097 /* DynamicSettingsStateModel.swift */,
				195D80B52AF6974200D25097 /* View */,
			);
			path = DynamicSettings;
			sourceTree = "<group>";
		};
		195D80B52AF6974200D25097 /* View */ = {
			isa = PBXGroup;
			children = (
				195D80B32AF6973A00D25097 /* DynamicSettingsRootView.swift */,
			);
			path = View;
			sourceTree = "<group>";
		};
		198377CF266BFEDE004DE65E /* Localizations */ = {
			isa = PBXGroup;
			children = (
				19D440A926B6FEBD008DA6C8 /* Main */,
			);
			path = Localizations;
			sourceTree = "<group>";
		};
		19D440A926B6FEBD008DA6C8 /* Main */ = {
			isa = PBXGroup;
			children = (
				198377D4266BFFF6004DE65E /* Localizable.strings */,
			);
			path = Main;
			sourceTree = "<group>";
		};
		19D466A129AA2B0A004D5F33 /* MealSettings */ = {
			isa = PBXGroup;
			children = (
				19D466A229AA2B80004D5F33 /* MealSettingsDataFlow.swift */,
				19D466A429AA2BD4004D5F33 /* MealSettingsProvider.swift */,
				19D466A629AA2C22004D5F33 /* MealSettingsStateModel.swift */,
				19D466A829AA306E004D5F33 /* View */,
			);
			path = MealSettings;
			sourceTree = "<group>";
		};
		19D466A829AA306E004D5F33 /* View */ = {
			isa = PBXGroup;
			children = (
				19D466A929AA3099004D5F33 /* MealSettingsRootView.swift */,
			);
			path = View;
			sourceTree = "<group>";
		};
		19E1F7E629D0828B005C8D20 /* IconConfig */ = {
			isa = PBXGroup;
			children = (
				19E1F7E729D082D0005C8D20 /* IconConfigDataFlow.swift */,
				19E1F7E929D082ED005C8D20 /* IconConfigProvider.swift */,
				19E1F7EB29D082FE005C8D20 /* IconConfigStateModel.swift */,
				19E1F7ED29D088C0005C8D20 /* View */,
			);
			path = IconConfig;
			sourceTree = "<group>";
		};
		19E1F7ED29D088C0005C8D20 /* View */ = {
			isa = PBXGroup;
			children = (
				19E1F7EE29D08EBA005C8D20 /* IconConfigRootWiew.swift */,
				1967DFC129D053D300759F30 /* IconImage.swift */,
				1967DFBF29D053AC00759F30 /* IconSelection.swift */,
			);
			path = View;
			sourceTree = "<group>";
		};
		19F95FF129F10F9C00314DDC /* Stat */ = {
			isa = PBXGroup;
			children = (
				19F95FF229F10FBC00314DDC /* StatDataFlow.swift */,
				19F95FF429F10FCF00314DDC /* StatProvider.swift */,
				19F95FF629F10FEE00314DDC /* StatStateModel.swift */,
				19F95FF829F10FF600314DDC /* View */,
			);
			path = Stat;
			sourceTree = "<group>";
		};
		19F95FF829F10FF600314DDC /* View */ = {
			isa = PBXGroup;
			children = (
				19F95FF929F1102A00314DDC /* StatRootView.swift */,
				19A9102F2A24BF6300C8951B /* StatsView.swift */,
				19A910372A24EF3200C8951B /* ChartsView.swift */,
			);
			path = View;
			sourceTree = "<group>";
		};
		29B478DF61BF8D270F7D8954 /* Snooze */ = {
			isa = PBXGroup;
			children = (
				36A708CDB546692C2230B385 /* SnoozeDataFlow.swift */,
				1CAE81192B118804DCD23034 /* SnoozeProvider.swift */,
				E26904AACA8D9C15D229D675 /* SnoozeStateModel.swift */,
				0A67A70F9438DB6586398458 /* View */,
			);
			path = Snooze;
			sourceTree = "<group>";
		};
		34CA4DF169B53D67EF18ED8A /* View */ = {
			isa = PBXGroup;
			children = (
				4DD795BA46B193644D48138C /* TargetsEditorRootView.swift */,
			);
			path = View;
			sourceTree = "<group>";
		};
		3811DE0325C9D31700A708ED /* Modules */ = {
			isa = PBXGroup;
			children = (
				DDD163032C4C67B400CD525A /* Adjustments */,
				DD1745382C55BF8B00211FAC /* AlgorithmAdvancedSettings */,
				DD1745422C55C5C400211FAC /* AutosensSettings */,
				672F63EEAE27400625E14BAD /* AutotuneConfig */,
				A42F1FEDFFD0DDE00AAD54D3 /* BasalProfileEditor */,
				3811DE0425C9D32E00A708ED /* Base */,
				BD7DA9A32AE06DBA00601B20 /* BolusCalculatorConfig */,
				DD09D4792C5986BA003FEA5D /* CalendarEventSettings */,
				CEE9A64D2BBB411C00EB5194 /* Calibrations */,
				E42231DBF0DBE2B4B92D1B15 /* CarbRatioEditor */,
				F75CB57ED6971B46F8756083 /* CGM */,
				0610F7D6D2EC00E3BA1569F0 /* ConfigEditor */,
				E592A3762CEEC038009A472C /* ContactImage */,
				9E56E3626FAD933385101B76 /* DataTable */,
				195D80B22AF696EE00D25097 /* DynamicSettings */,
				DD17454C2C55CA0200211FAC /* GeneralSettings */,
				F66B236E00924A05D6A9F9DF /* GlucoseNotificationSettings */,
				F90692CD274B99850037068D /* HealthKit */,
				3811DE2725C9D49500A708ED /* Home */,
				19E1F7E629D0828B005C8D20 /* IconConfig */,
				D8F047E14D567F2B5DBEFD96 /* ISFEditor */,
				DDF847DB2C5C28550049BB3B /* LiveActivitySettings */,
				3811DE1A25C9D48300A708ED /* Main */,
				5031FE61F63C2A8A8B7674DD /* ManualTempBasal */,
				19D466A129AA2B0A004D5F33 /* MealSettings */,
				D533BF261CDC1C3F871E7BFD /* NightscoutConfig */,
				99C01B871ACAB3F32CE755C7 /* PumpConfig */,
				DD9ECB6B2CA99FA400AA7C45 /* RemoteControlConfig */,
				3811DE3825C9D4A100A708ED /* Settings */,
				110AEDEA2C51A0AE00615CC9 /* ShortcutsConfig */,
				DD17451E2C55520000211FAC /* SMBSettings */,
				29B478DF61BF8D270F7D8954 /* Snooze */,
				19F95FF129F10F9C00314DDC /* Stat */,
				DD17452C2C55AE3500211FAC /* TargetBehavoir */,
				6517011F19F244F64E1FF14B /* TargetsEditor */,
				C2C98283C436DB934D7E7994 /* Treatments */,
				190EBCC229FF134900BA767D /* UserInterfaceSettings */,
				CE94597C29E9E1CD0047C9C6 /* WatchConfig */,
			);
			path = Modules;
			sourceTree = "<group>";
		};
		3811DE0425C9D32E00A708ED /* Base */ = {
			isa = PBXGroup;
			children = (
				3811DE0725C9D32E00A708ED /* BaseView.swift */,
				3811DE0825C9D32F00A708ED /* BaseProvider.swift */,
				38FEF3F92737E42000574A46 /* BaseStateModel.swift */,
			);
			path = Base;
			sourceTree = "<group>";
		};
		3811DE1325C9D39E00A708ED /* Sources */ = {
			isa = PBXGroup;
			children = (
				CE7CA3422A064973004BE681 /* Shortcuts */,
				3811DEDE25C9E2DD00A708ED /* Application */,
				3811DF0A25CAAAA500A708ED /* APS */,
				E00EEBFC27368630002FF094 /* Assemblies */,
				38E98A3225F5300800C0CED0 /* Config */,
				388E5A5A25B6F05F0019842D /* Helpers */,
				38DF178A27733E0F00B3528F /* AnimatedBackground */,
				198377CF266BFEDE004DE65E /* Localizations */,
				38E98A1A25F52C9300C0CED0 /* Logger */,
				388E5A5925B6F0250019842D /* Models */,
				3811DE0325C9D31700A708ED /* Modules */,
				3811DE1425C9D40400A708ED /* Router */,
				3811DE9125C9D88200A708ED /* Services */,
				3883582E25EEAFC000E024B2 /* Views */,
			);
			path = Sources;
			sourceTree = "<group>";
		};
		3811DE1425C9D40400A708ED /* Router */ = {
			isa = PBXGroup;
			children = (
				3811DE1525C9D40400A708ED /* Screen.swift */,
				3811DE1625C9D40400A708ED /* Router.swift */,
			);
			path = Router;
			sourceTree = "<group>";
		};
		3811DE1A25C9D48300A708ED /* Main */ = {
			isa = PBXGroup;
			children = (
				3811DE1D25C9D48300A708ED /* MainDataFlow.swift */,
				3811DE1C25C9D48300A708ED /* MainProvider.swift */,
				38FEF3FB2737E53800574A46 /* MainStateModel.swift */,
				3811DE1F25C9D48300A708ED /* View */,
			);
			path = Main;
			sourceTree = "<group>";
		};
		3811DE1F25C9D48300A708ED /* View */ = {
			isa = PBXGroup;
			children = (
				3811DE2025C9D48300A708ED /* MainRootView.swift */,
			);
			path = View;
			sourceTree = "<group>";
		};
		3811DE2725C9D49500A708ED /* Home */ = {
			isa = PBXGroup;
			children = (
				3811DE2A25C9D49500A708ED /* HomeDataFlow.swift */,
				3811DE2925C9D49500A708ED /* HomeProvider.swift */,
				3811DE2825C9D49500A708ED /* HomeStateModel.swift */,
				58645B972CA2D16A008AFCE7 /* HomeStateModel+Setup */,
				3811DE2C25C9D49500A708ED /* View */,
			);
			path = Home;
			sourceTree = "<group>";
		};
		3811DE2C25C9D49500A708ED /* View */ = {
			isa = PBXGroup;
			children = (
				3811DE2E25C9D49500A708ED /* HomeRootView.swift */,
				3833B51E260264AC003021B3 /* Chart */,
				3833B51F260264B6003021B3 /* Header */,
			);
			path = View;
			sourceTree = "<group>";
		};
		3811DE3825C9D4A100A708ED /* Settings */ = {
			isa = PBXGroup;
			children = (
				3811DE3D25C9D4A100A708ED /* SettingsDataFlow.swift */,
				3811DE3E25C9D4A100A708ED /* SettingsProvider.swift */,
				3811DE3925C9D4A100A708ED /* SettingsStateModel.swift */,
				3811DE3B25C9D4A100A708ED /* View */,
				BDCAF2372C639F35002DC907 /* SettingItems.swift */,
			);
			path = Settings;
			sourceTree = "<group>";
		};
		3811DE3B25C9D4A100A708ED /* View */ = {
			isa = PBXGroup;
			children = (
				DD1745112C54168300211FAC /* Subviews */,
				3811DE3C25C9D4A100A708ED /* SettingsRootView.swift */,
				CE1F6DE82BAF37C90064EB8D /* TidepoolConfigView.swift */,
				65070A322BFDCB83006F213F /* TidepoolStartView.swift */,
			);
			path = View;
			sourceTree = "<group>";
		};
		3811DE9125C9D88200A708ED /* Services */ = {
			isa = PBXGroup;
			children = (
				3811DE9225C9D88200A708ED /* Appearance */,
				CEB434E128B8F9BC00B70274 /* Bluetooth */,
				3862CC2C2743F9DC00BF832C /* Calendar */,
				E592A37E2CEEC046009A472C /* ContactImage */,
				F90692A8274B7A980037068D /* HealthKit */,
				6B1A8D2C2B156EC100E76752 /* LiveActivity */,
				3811DE9425C9D88200A708ED /* Network */,
				38B4F3C425E5016800E76A18 /* Notifications */,
				DD9ECB662CA99EFE00AA7C45 /* RemoteControl */,
				38AEE75025F021F10013F05B /* SettingsManager */,
				3811DE9825C9D88300A708ED /* Storage */,
				3811DEA525C9D88300A708ED /* UnlockManager */,
				38E87406274F9AA500975559 /* UserNotifications */,
				38E8754D275556E100975559 /* WatchManager */,
			);
			path = Services;
			sourceTree = "<group>";
		};
		3811DE9225C9D88200A708ED /* Appearance */ = {
			isa = PBXGroup;
			children = (
				3811DE9325C9D88200A708ED /* AppearanceManager.swift */,
			);
			path = Appearance;
			sourceTree = "<group>";
		};
		3811DE9425C9D88200A708ED /* Network */ = {
			isa = PBXGroup;
			children = (
				38E44521274E3DDC00EC9A94 /* NetworkReachabilityManager.swift */,
				38192E03261B82FA0094D973 /* ReachabilityManager.swift */,
				3811DE9625C9D88300A708ED /* HTTPResponseStatus.swift */,
				DDC9B9962CFD2332003E7721 /* Nightscout */,
				38FE826925CC82DB001FF17A /* NetworkService.swift */,
				CE1F6DDA2BAE08B60064EB8D /* TidepoolManager.swift */,
			);
			path = Network;
			sourceTree = "<group>";
		};
		3811DE9825C9D88300A708ED /* Storage */ = {
			isa = PBXGroup;
			children = (
				383948D525CD4D8900E91849 /* FileStorage.swift */,
				3811DE9C25C9D88300A708ED /* KeyValueStorage.swift */,
				3811DE9925C9D88300A708ED /* Cache */,
				38E44529274E40F100EC9A94 /* Disk */,
				3811DE9D25C9D88300A708ED /* Keychain */,
			);
			path = Storage;
			sourceTree = "<group>";
		};
		3811DE9925C9D88300A708ED /* Cache */ = {
			isa = PBXGroup;
			children = (
				3811DE9A25C9D88300A708ED /* UserDefaults+Cache.swift */,
				3811DE9B25C9D88300A708ED /* Cache.swift */,
			);
			path = Cache;
			sourceTree = "<group>";
		};
		3811DE9D25C9D88300A708ED /* Keychain */ = {
			isa = PBXGroup;
			children = (
				3811DE9E25C9D88300A708ED /* BaseKeychain.swift */,
				3811DE9F25C9D88300A708ED /* Keychain.swift */,
				3811DEA025C9D88300A708ED /* KeychainItemAccessibility.swift */,
			);
			path = Keychain;
			sourceTree = "<group>";
		};
		3811DEA525C9D88300A708ED /* UnlockManager */ = {
			isa = PBXGroup;
			children = (
				3811DEA625C9D88300A708ED /* UnlockManager.swift */,
			);
			path = UnlockManager;
			sourceTree = "<group>";
		};
		3811DED425C9E1E300A708ED /* Resources */ = {
			isa = PBXGroup;
			children = (
				388E597125AD9CF10019842D /* json */,
				388E596E25AD96040019842D /* javascript */,
				3811DEC725C9DA7300A708ED /* FreeAPS.entitlements */,
				388E596425AD948E0019842D /* Info.plist */,
				1927C8E82744606D00347C69 /* InfoPlist.strings */,
				B9CAAEFB2AE70836000F68BC /* branch.txt */,
				19DA487F29CD2B8400EEA1E7 /* Assets.xcassets */,
			);
			path = Resources;
			sourceTree = "<group>";
		};
		3811DEDE25C9E2DD00A708ED /* Application */ = {
			isa = PBXGroup;
			children = (
				38E4451D274DB04600EC9A94 /* AppDelegate.swift */,
				388E595B25AD948C0019842D /* FreeAPSApp.swift */,
				BD4ED4FC2CF9D5E8000EDC9C /* AppState.swift */,
			);
			path = Application;
			sourceTree = "<group>";
		};
		3811DEE325CA063400A708ED /* PropertyWrappers */ = {
			isa = PBXGroup;
			children = (
				38E44527274E401C00EC9A94 /* Protected.swift */,
				3811DEE425CA063400A708ED /* Injected.swift */,
				3811DEE625CA063400A708ED /* SyncAccess.swift */,
				3811DEE725CA063400A708ED /* PersistedProperty.swift */,
			);
			path = PropertyWrappers;
			sourceTree = "<group>";
		};
		3811DF0A25CAAAA500A708ED /* APS */ = {
			isa = PBXGroup;
			children = (
				CE95BF562BA5F5FE00DC3DE3 /* PluginManager.swift */,
				3811DF0F25CAAAE200A708ED /* APSManager.swift */,
				38BF021E25E7F0DE00579895 /* DeviceDataManager.swift */,
				38DAB289260D349500F74C1A /* FetchGlucoseManager.swift */,
				38192E06261BA9960094D973 /* FetchTreatmentsManager.swift */,
				3856933F270B57A00002C50D /* CGM */,
				38A504F625DDA0E200C5B9E8 /* Extensions */,
				388E5A5825B6F0070019842D /* OpenAPS */,
				38A0362725ECF05300FCBB52 /* Storage */,
			);
			path = APS;
			sourceTree = "<group>";
		};
		3818AA44274C229000843DB3 /* Packages */ = {
			isa = PBXGroup;
			children = (
				3818AA45274C229000843DB3 /* LibreTransmitter */,
			);
			name = Packages;
			sourceTree = "<group>";
		};
		3818AA48274C267000843DB3 /* Frameworks */ = {
			isa = PBXGroup;
			children = (
				CE95BF492BA5CED700DC3DE3 /* LoopKit.framework */,
				CE95BF4A2BA5CED700DC3DE3 /* LoopKitUI.framework */,
				CE51DD1B2A01970800F163F7 /* ConnectIQ 2.xcframework */,
				CE94597929E9DF7B0047C9C6 /* ConnectIQ.framework */,
				CEC751D529D88262006E9D24 /* MinimedKit.framework */,
				CEC751D729D88262006E9D24 /* MinimedKitUI.framework */,
				CEC751D129D88257006E9D24 /* OmniKit.framework */,
				CEC751D329D88257006E9D24 /* OmniKitUI.framework */,
				CE79502D29980E4D00FA576E /* ShareClientUI.framework */,
				CE79502929980C9F00FA576E /* G7SensorKitUI.framework */,
				CE79502729980C9600FA576E /* CGMBLEKitUI.framework */,
				CE398D1A297D69A900DF218F /* ShareClient.framework */,
				CE398D17297C9EE800DF218F /* G7SensorKit.framework */,
				CE398D012977349800DF218F /* CryptoKit.framework */,
				CE6B025628F350FF000C5502 /* HealthKit.framework */,
				CEB434DE28B8F5C400B70274 /* OmniBLE.framework */,
				CEB434DB28B8F5B900B70274 /* MKRingProgressView.framework */,
				E0CC2C5B275B9DAE00A7BC71 /* HealthKit.framework */,
				38E87402274F78C000975559 /* libswiftCoreNFC.tbd */,
				38E873FD274F761800975559 /* CoreNFC.framework */,
				3818AA70274C278200843DB3 /* LoopTestingKit.framework */,
				3818AA4C274C26A300843DB3 /* LoopKit.framework */,
				3818AA4D274C26A300843DB3 /* LoopKitUI.framework */,
				3818AA4E274C26A300843DB3 /* MockKit.framework */,
				3818AA4F274C26A300843DB3 /* MockKitUI.framework */,
				3818AA51274C26A300843DB3 /* MinimedKit.framework */,
				3818AA52274C26A300843DB3 /* MinimedKitUI.framework */,
				3818AA53274C26A300843DB3 /* OmniKit.framework */,
				3818AA54274C26A300843DB3 /* OmniKitUI.framework */,
				3818AA55274C26A300843DB3 /* RileyLinkBLEKit.framework */,
				3818AA56274C26A300843DB3 /* RileyLinkKit.framework */,
				3818AA57274C26A300843DB3 /* RileyLinkKitUI.framework */,
				3818AA49274C267000843DB3 /* CGMBLEKit.framework */,
				6B1A8D012B14D88B00E76752 /* UniformTypeIdentifiers.framework */,
				6B1A8D182B14D91600E76752 /* WidgetKit.framework */,
				6B1A8D1A2B14D91600E76752 /* SwiftUI.framework */,
			);
			name = Frameworks;
			sourceTree = "<group>";
		};
		3833B51E260264AC003021B3 /* Chart */ = {
			isa = PBXGroup;
			children = (
				DDA6E24F2D22187500C2988C /* ChartLegendView.swift */,
				BD3CC0712B0B89D50013189E /* MainChartView.swift */,
				BDDAF9F12D0055CC00B34E7A /* ChartElements */,
			);
			path = Chart;
			sourceTree = "<group>";
		};
		3833B51F260264B6003021B3 /* Header */ = {
			isa = PBXGroup;
			children = (
				383420D525FFE38C002D46C1 /* LoopView.swift */,
				38AAF85425FFF846004AF583 /* CurrentGlucoseView.swift */,
				38DAB27F260CBB7F00F74C1A /* PumpView.swift */,
			);
			path = Header;
			sourceTree = "<group>";
		};
		3856933F270B57A00002C50D /* CGM */ = {
			isa = PBXGroup;
			children = (
				CEE9A65A2BBB41AD00EB5194 /* Calibrations */,
				F816825F28DB441800054060 /* BluetoothTransmitter.swift */,
				F816825D28DB441200054060 /* HeartBeatManager.swift */,
				38569346270B5DFB0002C50D /* AppGroupSource.swift */,
				38569344270B5DFA0002C50D /* CGMType.swift */,
				38569345270B5DFA0002C50D /* GlucoseSource.swift */,
				E013D871273AC6FE0014109C /* GlucoseSimulatorSource.swift */,
				CE95BF592BA62E4A00DC3DE3 /* PluginSource.swift */,
			);
			path = CGM;
			sourceTree = "<group>";
		};
		3862CC2C2743F9DC00BF832C /* Calendar */ = {
			isa = PBXGroup;
			children = (
				3862CC2D2743F9F700BF832C /* CalendarManager.swift */,
			);
			path = Calendar;
			sourceTree = "<group>";
		};
		3883582E25EEAFC000E024B2 /* Views */ = {
			isa = PBXGroup;
			children = (
				3811DE5925C9D4D500A708ED /* ViewModifiers.swift */,
				3883581B25EE79BB00E024B2 /* TextFieldWithToolBar.swift */,
				383420D825FFEB3F002D46C1 /* Popup.swift */,
				389ECDFD2601061500D86C4F /* View+Snapshot.swift */,
				38EA05FF262091870064E39B /* BolusProgressViewStyle.swift */,
				38DF1785276A73D400B3528F /* TagCloudView.swift */,
				DD88C8E12C50420800F2D558 /* DefinitionRow.swift */,
				DD1745282C55642100211FAC /* SettingInputSection.swift */,
				DD17452A2C556E8100211FAC /* SettingInputHintView.swift */,
			);
			path = Views;
			sourceTree = "<group>";
		};
		388E594F25AD948C0019842D = {
			isa = PBXGroup;
			children = (
				587A54C82BCDCE0F009D38E2 /* Model */,
				BD1CF8B72C1A4A8400CB930A /* ConfigOverride.xcconfig */,
				CE1F6DE62BAF1A180064EB8D /* BuildDetails.plist */,
				38F3783A2613555C009DB701 /* Config.xcconfig */,
				388E595A25AD948C0019842D /* FreeAPS */,
				38FCF3EE25E9028E0078B0D1 /* FreeAPSTests */,
				3818AA44274C229000843DB3 /* Packages */,
				38E8751D27554D5500975559 /* FreeAPSWatch */,
				38E8752827554D5700975559 /* FreeAPSWatch WatchKit Extension */,
				6B1A8D1C2B14D91600E76752 /* LiveActivity */,
				388E595925AD948C0019842D /* Products */,
				3818AA48274C267000843DB3 /* Frameworks */,
				192F0FF5276AC36D0085BE4D /* Recovered References */,
			);
			sourceTree = "<group>";
		};
		388E595925AD948C0019842D /* Products */ = {
			isa = PBXGroup;
			children = (
				388E595825AD948C0019842D /* FreeAPS.app */,
				38FCF3ED25E9028E0078B0D1 /* FreeAPSTests.xctest */,
				38E8751C27554D5500975559 /* FreeAPSWatch.app */,
				38E8752427554D5700975559 /* FreeAPSWatch WatchKit Extension.appex */,
				6B1A8D172B14D91600E76752 /* LiveActivityExtension.appex */,
			);
			name = Products;
			sourceTree = "<group>";
		};
		388E595A25AD948C0019842D /* FreeAPS */ = {
			isa = PBXGroup;
			children = (
				3811DED425C9E1E300A708ED /* Resources */,
				3811DE1325C9D39E00A708ED /* Sources */,
			);
			path = FreeAPS;
			sourceTree = "<group>";
		};
		388E5A5825B6F0070019842D /* OpenAPS */ = {
			isa = PBXGroup;
			children = (
				388E596B25AD95110019842D /* OpenAPS.swift */,
				384E803325C385E60086DB71 /* JavaScriptWorker.swift */,
				384E803725C388640086DB71 /* Script.swift */,
				3821ED4B25DD18BA00BC42AD /* Constants.swift */,
			);
			path = OpenAPS;
			sourceTree = "<group>";
		};
		388E5A5925B6F0250019842D /* Models */ = {
			isa = PBXGroup;
			children = (
				DD07CA132CE80B73002D45A9 /* TimeInRangeChartStyle.swift */,
				DD940BA92CA7585D000830A5 /* GlucoseColorScheme.swift */,
				DD6D67E32C9C253500660C9B /* ColorSchemeOption.swift */,
				388E5A5F25B6F2310019842D /* Autosens.swift */,
				38A00B1E25FC00F7006BC0B0 /* Autotune.swift */,
				388358C725EEF6D200E024B2 /* BasalProfileEntry.swift */,
				38D0B3B525EBE24900CB6E88 /* Battery.swift */,
				382C134A25F14E3700715CE1 /* BGTargets.swift */,
				3870FF4225EC13F40088248F /* BloodGlucose.swift */,
				38A9260425F012D8009E3739 /* CarbRatios.swift */,
				38D0B3D825EC07C400CB6E88 /* CarbsEntry.swift */,
				3811DF0125CA9FEA00A708ED /* Credentials.swift */,
				E592A36F2CEEC01E009A472C /* ContactTrickEntry.swift */,
				38AEE73C25F0200C0013F05B /* FreeAPSSettings.swift */,
				383948D925CD64D500E91849 /* Glucose.swift */,
				382C133625F13A1E00715CE1 /* InsulinSensitivities.swift */,
				38887CCD25F5725200944304 /* IOBEntry.swift */,
				DD68889C2C386E17006E3C44 /* NightscoutExercise.swift */,
				385CEA8125F23DFD002D6D5B /* NightscoutStatus.swift */,
				389442CA25F65F7100FA1F27 /* NightscoutTreatment.swift */,
				3895E4C525B9E00D00214B37 /* Preferences.swift */,
				38A13D3125E28B4B00EAA382 /* PumpHistoryEvent.swift */,
				3883583325EEB38000E024B2 /* PumpSettings.swift */,
				38E989DC25F5021400C0CED0 /* PumpStatus.swift */,
				38BF021C25E7E3AF00579895 /* Reservoir.swift */,
				38A0364125ED069400FCBB52 /* TempBasal.swift */,
				3871F39B25ED892B0013ECB5 /* TempTarget.swift */,
				3811DE8E25C9D80400A708ED /* User.swift */,
				E0D4F80427513ECF00BDF1FE /* HealthKitSample.swift */,
				1935363F28496F7D001E0B16 /* Oref2_variables.swift */,
				CE82E02628E869DF00473A9C /* AlertEntry.swift */,
				19B0EF2028F6D66200069496 /* Statistics.swift */,
				19012CDB291D2CB900FB8210 /* LoopStats.swift */,
				FE41E4D529463EE20047FD55 /* NightscoutPreferences.swift */,
				191F62672AD6B05A004D7911 /* NightscoutSettings.swift */,
				1967DFBD29D052C200759F30 /* Icons.swift */,
				19D4E4EA29FC6A9F00351451 /* Charts.swift */,
				19A910352A24D6D700C8951B /* DateFilter.swift */,
				193F6CDC2A512C8F001240FD /* Loops.swift */,
				CC6C406D2ACDD69E009B8058 /* RawFetchedProfile.swift */,
				BDF530D72B40F8AC002CAF43 /* LockScreenView.swift */,
				583684072BD195A700070A60 /* Determination.swift */,
				BDC2EA462C3045AD00E5BBD0 /* Override.swift */,
				DD21FCB42C6952AD00AF2C25 /* DecimalPickerSettings.swift */,
				DD6B7CB32C7B71F700B75029 /* ForecastDisplayType.swift */,
				DD6B7CB52C7B748B00B75029 /* TotalInsulinDisplayType.swift */,
				DD9ECB692CA99F6C00AA7C45 /* PushMessage.swift */,
				DDD6D4D22CDE90720029439A /* HbA1cDisplayUnit.swift */,
			);
			path = Models;
			sourceTree = "<group>";
		};
		388E5A5A25B6F05F0019842D /* Helpers */ = {
			isa = PBXGroup;
			children = (
				C2A0A42E2CE0312C003B98E8 /* ConstantValues.swift */,
				DD940BAB2CA75889000830A5 /* DynamicGlucoseColor.swift */,
				38F37827261260DC009DB701 /* Color+Extensions.swift */,
				389ECE042601144100D86C4F /* ConcurrentMap.swift */,
				38192E0C261BAF980094D973 /* ConvenienceExtensions.swift */,
				3871F39E25ED895A0013ECB5 /* Decimal+Extensions.swift */,
				38C4D33625E9A1A200D30B77 /* DispatchQueue+Extensions.swift */,
				389487392614928B004DF424 /* DispatchTimer.swift */,
				3811DE5425C9D4D500A708ED /* Formatters.swift */,
				38FEF412273B317A00574A46 /* HKUnit.swift */,
				38B4F3AE25E2979F00E76A18 /* IndexedCollection.swift */,
				389A571F26079BAA00BC102F /* Interpolation.swift */,
				388E5A5B25B6F0770019842D /* JSON.swift */,
				38A00B2225FC2B55006BC0B0 /* LRUCache.swift */,
				38FCF3D525E8FDF40078B0D1 /* MD5.swift */,
				38E98A2C25F52DC400C0CED0 /* NSLocking+Extensions.swift */,
				38C4D33925E9A1ED00D30B77 /* NSObject+AssociatedValues.swift */,
				3811DE5725C9D4D500A708ED /* ProgressBar.swift */,
				3811DE5525C9D4D500A708ED /* Publisher.swift */,
				38E98A3625F5509500C0CED0 /* String+Extensions.swift */,
				3811DEE325CA063400A708ED /* PropertyWrappers */,
				E06B9119275B5EEA003C04B6 /* Array+Extension.swift */,
				CEB434E428B8FF5D00B70274 /* UIColor.swift */,
				FE66D16A291F74F8005D6F77 /* Bundle+Extensions.swift */,
				FEFFA7A12929FE49007B8193 /* UIDevice+Extensions.swift */,
				CEA4F62229BE10F70011ADF7 /* SavitzkyGolayFilter.swift */,
				587DA1F52B77F3DD00B28F8A /* SettingsRowView.swift */,
				BD2FF19F2AE29D43005D1C5D /* CheckboxToggleStyle.swift */,
				BD1661302B82ADAB00256551 /* CustomProgressView.swift */,
				581516A32BCED84A00BF67D7 /* DebuggingIdentifiers.swift */,
				DD1DB7CB2BECCA1F0048B367 /* BuildDetails.swift */,
				DD6B7CB12C7B6F0800B75029 /* Rounding.swift */,
				582DF9782C8CE1E5001F516D /* MainChartHelper.swift */,
			);
			path = Helpers;
			sourceTree = "<group>";
		};
		38A0362725ECF05300FCBB52 /* Storage */ = {
			isa = PBXGroup;
			children = (
				CE82E02428E867BA00473A9C /* AlertStorage.swift */,
				38AEE75625F0F18E0013F05B /* CarbsStorage.swift */,
				DDB37CC42D05048F00D99BF4 /* ContactImageStorage.swift */,
				5864E8582C42CFAE00294306 /* DeterminationStorage.swift */,
				38A0363A25ECF07E00FCBB52 /* GlucoseStorage.swift */,
				BDC2EA442C3043B000E5BBD0 /* OverrideStorage.swift */,
				38FCF3FC25E997A80078B0D1 /* PumpHistoryStorage.swift */,
				38F3B2EE25ED8E2A005C48AA /* TempTargetsStorage.swift */,
<<<<<<< HEAD
				CE82E02428E867BA00473A9C /* AlertStorage.swift */,
				BDC2EA442C3043B000E5BBD0 /* OverrideStorage.swift */,
				5864E8582C42CFAE00294306 /* DeterminationStorage.swift */,
				BD4D73A12D15A4220052227B /* TDDStorage.swift */,
=======
>>>>>>> be8cd8c4
			);
			path = Storage;
			sourceTree = "<group>";
		};
		38A504F625DDA0E200C5B9E8 /* Extensions */ = {
			isa = PBXGroup;
			children = (
				DDB37CC62D05127500D99BF4 /* FontExtensions.swift */,
				38A5049125DD9C4000C5B9E8 /* UserDefaultsExtensions.swift */,
				38BF021625E7CBBC00579895 /* PumpManagerExtensions.swift */,
				CEB434E628B9053300B70274 /* LoopUIColorPalette+Default.swift */,
				CE48C86328CA69D5007C0598 /* OmniBLEPumpManagerExtensions.swift */,
				CE48C86528CA6B48007C0598 /* OmniPodManagerExtensions.swift */,
				CE2FAD39297D93F0001A872C /* BloodGlucoseExtensions.swift */,
			);
			path = Extensions;
			sourceTree = "<group>";
		};
		38AEE75025F021F10013F05B /* SettingsManager */ = {
			isa = PBXGroup;
			children = (
				38AEE75125F022080013F05B /* SettingsManager.swift */,
			);
			path = SettingsManager;
			sourceTree = "<group>";
		};
		38B4F3C425E5016800E76A18 /* Notifications */ = {
			isa = PBXGroup;
			children = (
				71D44AAA2CA5F5EA0036EE9E /* AlertPermissionsChecker.swift */,
				38B4F3CC25E5031100E76A18 /* Broadcaster.swift */,
				38B4F3C525E5017E00E76A18 /* NotificationCenter.swift */,
				38B4F3C725E502C000E76A18 /* SwiftNotificationCenter */,
			);
			path = Notifications;
			sourceTree = "<group>";
		};
		38B4F3C725E502C000E76A18 /* SwiftNotificationCenter */ = {
			isa = PBXGroup;
			children = (
				38B4F3C825E502E100E76A18 /* SwiftNotificationCenter.swift */,
				38B4F3C925E502E100E76A18 /* WeakObjectSet.swift */,
			);
			path = SwiftNotificationCenter;
			sourceTree = "<group>";
		};
		38DF178A27733E0F00B3528F /* AnimatedBackground */ = {
			isa = PBXGroup;
			children = (
				38DF178B27733E6800B3528F /* snow.sks */,
				38DF178C27733E6800B3528F /* Assets.xcassets */,
				38DF178F27733EAD00B3528F /* SnowScene.swift */,
			);
			path = AnimatedBackground;
			sourceTree = "<group>";
		};
		38E44529274E40F100EC9A94 /* Disk */ = {
			isa = PBXGroup;
			children = (
				38E4452C274E411600EC9A94 /* Disk.swift */,
				38E4452E274E411600EC9A94 /* Disk+[Data].swift */,
				38E44530274E411700EC9A94 /* Disk+[UIImage].swift */,
				38E44532274E411700EC9A94 /* Disk+Codable.swift */,
				38E4452B274E411600EC9A94 /* Disk+Data.swift */,
				38E44533274E411700EC9A94 /* Disk+Errors.swift */,
				38E4452D274E411600EC9A94 /* Disk+Helpers.swift */,
				38E4452A274E411600EC9A94 /* Disk+InternalHelpers.swift */,
				38E4452F274E411600EC9A94 /* Disk+UIImage.swift */,
				38E44531274E411700EC9A94 /* Disk+VolumeInformation.swift */,
			);
			path = Disk;
			sourceTree = "<group>";
		};
		38E87406274F9AA500975559 /* UserNotifications */ = {
			isa = PBXGroup;
			children = (
				38E87407274F9AD000975559 /* UserNotificationsManager.swift */,
			);
			path = UserNotifications;
			sourceTree = "<group>";
		};
		38E8751D27554D5500975559 /* FreeAPSWatch */ = {
			isa = PBXGroup;
			children = (
				1980131D29CC9839002FF024 /* Info.plist */,
				38E8755627564B6100975559 /* FreeAPSWatch.entitlements */,
				38E8751E27554D5700975559 /* Assets.xcassets */,
			);
			path = FreeAPSWatch;
			sourceTree = "<group>";
		};
		38E8752827554D5700975559 /* FreeAPSWatch WatchKit Extension */ = {
			isa = PBXGroup;
			children = (
				38E8755527564B5000975559 /* FreeAPSWatch WatchKit Extension.entitlements */,
				38E8755027555D0500975559 /* DataFlow.swift */,
				38E8754B2755548F00975559 /* WatchStateModel.swift */,
				38E875482755505800975559 /* Views */,
				38E8752927554D5700975559 /* FreeAPSApp.swift */,
				38E8752D27554D5700975559 /* NotificationController.swift */,
				38E8752F27554D5700975559 /* NotificationView.swift */,
				38E8753127554D5700975559 /* ComplicationController.swift */,
				38E8753327554D5800975559 /* Assets.xcassets */,
				38E8753827554D5900975559 /* Info.plist */,
				38E8753927554D5900975559 /* PushNotificationPayload.apns */,
				38E8753527554D5800975559 /* Preview Content */,
			);
			path = "FreeAPSWatch WatchKit Extension";
			sourceTree = "<group>";
		};
		38E8753527554D5800975559 /* Preview Content */ = {
			isa = PBXGroup;
			children = (
				38E8753627554D5800975559 /* Preview Assets.xcassets */,
			);
			path = "Preview Content";
			sourceTree = "<group>";
		};
		38E875482755505800975559 /* Views */ = {
			isa = PBXGroup;
			children = (
				38E8752B27554D5700975559 /* MainView.swift */,
				38E87549275550BB00975559 /* CarbsView.swift */,
				38E8755A27568A6700975559 /* ConfirmationView.swift */,
				38E8757A2757B1C300975559 /* TempTargetsView.swift */,
				38E8757C2757C45D00975559 /* BolusView.swift */,
				38E8757F27595DC500975559 /* BolusConfirmationView.swift */,
			);
			path = Views;
			sourceTree = "<group>";
		};
		38E8754D275556E100975559 /* WatchManager */ = {
			isa = PBXGroup;
			children = (
				38E8754E275556FA00975559 /* WatchManager.swift */,
				CE94597D29E9E1EE0047C9C6 /* GarminManager.swift */,
			);
			path = WatchManager;
			sourceTree = "<group>";
		};
		38E98A1A25F52C9300C0CED0 /* Logger */ = {
			isa = PBXGroup;
			children = (
				38E98A1B25F52C9300C0CED0 /* Signpost.swift */,
				38E98A1C25F52C9300C0CED0 /* Logger.swift */,
				38E98A1D25F52C9300C0CED0 /* IssueReporter */,
				38E98A2225F52C9300C0CED0 /* Error+Extensions.swift */,
			);
			path = Logger;
			sourceTree = "<group>";
		};
		38E98A1D25F52C9300C0CED0 /* IssueReporter */ = {
			isa = PBXGroup;
			children = (
				38E98A1E25F52C9300C0CED0 /* IssueReporter.swift */,
				38E98A2025F52C9300C0CED0 /* CollectionIssueReporter.swift */,
				38EA05D9261F6E7C0064E39B /* SimpleLogReporter.swift */,
			);
			path = IssueReporter;
			sourceTree = "<group>";
		};
		38E98A3225F5300800C0CED0 /* Config */ = {
			isa = PBXGroup;
			children = (
				38E98A2F25F52FF700C0CED0 /* Config.swift */,
			);
			path = Config;
			sourceTree = "<group>";
		};
		38FCF3EE25E9028E0078B0D1 /* FreeAPSTests */ = {
			isa = PBXGroup;
			children = (
				38FCF3F125E9028E0078B0D1 /* Info.plist */,
				38FCF3F825E902C20078B0D1 /* FileStorageTests.swift */,
				CE1F6DD82BADF4620064EB8D /* PluginManagerTests.swift */,
				CEE9A65D2BBC9F6500EB5194 /* CalibrationsTests.swift */,
			);
			path = FreeAPSTests;
			sourceTree = "<group>";
		};
		4E8C7B59F8065047ECE20965 /* View */ = {
			isa = PBXGroup;
			children = (
				920DDB21E5D0EB813197500D /* ConfigEditorRootView.swift */,
			);
			path = View;
			sourceTree = "<group>";
		};
		4F4AE4D901E8BA872B207D7F /* View */ = {
			isa = PBXGroup;
			children = (
				DD6B7CB72C7BAC1B00B75029 /* ProfileImport */,
				8782B44544F38F2B2D82C38E /* NightscoutConfigRootView.swift */,
				5A2325512BFCBF55003518CA /* NightscoutUploadView.swift */,
				5A2325532BFCBF65003518CA /* NightscoutFetchView.swift */,
				5A2325572BFCC168003518CA /* NightscoutConnectView.swift */,
			);
			path = View;
			sourceTree = "<group>";
		};
		5031FE61F63C2A8A8B7674DD /* ManualTempBasal */ = {
			isa = PBXGroup;
			children = (
				96653287EDB276A111288305 /* ManualTempBasalDataFlow.swift */,
				680C4420C9A345D46D90D06C /* ManualTempBasalProvider.swift */,
				CFCFE0781F9074C2917890E8 /* ManualTempBasalStateModel.swift */,
				84BDC840A57C65A1E6F9F780 /* View */,
			);
			path = ManualTempBasal;
			sourceTree = "<group>";
		};
		510CCF29FD3216C5BBC49A15 /* View */ = {
			isa = PBXGroup;
			children = (
				2AD22C985B79A2F0D2EA3D9D /* PumpConfigRootView.swift */,
				38B4F3C225E2A20B00E76A18 /* PumpSetupView.swift */,
				38BF021A25E7D06400579895 /* PumpSettingsView.swift */,
			);
			path = View;
			sourceTree = "<group>";
		};
		54946647FDCFE43028F60511 /* View */ = {
			isa = PBXGroup;
			children = (
				D0BDC6993C1087310EDFC428 /* CarbRatioEditorRootView.swift */,
			);
			path = View;
			sourceTree = "<group>";
		};
		55DE731ACE8289FAF3819077 /* View */ = {
			isa = PBXGroup;
			children = (
				8CF5ACEE1F0859670E71B2C0 /* AutotuneConfigRootView.swift */,
			);
			path = View;
			sourceTree = "<group>";
		};
		5825D1622BD405AE00F36E9B /* Helper */ = {
			isa = PBXGroup;
			children = (
				581516A82BCEEDF800BF67D7 /* NSPredicates.swift */,
				583684052BD178DB00070A60 /* GlucoseStored+helper.swift */,
				58F107732BD1A4D000B1A680 /* Determination+helper.swift */,
				5837A52F2BD2E3C700A5DC04 /* CarbEntryStored+helper.swift */,
				585E2CAD2BE7BF46006ECF1A /* PumpEvent+helper.swift */,
				CC76E9502BD4812E008BEB61 /* Forecast+helper.swift */,
				5887527B2BD986E1008B081D /* OpenAPSBattery.swift */,
				581AC4382BE22ED10038760C /* JSONConverter.swift */,
				BDB3C1182C03DD1000CEEAA1 /* UserDefaultsExtension.swift */,
				582FAE422C05102C00D1C13F /* CoreDataError.swift */,
				BDF34EBD2C0A31D000D51995 /* CustomNotification.swift */,
				BDCD47AE2C1F3F1700F8BCD5 /* OverrideStored+helper.swift */,
				BD793CAF2CE7C60E00D669AC /* OverrideRunStored+helper.swift */,
				BDB899892C565D0B006F3298 /* CarbsGlucose+helper.swift */,
				58A3D5432C96DE11003F90FC /* TempTargetStored+Helper.swift */,
				BD793CB12CE8032E00D669AC /* TempTargetRunStored.swift */,
			);
			path = Helper;
			sourceTree = "<group>";
		};
		58645B972CA2D16A008AFCE7 /* HomeStateModel+Setup */ = {
			isa = PBXGroup;
			children = (
				BDA6CC872CAF219800F942F9 /* TempTargetSetup.swift */,
				58645B982CA2D1A4008AFCE7 /* GlucoseSetup.swift */,
				58645B9A2CA2D24F008AFCE7 /* CarbSetup.swift */,
				58645B9C2CA2D275008AFCE7 /* DeterminationSetup.swift */,
				58645B9E2CA2D2BE008AFCE7 /* PumpHistorySetup.swift */,
				58645BA02CA2D2F8008AFCE7 /* OverrideSetup.swift */,
				58645BA22CA2D325008AFCE7 /* BatterySetup.swift */,
				58645BA42CA2D347008AFCE7 /* ForecastSetup.swift */,
				58645BA62CA2D390008AFCE7 /* ChartAxisSetup.swift */,
			);
			path = "HomeStateModel+Setup";
			sourceTree = "<group>";
		};
		587A54C82BCDCE0F009D38E2 /* Model */ = {
			isa = PBXGroup;
			children = (
				DDE179112C9100FA003CDDB7 /* Classes+Properties */,
				BDF34F8F2C10CF8C00D51995 /* CoreDataStack.swift */,
				5825D1622BD405AE00F36E9B /* Helper */,
				DDD1631D2C4C6F6900CD525A /* TrioCoreDataPersistentContainer.xcdatamodeld */,
				BD4064D02C4ED26900582F43 /* CoreDataObserver.swift */,
			);
			path = Model;
			sourceTree = "<group>";
		};
		6517011F19F244F64E1FF14B /* TargetsEditor */ = {
			isa = PBXGroup;
			children = (
				BA49538D56989D8DA6FCF538 /* TargetsEditorDataFlow.swift */,
				3BDEA2DC60EDE0A3CA54DC73 /* TargetsEditorProvider.swift */,
				36F58DDD71F0E795464FA3F0 /* TargetsEditorStateModel.swift */,
				34CA4DF169B53D67EF18ED8A /* View */,
			);
			path = TargetsEditor;
			sourceTree = "<group>";
		};
		672F63EEAE27400625E14BAD /* AutotuneConfig */ = {
			isa = PBXGroup;
			children = (
				8DCCCCE633F5E98E41B0CD3C /* AutotuneConfigDataFlow.swift */,
				B5EF98E22A39CD656A230704 /* AutotuneConfigProvider.swift */,
				D295A3F870E826BE371C0BB5 /* AutotuneConfigStateModel.swift */,
				55DE731ACE8289FAF3819077 /* View */,
			);
			path = AutotuneConfig;
			sourceTree = "<group>";
		};
		6B1A8D1C2B14D91600E76752 /* LiveActivity */ = {
			isa = PBXGroup;
			children = (
				DDCEBF412CC1B42500DF4C36 /* Views */,
				6B1A8D1D2B14D91600E76752 /* LiveActivityBundle.swift */,
				6B1A8D1F2B14D91600E76752 /* LiveActivity.swift */,
				6B1A8D232B14D91700E76752 /* Assets.xcassets */,
				6B1A8D252B14D91700E76752 /* Info.plist */,
				DDCEBF5A2CC1B76400DF4C36 /* LiveActivity+Helper.swift */,
			);
			path = LiveActivity;
			sourceTree = "<group>";
		};
		6B1A8D2C2B156EC100E76752 /* LiveActivity */ = {
			isa = PBXGroup;
			children = (
				6B1A8D2D2B156EEF00E76752 /* LiveActivityBridge.swift */,
				6BCF84DC2B16843A003AD46E /* LiveActitiyAttributes.swift */,
				BDF34F922C10D0E100D51995 /* LiveActivityAttributes+Helper.swift */,
				BDF34F882C10C65E00D51995 /* Data */,
			);
			path = LiveActivity;
			sourceTree = "<group>";
		};
		84BDC840A57C65A1E6F9F780 /* View */ = {
			isa = PBXGroup;
			children = (
				C377490C77661D75E8C50649 /* ManualTempBasalRootView.swift */,
			);
			path = View;
			sourceTree = "<group>";
		};
		99C01B871ACAB3F32CE755C7 /* PumpConfig */ = {
			isa = PBXGroup;
			children = (
				AF65DA88F972B56090AD6AC3 /* PumpConfigDataFlow.swift */,
				A8630D58BDAD6D9C650B9B39 /* PumpConfigProvider.swift */,
				3F60E97100041040446F44E7 /* PumpConfigStateModel.swift */,
				510CCF29FD3216C5BBC49A15 /* View */,
			);
			path = PumpConfig;
			sourceTree = "<group>";
		};
		9E56E3626FAD933385101B76 /* DataTable */ = {
			isa = PBXGroup;
			children = (
				A401509D21F7F35D4E109EDA /* DataTableDataFlow.swift */,
				60744C3E9BB3652895C908CC /* DataTableProvider.swift */,
				9455FA2D92E77A6C4AFED8A3 /* DataTableStateModel.swift */,
				0EE66DD474AFFD4FD787D5B9 /* View */,
			);
			path = DataTable;
			sourceTree = "<group>";
		};
		A42F1FEDFFD0DDE00AAD54D3 /* BasalProfileEditor */ = {
			isa = PBXGroup;
			children = (
				67F94DD2853CF42BA4E30616 /* BasalProfileEditorDataFlow.swift */,
				42369F66CF91F30624C0B3A6 /* BasalProfileEditorProvider.swift */,
				AAFF91130F2FCCC7EBBA11AD /* BasalProfileEditorStateModel.swift */,
				18B49BC9587A59E3A347C1CD /* View */,
			);
			path = BasalProfileEditor;
			sourceTree = "<group>";
		};
		B9488883C59C31550E0B4CEC /* View */ = {
			isa = PBXGroup;
			children = (
				BDFD16592AE40438007F0DDA /* TreatmentsRootView.swift */,
				58237D9D2BCF0A6B00A47A79 /* PopupView.swift */,
				BDB899872C564509006F3298 /* ForecastChart.swift */,
				DD07CA5A2CE950B9002D45A9 /* MealPreset */,
			);
			path = View;
			sourceTree = "<group>";
		};
		BD793CAD2CE7660C00D669AC /* Overrides */ = {
			isa = PBXGroup;
			children = (
				DDA6E31F2D258E0500C2988C /* OverrideHelpView.swift */,
				DDD1631B2C4C697400CD525A /* AddOverrideForm.swift */,
				DDD163192C4C695E00CD525A /* EditOverrideForm.swift */,
			);
			path = Overrides;
			sourceTree = "<group>";
		};
		BD793CAE2CE7661D00D669AC /* TempTargets */ = {
			isa = PBXGroup;
			children = (
				DDA6E3212D25901100C2988C /* TempTargetHelpView.swift */,
				58A3D5392C96D4DE003F90FC /* AddTempTargetForm.swift */,
				5825A1BD2C97335C0046467E /* EditTempTargetForm.swift */,
			);
			path = TempTargets;
			sourceTree = "<group>";
		};
		BD7DA9A32AE06DBA00601B20 /* BolusCalculatorConfig */ = {
			isa = PBXGroup;
			children = (
				BD7DA9A42AE06DFC00601B20 /* BolusCalculatorConfigDataFlow.swift */,
				BD7DA9A62AE06E2B00601B20 /* BolusCalculatorConfigProvider.swift */,
				BD7DA9A82AE06E9200601B20 /* BolusCalculatorStateModel.swift */,
				BD7DA9AA2AE06E9600601B20 /* View */,
			);
			path = BolusCalculatorConfig;
			sourceTree = "<group>";
		};
		BD7DA9AA2AE06E9600601B20 /* View */ = {
			isa = PBXGroup;
			children = (
				BD7DA9AB2AE06EB900601B20 /* BolusCalculatorConfigRootView.swift */,
			);
			path = View;
			sourceTree = "<group>";
		};
		BDDAF9F12D0055CC00B34E7A /* ChartElements */ = {
			isa = PBXGroup;
			children = (
				BDDAF9EE2D00553E00B34E7A /* SelectionPopoverView.swift */,
				582DF9742C8CDB92001F516D /* GlucoseChartView.swift */,
				582DF9762C8CDBE7001F516D /* InsulinView.swift */,
				582DF97A2C8CE209001F516D /* CarbView.swift */,
				58D08B212C8DAA8E00AA37D3 /* OverrideView.swift */,
				58D08B2F2C8DEA7500AA37D3 /* ForecastView.swift */,
				58D08B312C8DF88900AA37D3 /* DummyCharts.swift */,
				58D08B332C8DF9A700AA37D3 /* CobIobChart.swift */,
				58D08B372C8DFB6000AA37D3 /* BasalChart.swift */,
				58D08B392C8DFECD00AA37D3 /* TempTargets.swift */,
			);
			path = ChartElements;
			sourceTree = "<group>";
		};
		BDF34F882C10C65E00D51995 /* Data */ = {
			isa = PBXGroup;
			children = (
				BDF34F822C10C5B600D51995 /* DataManager.swift */,
				BDF34F842C10C62E00D51995 /* GlucoseData.swift */,
				BDF34F942C10D27300D51995 /* DeterminationData.swift */,
				BDBAACF92C2D439700370AAE /* OverrideData.swift */,
			);
			path = Data;
			sourceTree = "<group>";
		};
		C2C98283C436DB934D7E7994 /* Treatments */ = {
			isa = PBXGroup;
			children = (
				C8D1A7CA8C10C4403D4BBFA7 /* TreatmentsDataFlow.swift */,
				C19984D62EFC0035A9E9644D /* TreatmentsProvider.swift */,
				223EC0494F55A91E3EA69EF4 /* TreatmentsStateModel.swift */,
				B9488883C59C31550E0B4CEC /* View */,
			);
			path = Treatments;
			sourceTree = "<group>";
		};
		CE1856F32ADC4835007E39C7 /* Carbs */ = {
			isa = PBXGroup;
			children = (
				CE1856F42ADC4858007E39C7 /* AddCarbPresetIntent.swift */,
				CE1856F62ADC4869007E39C7 /* CarbPresetIntentRequest.swift */,
			);
			path = Carbs;
			sourceTree = "<group>";
		};
		CE7CA3422A064973004BE681 /* Shortcuts */ = {
			isa = PBXGroup;
			children = (
				118DF7692C5ECBC60067FEB7 /* Override */,
				110AEDE22C5193D100615CC9 /* Bolus */,
				CE1856F32ADC4835007E39C7 /* Carbs */,
				CE7CA3432A064973004BE681 /* AppShortcuts.swift */,
				CE7CA3442A064973004BE681 /* BaseIntentsRequest.swift */,
				CE7CA3452A064973004BE681 /* TempPresets */,
				CE7CA34B2A064973004BE681 /* State */,
			);
			path = Shortcuts;
			sourceTree = "<group>";
		};
		CE7CA3452A064973004BE681 /* TempPresets */ = {
			isa = PBXGroup;
			children = (
				CE7CA3472A064973004BE681 /* ApplyTempPresetIntent.swift */,
				CE7CA3462A064973004BE681 /* CancelTempPresetIntent.swift */,
				CE7CA3492A064973004BE681 /* TempPresetIntent.swift */,
				CE7CA34A2A064973004BE681 /* TempPresetsIntentRequest.swift */,
			);
			path = TempPresets;
			sourceTree = "<group>";
		};
		CE7CA34B2A064973004BE681 /* State */ = {
			isa = PBXGroup;
			children = (
				CE7CA34C2A064973004BE681 /* ListStateIntent.swift */,
				CE7CA34D2A064973004BE681 /* StateIntentRequest.swift */,
				CE7CA3572A064E2F004BE681 /* ListStateView.swift */,
			);
			path = State;
			sourceTree = "<group>";
		};
		CE94597C29E9E1CD0047C9C6 /* WatchConfig */ = {
			isa = PBXGroup;
			children = (
				CE94598529E9E3FE0047C9C6 /* View */,
				CE94597F29E9E3BD0047C9C6 /* WatchConfigDataFlow.swift */,
				CE94598129E9E3D30047C9C6 /* WatchConfigProvider.swift */,
				CE94598329E9E3E60047C9C6 /* WatchConfigStateModel.swift */,
			);
			path = WatchConfig;
			sourceTree = "<group>";
		};
		CE94598529E9E3FE0047C9C6 /* View */ = {
			isa = PBXGroup;
			children = (
				CE94598629E9E4110047C9C6 /* WatchConfigRootView.swift */,
				DDF847E72C5DABA30049BB3B /* WatchConfigAppleWatchView.swift */,
				DDF847E92C5DABAC0049BB3B /* WatchConfigGarminView.swift */,
			);
			path = View;
			sourceTree = "<group>";
		};
		CEB434E128B8F9BC00B70274 /* Bluetooth */ = {
			isa = PBXGroup;
			children = (
				CEB434E228B8F9DB00B70274 /* BluetoothStateManager.swift */,
			);
			path = Bluetooth;
			sourceTree = "<group>";
		};
		CEE9A64D2BBB411C00EB5194 /* Calibrations */ = {
			isa = PBXGroup;
			children = (
				CEE9A6542BBB418300EB5194 /* CalibrationsDataFlow.swift */,
				CEE9A64F2BBB418300EB5194 /* CalibrationsProvider.swift */,
				CEE9A6532BBB418300EB5194 /* CalibrationsStateModel.swift */,
				CEE9A6502BBB418300EB5194 /* View */,
			);
			path = Calibrations;
			sourceTree = "<group>";
		};
		CEE9A6502BBB418300EB5194 /* View */ = {
			isa = PBXGroup;
			children = (
				CEE9A6512BBB418300EB5194 /* CalibrationsRootView.swift */,
				CEE9A6522BBB418300EB5194 /* CalibrationsChart.swift */,
			);
			path = View;
			sourceTree = "<group>";
		};
		CEE9A65A2BBB41AD00EB5194 /* Calibrations */ = {
			isa = PBXGroup;
			children = (
				CEE9A65B2BBB41C800EB5194 /* CalibrationService.swift */,
			);
			path = Calibrations;
			sourceTree = "<group>";
		};
		D533BF261CDC1C3F871E7BFD /* NightscoutConfig */ = {
			isa = PBXGroup;
			children = (
				2F2A13DF0EDEEEDC4106AA2A /* NightscoutConfigDataFlow.swift */,
				3BF768BD6264FF7D71D66767 /* NightscoutConfigProvider.swift */,
				A0A48AE3AC813A49A517846A /* NightscoutConfigStateModel.swift */,
				4F4AE4D901E8BA872B207D7F /* View */,
			);
			path = NightscoutConfig;
			sourceTree = "<group>";
		};
		D8F047E14D567F2B5DBEFD96 /* ISFEditor */ = {
			isa = PBXGroup;
			children = (
				79BDA519C9B890FD9A5DFCF3 /* ISFEditorDataFlow.swift */,
				9F9F137F126D9F8DEB799F26 /* ISFEditorProvider.swift */,
				505E09DC17A0C3D0AF4B66FE /* ISFEditorStateModel.swift */,
				EEC747824D6593B5CD87E195 /* View */,
			);
			path = ISFEditor;
			sourceTree = "<group>";
		};
		DD07CA5A2CE950B9002D45A9 /* MealPreset */ = {
			isa = PBXGroup;
			children = (
				BD0B2EF22C5998E600B3298F /* MealPresetView.swift */,
				DDF847E52C5D66490049BB3B /* AddMealPresetView.swift */,
			);
			path = MealPreset;
			sourceTree = "<group>";
		};
		DD09D4792C5986BA003FEA5D /* CalendarEventSettings */ = {
			isa = PBXGroup;
			children = (
				DD09D4802C5986E8003FEA5D /* View */,
				DD09D47A2C5986D1003FEA5D /* CalendarEventSettingsDataFlow.swift */,
				DD09D47C2C5986DA003FEA5D /* CalendarEventSettingsProvider.swift */,
				DD09D47E2C5986E5003FEA5D /* CalendarEventSettingsStateModel.swift */,
			);
			path = CalendarEventSettings;
			sourceTree = "<group>";
		};
		DD09D4802C5986E8003FEA5D /* View */ = {
			isa = PBXGroup;
			children = (
				DD09D4812C5986F6003FEA5D /* CalendarEventSettingsRootView.swift */,
			);
			path = View;
			sourceTree = "<group>";
		};
		DD1745112C54168300211FAC /* Subviews */ = {
			isa = PBXGroup;
			children = (
				DD1745122C54169400211FAC /* DevicesView.swift */,
				DD1745142C54388A00211FAC /* TherapySettingsView.swift */,
				DD1745162C54389F00211FAC /* FeatureSettingsView.swift */,
				DD1745182C543B5700211FAC /* NotificationsView.swift */,
				DD17451C2C543C5F00211FAC /* ServicesView.swift */,
				DD1745362C55B74200211FAC /* AlgorithmSettings.swift */,
			);
			path = Subviews;
			sourceTree = "<group>";
		};
		DD17451E2C55520000211FAC /* SMBSettings */ = {
			isa = PBXGroup;
			children = (
				DD1745272C5553C400211FAC /* View */,
				DD17451F2C55523E00211FAC /* SMBSettingsDataFlow.swift */,
				DD1745212C55524800211FAC /* SMBSettingsProvider.swift */,
				DD1745232C55526000211FAC /* SMBSettingsStateModel.swift */,
			);
			path = SMBSettings;
			sourceTree = "<group>";
		};
		DD1745272C5553C400211FAC /* View */ = {
			isa = PBXGroup;
			children = (
				DD1745252C55526F00211FAC /* SMBSettingsRootView.swift */,
			);
			path = View;
			sourceTree = "<group>";
		};
		DD17452C2C55AE3500211FAC /* TargetBehavoir */ = {
			isa = PBXGroup;
			children = (
				DD1745332C55AE6500211FAC /* View */,
				DD17452D2C55AE4800211FAC /* TargetBehavoirDataFlow.swift */,
				DD17452F2C55AE5300211FAC /* TargetBehaviorProvider.swift */,
				DD1745312C55AE6000211FAC /* TargetBehavoirStateModel.swift */,
			);
			path = TargetBehavoir;
			sourceTree = "<group>";
		};
		DD1745332C55AE6500211FAC /* View */ = {
			isa = PBXGroup;
			children = (
				DD1745342C55AE7E00211FAC /* TargetBehavoirRootView.swift */,
			);
			path = View;
			sourceTree = "<group>";
		};
		DD1745382C55BF8B00211FAC /* AlgorithmAdvancedSettings */ = {
			isa = PBXGroup;
			children = (
				DD1745412C55BFC400211FAC /* View */,
				DD1745392C55BFA600211FAC /* AlgorithmAdvancedSettingsDataFlow.swift */,
				DD17453B2C55BFAD00211FAC /* AlgorithmAdvancedSettingsProvider.swift */,
				DD17453D2C55BFB600211FAC /* AlgorithmAdvancedSettingsStateModel.swift */,
			);
			path = AlgorithmAdvancedSettings;
			sourceTree = "<group>";
		};
		DD1745412C55BFC400211FAC /* View */ = {
			isa = PBXGroup;
			children = (
				DD17453F2C55BFC100211FAC /* AlgorithmAdvancedSettingsRootView.swift */,
			);
			path = View;
			sourceTree = "<group>";
		};
		DD1745422C55C5C400211FAC /* AutosensSettings */ = {
			isa = PBXGroup;
			children = (
				DD1745492C55C62000211FAC /* View */,
				DD1745432C55C60E00211FAC /* AutosensSettingsDataFlow.swift */,
				DD1745452C55C61500211FAC /* AutosensSettingsProvider.swift */,
				DD1745472C55C61D00211FAC /* AutosensSettingsStateModel.swift */,
			);
			path = AutosensSettings;
			sourceTree = "<group>";
		};
		DD1745492C55C62000211FAC /* View */ = {
			isa = PBXGroup;
			children = (
				DD17454A2C55C62800211FAC /* AutosensSettingsRootView.swift */,
			);
			path = View;
			sourceTree = "<group>";
		};
		DD17454C2C55CA0200211FAC /* GeneralSettings */ = {
			isa = PBXGroup;
			children = (
				DD1745532C55CA6100211FAC /* View */,
				DD17454D2C55CA4D00211FAC /* UnitsLimitsSettingsDataFlow.swift */,
				DD17454F2C55CA5500211FAC /* UnitsLimitsSettingsProvider.swift */,
				DD1745512C55CA5D00211FAC /* UnitsLimitsSettingsStateModel.swift */,
			);
			path = GeneralSettings;
			sourceTree = "<group>";
		};
		DD1745532C55CA6100211FAC /* View */ = {
			isa = PBXGroup;
			children = (
				DD1745542C55CA6C00211FAC /* UnitsLimitsSettingsRootView.swift */,
			);
			path = View;
			sourceTree = "<group>";
		};
		DD5DC9EF2CF3D95400AB8703 /* AdjustmentsStateModel+Extensions */ = {
			isa = PBXGroup;
			children = (
				DD5DC9FA2CF3E1AA00AB8703 /* AdjustmentsStateModel+Helpers.swift */,
				DD5DC9F22CF3D9D600AB8703 /* AdjustmentsStateModel+TempTargets.swift */,
				DD5DC9F02CF3D96E00AB8703 /* AdjustmentsStateModel+Overrides.swift */,
			);
			path = "AdjustmentsStateModel+Extensions";
			sourceTree = "<group>";
		};
		DD5DC9F52CF3DA8900AB8703 /* ViewElements */ = {
			isa = PBXGroup;
			children = (
				DD5DC9F82CF3DAA900AB8703 /* RadioButton.swift */,
				DD5DC9F62CF3DA9300AB8703 /* TargetPicker.swift */,
			);
			path = ViewElements;
			sourceTree = "<group>";
		};
		DD6B7CB72C7BAC1B00B75029 /* ProfileImport */ = {
			isa = PBXGroup;
			children = (
				DD6B7CB82C7BAC6900B75029 /* NightscoutImportResultView.swift */,
				DD6B7CBA2C7FBBFA00B75029 /* ReviewInsulinActionView.swift */,
			);
			path = ProfileImport;
			sourceTree = "<group>";
		};
		DD9ECB662CA99EFE00AA7C45 /* RemoteControl */ = {
			isa = PBXGroup;
			children = (
				DD32CFA12CC824E1003686D6 /* TrioRemoteControl+Helpers.swift */,
				DD32CF9F2CC824D3003686D6 /* TrioRemoteControl+APNS.swift */,
				DD32CF9D2CC824C2003686D6 /* TrioRemoteControl+Override.swift */,
				DD32CF9B2CC82495003686D6 /* TrioRemoteControl+TempTarget.swift */,
				DD32CF992CC8246F003686D6 /* TrioRemoteControl+Meal.swift */,
				DD32CF972CC82460003686D6 /* TrioRemoteControl+Bolus.swift */,
				DD9ECB672CA99F4500AA7C45 /* TrioRemoteControl.swift */,
			);
			path = RemoteControl;
			sourceTree = "<group>";
		};
		DD9ECB6B2CA99FA400AA7C45 /* RemoteControlConfig */ = {
			isa = PBXGroup;
			children = (
				DD9ECB6F2CA9A0BA00AA7C45 /* RemoteControlConfigDataFlow.swift */,
				DD9ECB6E2CA9A0BA00AA7C45 /* RemoteControlConfigProvider.swift */,
				DD9ECB6D2CA9A0BA00AA7C45 /* RemoteControlConfigStateModel.swift */,
				DD9ECB6C2CA99FAE00AA7C45 /* View */,
			);
			path = RemoteControlConfig;
			sourceTree = "<group>";
		};
		DD9ECB6C2CA99FAE00AA7C45 /* View */ = {
			isa = PBXGroup;
			children = (
				DD9ECB732CA9A0C300AA7C45 /* RemoteControlConfig.swift */,
			);
			path = View;
			sourceTree = "<group>";
		};
		DDC9B9962CFD2332003E7721 /* Nightscout */ = {
			isa = PBXGroup;
			children = (
				3811DE9725C9D88300A708ED /* NightscoutManager.swift */,
				38FE826C25CC8461001FF17A /* NightscoutAPI.swift */,
			);
			path = Nightscout;
			sourceTree = "<group>";
		};
		DDD163032C4C67B400CD525A /* Adjustments */ = {
			isa = PBXGroup;
			children = (
				DD5DC9EF2CF3D95400AB8703 /* AdjustmentsStateModel+Extensions */,
				DDD1630A2C4C67F000CD525A /* View */,
				DDD163112C4C689900CD525A /* AdjustmentsStateModel.swift */,
				DDD163132C4C68D300CD525A /* AdjustmentsProvider.swift */,
				DDD163152C4C690300CD525A /* AdjustmentsDataFlow.swift */,
			);
			path = Adjustments;
			sourceTree = "<group>";
		};
		DDD1630A2C4C67F000CD525A /* View */ = {
			isa = PBXGroup;
			children = (
				DD5DC9F52CF3DA8900AB8703 /* ViewElements */,
				DDD163172C4C694000CD525A /* AdjustmentsRootView.swift */,
				BD793CAD2CE7660C00D669AC /* Overrides */,
				BD793CAE2CE7661D00D669AC /* TempTargets */,
			);
			path = View;
			sourceTree = "<group>";
		};
		DDE179112C9100FA003CDDB7 /* Classes+Properties */ = {
			isa = PBXGroup;
			children = (
				BD4D738B2D15A4080052227B /* TDDStored+CoreDataClass.swift */,
				BD4D738C2D15A4080052227B /* TDDStored+CoreDataProperties.swift */,
				DDE179362C910127003CDDB7 /* BolusStored+CoreDataClass.swift */,
				DDE179372C910127003CDDB7 /* BolusStored+CoreDataProperties.swift */,
				DDE1793A2C910127003CDDB7 /* CarbEntryStored+CoreDataClass.swift */,
				DDE1793B2C910127003CDDB7 /* CarbEntryStored+CoreDataProperties.swift */,
				DDB37CC22D05044D00D99BF4 /* ContactTrickEntryStored+CoreDataClass.swift */,
				DDB37CC32D05044D00D99BF4 /* ContactTrickEntryStored+CoreDataProperties.swift */,
				DDE179422C910127003CDDB7 /* Forecast+CoreDataClass.swift */,
				DDE179432C910127003CDDB7 /* Forecast+CoreDataProperties.swift */,
				DDE179382C910127003CDDB7 /* ForecastValue+CoreDataClass.swift */,
				DDE179392C910127003CDDB7 /* ForecastValue+CoreDataProperties.swift */,
				DDE179442C910127003CDDB7 /* GlucoseStored+CoreDataClass.swift */,
				DDE179452C910127003CDDB7 /* GlucoseStored+CoreDataProperties.swift */,
				DDE179342C910127003CDDB7 /* LoopStatRecord+CoreDataClass.swift */,
				DDE179352C910127003CDDB7 /* LoopStatRecord+CoreDataProperties.swift */,
				DDE179322C910127003CDDB7 /* MealPresetStored+CoreDataClass.swift */,
				DDE179332C910127003CDDB7 /* MealPresetStored+CoreDataProperties.swift */,
				DDE179462C910127003CDDB7 /* OpenAPS_Battery+CoreDataClass.swift */,
				DDE179472C910127003CDDB7 /* OpenAPS_Battery+CoreDataProperties.swift */,
				DDE1794E2C910127003CDDB7 /* OrefDetermination+CoreDataClass.swift */,
				DDE1794F2C910127003CDDB7 /* OrefDetermination+CoreDataProperties.swift */,
				DDE1794C2C910127003CDDB7 /* OverrideRunStored+CoreDataClass.swift */,
				DDE1794D2C910127003CDDB7 /* OverrideRunStored+CoreDataProperties.swift */,
				DDE179502C910127003CDDB7 /* OverrideStored+CoreDataClass.swift */,
				DDE179512C910127003CDDB7 /* OverrideStored+CoreDataProperties.swift */,
				DDE1793E2C910127003CDDB7 /* PumpEventStored+CoreDataClass.swift */,
				DDE1793F2C910127003CDDB7 /* PumpEventStored+CoreDataProperties.swift */,
				DDE179402C910127003CDDB7 /* StatsData+CoreDataClass.swift */,
				DDE179412C910127003CDDB7 /* StatsData+CoreDataProperties.swift */,
				DDE179482C910127003CDDB7 /* TempBasalStored+CoreDataClass.swift */,
				DDE179492C910127003CDDB7 /* TempBasalStored+CoreDataProperties.swift */,
				58A3D54F2C96EFA8003F90FC /* TempTargetRunStored+CoreDataClass.swift */,
				58A3D5502C96EFA8003F90FC /* TempTargetRunStored+CoreDataProperties.swift */,
				58A3D54D2C96EFA8003F90FC /* TempTargetStored+CoreDataClass.swift */,
				58A3D54E2C96EFA8003F90FC /* TempTargetStored+CoreDataProperties.swift */,
			);
			path = "Classes+Properties";
			sourceTree = "<group>";
		};
		DDF847DB2C5C28550049BB3B /* LiveActivitySettings */ = {
			isa = PBXGroup;
			children = (
				DDF847E22C5C28830049BB3B /* View */,
				DDF847DC2C5C28720049BB3B /* LiveActivitySettingsDataFlow.swift */,
				DDF847DE2C5C28780049BB3B /* LiveActivitySettingsProvider.swift */,
				DDF847E02C5C287F0049BB3B /* LiveActivitySettingsStateModel.swift */,
			);
			path = LiveActivitySettings;
			sourceTree = "<group>";
		};
		DDF847E22C5C28830049BB3B /* View */ = {
			isa = PBXGroup;
			children = (
				DDF847E32C5C288F0049BB3B /* LiveActivitySettingsRootView.swift */,
				BD6EB2D52C7D049B0086BBB6 /* LiveActivityWidgetConfiguration.swift */,
			);
			path = View;
			sourceTree = "<group>";
		};
		E00EEBFC27368630002FF094 /* Assemblies */ = {
			isa = PBXGroup;
			children = (
				E00EEBFD27368630002FF094 /* ServiceAssembly.swift */,
				E00EEBFE27368630002FF094 /* SecurityAssembly.swift */,
				E00EEBFF27368630002FF094 /* StorageAssembly.swift */,
				E00EEC0027368630002FF094 /* UIAssembly.swift */,
				E00EEC0127368630002FF094 /* APSAssembly.swift */,
				E00EEC0227368630002FF094 /* NetworkAssembly.swift */,
			);
			path = Assemblies;
			sourceTree = "<group>";
		};
		E42231DBF0DBE2B4B92D1B15 /* CarbRatioEditor */ = {
			isa = PBXGroup;
			children = (
				7E22146D3DF4853786C78132 /* CarbRatioEditorDataFlow.swift */,
				9C8D5F457B5AFF763F8CF3DF /* CarbRatioEditorProvider.swift */,
				64AA5E04A2761F6EEA6568E1 /* CarbRatioEditorStateModel.swift */,
				54946647FDCFE43028F60511 /* View */,
			);
			path = CarbRatioEditor;
			sourceTree = "<group>";
		};
		E592A3722CEEC038009A472C /* View */ = {
			isa = PBXGroup;
			children = (
				DDA6E3562D25988500C2988C /* ContactImageHelpView.swift */,
				E592A3712CEEC038009A472C /* ContactImageRootView.swift */,
				BDC531112D1060FA00088832 /* ContactImageDetailView.swift */,
				BDC531132D10611D00088832 /* AddContactImageSheet.swift */,
			);
			path = View;
			sourceTree = "<group>";
		};
		E592A3762CEEC038009A472C /* ContactImage */ = {
			isa = PBXGroup;
			children = (
				E592A3722CEEC038009A472C /* View */,
				E592A3732CEEC038009A472C /* ContactImageDataFlow.swift */,
				E592A3742CEEC038009A472C /* ContactImageProvider.swift */,
				E592A3752CEEC038009A472C /* ContactImageStateModel.swift */,
			);
			path = ContactImage;
			sourceTree = "<group>";
		};
		E592A37E2CEEC046009A472C /* ContactImage */ = {
			isa = PBXGroup;
			children = (
				BDC530FE2D0F6BE300088832 /* ContactImageManager.swift */,
				BDC531152D10629000088832 /* ContactPicture.swift */,
				BDC531172D1062F200088832 /* ContactImageState.swift */,
			);
			path = ContactImage;
			sourceTree = "<group>";
		};
		EEC747824D6593B5CD87E195 /* View */ = {
			isa = PBXGroup;
			children = (
				FBB3BAE7494CB771ABAC7B8B /* ISFEditorRootView.swift */,
			);
			path = View;
			sourceTree = "<group>";
		};
		F5DE2E6D7B2133BBD3353DC7 /* View */ = {
			isa = PBXGroup;
			children = (
				22963BD06A9C83959D4914E4 /* GlucoseNotificationSettingsRootView.swift */,
			);
			path = View;
			sourceTree = "<group>";
		};
		F66B236E00924A05D6A9F9DF /* GlucoseNotificationSettings */ = {
			isa = PBXGroup;
			children = (
				3260468377DA9DB4DEE9AF6D /* GlucoseNotificationSettingsDataFlow.swift */,
				E625985B47742D498CB1681A /* GlucoseNotificationSettingsProvider.swift */,
				DC2C6489D29ECCCAD78E0721 /* GlucoseNotificationSettingsStateModel.swift */,
				F5DE2E6D7B2133BBD3353DC7 /* View */,
			);
			path = GlucoseNotificationSettings;
			sourceTree = "<group>";
		};
		F75CB57ED6971B46F8756083 /* CGM */ = {
			isa = PBXGroup;
			children = (
				B9B5C0607505A38F256BF99A /* CGMDataFlow.swift */,
				38FEF3FD2738083E00574A46 /* CGMProvider.swift */,
				5C018D1680307A31C9ED7120 /* CGMStateModel.swift */,
				0D76BBC81CEDC1A0050F45EF /* View */,
			);
			path = CGM;
			sourceTree = "<group>";
		};
		F90692A8274B7A980037068D /* HealthKit */ = {
			isa = PBXGroup;
			children = (
				F90692A9274B7AAE0037068D /* HealthKitManager.swift */,
			);
			path = HealthKit;
			sourceTree = "<group>";
		};
		F90692CD274B99850037068D /* HealthKit */ = {
			isa = PBXGroup;
			children = (
				F90692CE274B999A0037068D /* HealthKitDataFlow.swift */,
				F90692D0274B99B60037068D /* HealthKitProvider.swift */,
				F90692D5274B9A450037068D /* HealthKitStateModel.swift */,
				F90692D4274B9A160037068D /* View */,
			);
			path = HealthKit;
			sourceTree = "<group>";
		};
		F90692D4274B9A160037068D /* View */ = {
			isa = PBXGroup;
			children = (
				F90692D2274B9A130037068D /* AppleHealthKitRootView.swift */,
			);
			path = View;
			sourceTree = "<group>";
		};
/* End PBXGroup section */

/* Begin PBXNativeTarget section */
		388E595725AD948C0019842D /* FreeAPS */ = {
			isa = PBXNativeTarget;
			buildConfigurationList = 388E596725AD948E0019842D /* Build configuration list for PBXNativeTarget "FreeAPS" */;
			buildPhases = (
				3811DEF525CA169200A708ED /* Swiftformat */,
				DD88C8E02C4D716400F2D558 /* Run Script: get branch name and commit ID */,
				388E595425AD948C0019842D /* Sources */,
				388E595525AD948C0019842D /* Frameworks */,
				388E595625AD948C0019842D /* Resources */,
				3821ECD025DC703C00BC42AD /* Embed Frameworks */,
				38E8753D27554D5900975559 /* Embed Watch Content */,
				6B1A8D122B14D88E00E76752 /* Embed Foundation Extensions */,
				CE95BF582BA5F8F300DC3DE3 /* Install plugins */,
				DD88C8DF2C4D583900F2D558 /* Run Script: Capture Build Details */,
			);
			buildRules = (
			);
			dependencies = (
				38E8753B27554D5900975559 /* PBXTargetDependency */,
				6B1A8D272B14D91700E76752 /* PBXTargetDependency */,
			);
			name = FreeAPS;
			packageProductDependencies = (
				3811DE0F25C9D37700A708ED /* Swinject */,
				38B17B6525DD90E0005CAE3D /* SwiftDate */,
				3833B46C26012030003021B3 /* Algorithms */,
				38DF1788276FC8C400B3528F /* SwiftMessages */,
				CEB434FC28B90B7C00B70274 /* SwiftCharts */,
				B958F1B62BA0711600484851 /* MKRingProgressView */,
			);
			productName = FreeAPS;
			productReference = 388E595825AD948C0019842D /* FreeAPS.app */;
			productType = "com.apple.product-type.application";
		};
		38E8751B27554D5500975559 /* FreeAPSWatch */ = {
			isa = PBXNativeTarget;
			buildConfigurationList = 38E8754427554D5900975559 /* Build configuration list for PBXNativeTarget "FreeAPSWatch" */;
			buildPhases = (
				38E8751A27554D5500975559 /* Resources */,
				38E8754027554D5900975559 /* Embed App Extensions */,
			);
			buildRules = (
			);
			dependencies = (
				38E8752727554D5700975559 /* PBXTargetDependency */,
			);
			name = FreeAPSWatch;
			productName = FreeAPSWatch;
			productReference = 38E8751C27554D5500975559 /* FreeAPSWatch.app */;
			productType = "com.apple.product-type.application.watchapp2";
		};
		38E8752327554D5700975559 /* FreeAPSWatch WatchKit Extension */ = {
			isa = PBXNativeTarget;
			buildConfigurationList = 38E8754327554D5900975559 /* Build configuration list for PBXNativeTarget "FreeAPSWatch WatchKit Extension" */;
			buildPhases = (
				38E8752027554D5700975559 /* Sources */,
				38E8752127554D5700975559 /* Frameworks */,
				38E8752227554D5700975559 /* Resources */,
			);
			buildRules = (
			);
			dependencies = (
			);
			name = "FreeAPSWatch WatchKit Extension";
			packageProductDependencies = (
				38E8755727567AE400975559 /* SwiftDate */,
			);
			productName = "FreeAPSWatch WatchKit Extension";
			productReference = 38E8752427554D5700975559 /* FreeAPSWatch WatchKit Extension.appex */;
			productType = "com.apple.product-type.watchkit2-extension";
		};
		38FCF3EC25E9028E0078B0D1 /* FreeAPSTests */ = {
			isa = PBXNativeTarget;
			buildConfigurationList = 38FCF3F425E9028E0078B0D1 /* Build configuration list for PBXNativeTarget "FreeAPSTests" */;
			buildPhases = (
				38FCF3E925E9028E0078B0D1 /* Sources */,
				38FCF3EA25E9028E0078B0D1 /* Frameworks */,
				38FCF3EB25E9028E0078B0D1 /* Resources */,
			);
			buildRules = (
			);
			dependencies = (
				38FCF3F325E9028E0078B0D1 /* PBXTargetDependency */,
			);
			name = FreeAPSTests;
			productName = FreeAPSTests;
			productReference = 38FCF3ED25E9028E0078B0D1 /* FreeAPSTests.xctest */;
			productType = "com.apple.product-type.bundle.unit-test";
		};
		6B1A8D162B14D91500E76752 /* LiveActivityExtension */ = {
			isa = PBXNativeTarget;
			buildConfigurationList = 6B1A8D292B14D91800E76752 /* Build configuration list for PBXNativeTarget "LiveActivityExtension" */;
			buildPhases = (
				6B1A8D132B14D91500E76752 /* Sources */,
				6B1A8D142B14D91500E76752 /* Frameworks */,
				6B1A8D152B14D91500E76752 /* Resources */,
			);
			buildRules = (
			);
			dependencies = (
			);
			fileSystemSynchronizedGroups = (
				DDCEBF412CC1B42500DF4C36 /* Views */,
			);
			name = LiveActivityExtension;
			productName = LiveActivityExtension;
			productReference = 6B1A8D172B14D91600E76752 /* LiveActivityExtension.appex */;
			productType = "com.apple.product-type.app-extension";
		};
/* End PBXNativeTarget section */

/* Begin PBXProject section */
		388E595025AD948C0019842D /* Project object */ = {
			isa = PBXProject;
			attributes = {
				LastUpgradeCheck = 1240;
				TargetAttributes = {
					388E595725AD948C0019842D = {
						CreatedOnToolsVersion = 12.3;
					};
					38E8751B27554D5500975559 = {
						CreatedOnToolsVersion = 13.1;
						LastSwiftMigration = 1530;
					};
					38E8752327554D5700975559 = {
						CreatedOnToolsVersion = 13.1;
					};
					38FCF3EC25E9028E0078B0D1 = {
						CreatedOnToolsVersion = 12.4;
						TestTargetID = 388E595725AD948C0019842D;
					};
				};
			};
			buildConfigurationList = 388E595325AD948C0019842D /* Build configuration list for PBXProject "FreeAPS" */;
			compatibilityVersion = "Xcode 9.3";
			developmentRegion = en;
			hasScannedForEncodings = 0;
			knownRegions = (
				en,
				Base,
				ar,
				ca,
				"zh-Hans",
				da,
				nl,
				fr,
				de,
				he,
				it,
				nb,
				pl,
				ru,
				es,
				sv,
				tr,
				uk,
				fi,
				"pt-PT",
				"pt-BR",
				sk,
				hu,
				vi,
			);
			mainGroup = 388E594F25AD948C0019842D;
			packageReferences = (
				3811DE0E25C9D37700A708ED /* XCRemoteSwiftPackageReference "Swinject" */,
				38B17B6425DD90E0005CAE3D /* XCRemoteSwiftPackageReference "SwiftDate" */,
				3833B46B26012030003021B3 /* XCRemoteSwiftPackageReference "swift-algorithms" */,
				38DF1787276FC8C300B3528F /* XCRemoteSwiftPackageReference "SwiftMessages" */,
				CEB434FB28B90B7C00B70274 /* XCRemoteSwiftPackageReference "SwiftCharts" */,
				B958F1B52BA0711600484851 /* XCRemoteSwiftPackageReference "MKRingProgressView" */,
			);
			productRefGroup = 388E595925AD948C0019842D /* Products */;
			projectDirPath = "";
			projectRoot = "";
			targets = (
				388E595725AD948C0019842D /* FreeAPS */,
				38FCF3EC25E9028E0078B0D1 /* FreeAPSTests */,
				38E8751B27554D5500975559 /* FreeAPSWatch */,
				38E8752327554D5700975559 /* FreeAPSWatch WatchKit Extension */,
				6B1A8D162B14D91500E76752 /* LiveActivityExtension */,
			);
		};
/* End PBXProject section */

/* Begin PBXResourcesBuildPhase section */
		388E595625AD948C0019842D /* Resources */ = {
			isa = PBXResourcesBuildPhase;
			buildActionMask = 2147483647;
			files = (
				198377D2266BFFF6004DE65E /* Localizable.strings in Resources */,
				CE1F6DE72BAF1A180064EB8D /* BuildDetails.plist in Resources */,
				38DF178D27733E6800B3528F /* snow.sks in Resources */,
				388E597225AD9CF10019842D /* json in Resources */,
				38DF178E27733E6800B3528F /* Assets.xcassets in Resources */,
				19DA48E829CD339B00EEA1E7 /* Assets.xcassets in Resources */,
				388E596F25AD96040019842D /* javascript in Resources */,
				B9CAAEFC2AE70836000F68BC /* branch.txt in Resources */,
				1927C8E62744606D00347C69 /* InfoPlist.strings in Resources */,
			);
			runOnlyForDeploymentPostprocessing = 0;
		};
		38E8751A27554D5500975559 /* Resources */ = {
			isa = PBXResourcesBuildPhase;
			buildActionMask = 2147483647;
			files = (
				19DA48E929CD339C00EEA1E7 /* Assets.xcassets in Resources */,
			);
			runOnlyForDeploymentPostprocessing = 0;
		};
		38E8752227554D5700975559 /* Resources */ = {
			isa = PBXResourcesBuildPhase;
			buildActionMask = 2147483647;
			files = (
				38E8753727554D5900975559 /* Preview Assets.xcassets in Resources */,
				19795118275953E50044850D /* Localizable.strings in Resources */,
				19DA48EA29CD339C00EEA1E7 /* Assets.xcassets in Resources */,
				38E8753427554D5800975559 /* Assets.xcassets in Resources */,
			);
			runOnlyForDeploymentPostprocessing = 0;
		};
		38FCF3EB25E9028E0078B0D1 /* Resources */ = {
			isa = PBXResourcesBuildPhase;
			buildActionMask = 2147483647;
			files = (
			);
			runOnlyForDeploymentPostprocessing = 0;
		};
		6B1A8D152B14D91500E76752 /* Resources */ = {
			isa = PBXResourcesBuildPhase;
			buildActionMask = 2147483647;
			files = (
				6B1A8D242B14D91700E76752 /* Assets.xcassets in Resources */,
			);
			runOnlyForDeploymentPostprocessing = 0;
		};
/* End PBXResourcesBuildPhase section */

/* Begin PBXShellScriptBuildPhase section */
		3811DEF525CA169200A708ED /* Swiftformat */ = {
			isa = PBXShellScriptBuildPhase;
			buildActionMask = 12;
			files = (
			);
			inputFileListPaths = (
			);
			inputPaths = (
			);
			name = Swiftformat;
			outputFileListPaths = (
			);
			outputPaths = (
			);
			runOnlyForDeploymentPostprocessing = 0;
			shellPath = /bin/sh;
			shellScript = "source \"${SRCROOT}\"/scripts/swiftformat.sh\n\n";
		};
		CE95BF582BA5F8F300DC3DE3 /* Install plugins */ = {
			isa = PBXShellScriptBuildPhase;
			alwaysOutOfDate = 1;
			buildActionMask = 2147483647;
			files = (
			);
			inputFileListPaths = (
			);
			inputPaths = (
			);
			name = "Install plugins";
			outputFileListPaths = (
			);
			outputPaths = (
			);
			runOnlyForDeploymentPostprocessing = 0;
			shellPath = /bin/sh;
			shellScript = "\"${SRCROOT}/Scripts/copy-plugins.sh\"\n";
		};
		DD88C8DF2C4D583900F2D558 /* Run Script: Capture Build Details */ = {
			isa = PBXShellScriptBuildPhase;
			buildActionMask = 2147483647;
			files = (
			);
			inputFileListPaths = (
			);
			inputPaths = (
			);
			name = "Run Script: Capture Build Details";
			outputFileListPaths = (
			);
			outputPaths = (
			);
			runOnlyForDeploymentPostprocessing = 0;
			shellPath = /bin/sh;
			shellScript = "\"${SRCROOT}/scripts/capture-build-details.sh\"\n";
		};
		DD88C8E02C4D716400F2D558 /* Run Script: get branch name and commit ID */ = {
			isa = PBXShellScriptBuildPhase;
			buildActionMask = 2147483647;
			files = (
			);
			inputFileListPaths = (
			);
			inputPaths = (
			);
			name = "Run Script: get branch name and commit ID";
			outputFileListPaths = (
			);
			outputPaths = (
			);
			runOnlyForDeploymentPostprocessing = 0;
			shellPath = /bin/sh;
			shellScript = "# Prints a message\necho \"writing BRANCH to branch.txt\"\n\n# Retrieves version, branch, and tag information from Git\ngit_version=$(git log -1 --format=\"%h\" --abbrev=7)\ngit_branch=$(git symbolic-ref --short -q HEAD)\ngit_tag=$(git describe --tags --exact-match 2>/dev/null)\n\n# Determines branch or tag information\ngit_branch_or_tag=\"${git_branch:-${git_tag}}\"\ngit_branch_or_tag_version=\"${git_branch_or_tag} ${git_version}\"\n\necho \"BRANCH = ${git_branch_or_tag_version}\" > \"./branch.txt\"\n\n# Prints a message about the working directory and branch.txt\necho \"branch.txt is created/modified in ${PWD}\"\n";
		};
/* End PBXShellScriptBuildPhase section */

/* Begin PBXSourcesBuildPhase section */
		388E595425AD948C0019842D /* Sources */ = {
			isa = PBXSourcesBuildPhase;
			buildActionMask = 2147483647;
			files = (
				DD5DC9F12CF3D97C00AB8703 /* AdjustmentsStateModel+Overrides.swift in Sources */,
				3811DE2325C9D48300A708ED /* MainDataFlow.swift in Sources */,
				C2A0A42F2CE03131003B98E8 /* ConstantValues.swift in Sources */,
				BD3CC0722B0B89D50013189E /* MainChartView.swift in Sources */,
				3811DEEB25CA063400A708ED /* PersistedProperty.swift in Sources */,
				38E44537274E411700EC9A94 /* Disk+Helpers.swift in Sources */,
				388E5A6025B6F2310019842D /* Autosens.swift in Sources */,
				DD9ECB6A2CA99F6C00AA7C45 /* PushMessage.swift in Sources */,
				3811DE8F25C9D80400A708ED /* User.swift in Sources */,
				5825A1BE2C97335C0046467E /* EditTempTargetForm.swift in Sources */,
				19D466A329AA2B80004D5F33 /* MealSettingsDataFlow.swift in Sources */,
				3811DEB225C9D88300A708ED /* KeychainItemAccessibility.swift in Sources */,
				38AEE73D25F0200C0013F05B /* FreeAPSSettings.swift in Sources */,
				38FCF3FD25E997A80078B0D1 /* PumpHistoryStorage.swift in Sources */,
				58645BA72CA2D390008AFCE7 /* ChartAxisSetup.swift in Sources */,
				38D0B3B625EBE24900CB6E88 /* Battery.swift in Sources */,
				38C4D33725E9A1A300D30B77 /* DispatchQueue+Extensions.swift in Sources */,
				F90692CF274B999A0037068D /* HealthKitDataFlow.swift in Sources */,
				CE7CA3552A064973004BE681 /* ListStateIntent.swift in Sources */,
				BDF530D82B40F8AC002CAF43 /* LockScreenView.swift in Sources */,
				195D80B72AF697B800D25097 /* DynamicSettingsDataFlow.swift in Sources */,
				58A3D5512C96EFA8003F90FC /* TempTargetStored+CoreDataClass.swift in Sources */,
				3862CC2E2743F9F700BF832C /* CalendarManager.swift in Sources */,
				CEA4F62329BE10F70011ADF7 /* SavitzkyGolayFilter.swift in Sources */,
				38B4F3C325E2A20B00E76A18 /* PumpSetupView.swift in Sources */,
				38E4453C274E411700EC9A94 /* Disk+Codable.swift in Sources */,
				58D08B322C8DF88900AA37D3 /* DummyCharts.swift in Sources */,
				19E1F7EF29D08EBA005C8D20 /* IconConfigRootWiew.swift in Sources */,
				1967DFC229D053D300759F30 /* IconImage.swift in Sources */,
				382C134B25F14E3700715CE1 /* BGTargets.swift in Sources */,
				38AEE75725F0F18E0013F05B /* CarbsStorage.swift in Sources */,
				38B4F3CA25E502E200E76A18 /* SwiftNotificationCenter.swift in Sources */,
				DD07CA142CE80B73002D45A9 /* TimeInRangeChartStyle.swift in Sources */,
				38AEE75225F022080013F05B /* SettingsManager.swift in Sources */,
				3894873A2614928B004DF424 /* DispatchTimer.swift in Sources */,
				3895E4C625B9E00D00214B37 /* Preferences.swift in Sources */,
				CE94598429E9E3E60047C9C6 /* WatchConfigStateModel.swift in Sources */,
				DD6B7CB92C7BAC6900B75029 /* NightscoutImportResultView.swift in Sources */,
				38DF1786276A73D400B3528F /* TagCloudView.swift in Sources */,
				38B4F3CD25E5031100E76A18 /* Broadcaster.swift in Sources */,
				383420D925FFEB3F002D46C1 /* Popup.swift in Sources */,
				DD1745402C55BFC100211FAC /* AlgorithmAdvancedSettingsRootView.swift in Sources */,
				58645BA52CA2D347008AFCE7 /* ForecastSetup.swift in Sources */,
				110AEDEE2C51A0AE00615CC9 /* ShortcutsConfigStateModel.swift in Sources */,
				DD9ECB722CA9A0BA00AA7C45 /* RemoteControlConfigDataFlow.swift in Sources */,
				DD1745262C55526F00211FAC /* SMBSettingsRootView.swift in Sources */,
				3811DE3025C9D49500A708ED /* HomeStateModel.swift in Sources */,
				38BF021725E7CBBC00579895 /* PumpManagerExtensions.swift in Sources */,
				118DF76E2C5ECBC60067FEB7 /* OverridePresetsIntentRequest.swift in Sources */,
				CEE9A6552BBB418300EB5194 /* CalibrationsProvider.swift in Sources */,
				19F95FF529F10FCF00314DDC /* StatProvider.swift in Sources */,
				38F3B2EF25ED8E2A005C48AA /* TempTargetsStorage.swift in Sources */,
				5A2325542BFCBF66003518CA /* NightscoutFetchView.swift in Sources */,
				19B0EF2128F6D66200069496 /* Statistics.swift in Sources */,
				DDF847E82C5DABA30049BB3B /* WatchConfigAppleWatchView.swift in Sources */,
				3811DF1025CAAAE200A708ED /* APSManager.swift in Sources */,
				3870FF4725EC187A0088248F /* BloodGlucose.swift in Sources */,
				38A0364225ED069400FCBB52 /* TempBasal.swift in Sources */,
				3811DE1725C9D40400A708ED /* Screen.swift in Sources */,
				383948DA25CD64D500E91849 /* Glucose.swift in Sources */,
				CE94598029E9E3BD0047C9C6 /* WatchConfigDataFlow.swift in Sources */,
				388E596C25AD95110019842D /* OpenAPS.swift in Sources */,
				E00EEC0527368630002FF094 /* StorageAssembly.swift in Sources */,
				DD1745552C55CA6C00211FAC /* UnitsLimitsSettingsRootView.swift in Sources */,
				384E803825C388640086DB71 /* Script.swift in Sources */,
				CE94597E29E9E1EE0047C9C6 /* GarminManager.swift in Sources */,
				58A3D5542C96EFA8003F90FC /* TempTargetRunStored+CoreDataProperties.swift in Sources */,
				3883583425EEB38000E024B2 /* PumpSettings.swift in Sources */,
				38DAB280260CBB7F00F74C1A /* PumpView.swift in Sources */,
				DDD1631C2C4C697400CD525A /* AddOverrideForm.swift in Sources */,
				3811DEB125C9D88300A708ED /* Keychain.swift in Sources */,
				DD17453E2C55BFB600211FAC /* AlgorithmAdvancedSettingsStateModel.swift in Sources */,
				CE95BF572BA5F5FE00DC3DE3 /* PluginManager.swift in Sources */,
				382C133725F13A1E00715CE1 /* InsulinSensitivities.swift in Sources */,
				19D466A529AA2BD4004D5F33 /* MealSettingsProvider.swift in Sources */,
				DD5DC9F72CF3DA9300AB8703 /* TargetPicker.swift in Sources */,
				383948D625CD4D8900E91849 /* FileStorage.swift in Sources */,
				CEE9A6572BBB418300EB5194 /* CalibrationsChart.swift in Sources */,
				3811DE4125C9D4A100A708ED /* SettingsRootView.swift in Sources */,
				38192E04261B82FA0094D973 /* ReachabilityManager.swift in Sources */,
				38E44539274E411700EC9A94 /* Disk+UIImage.swift in Sources */,
				DD6B7CB62C7B748B00B75029 /* TotalInsulinDisplayType.swift in Sources */,
				388E595C25AD948C0019842D /* FreeAPSApp.swift in Sources */,
				38FEF3FC2737E53800574A46 /* MainStateModel.swift in Sources */,
				DD1745352C55AE7E00211FAC /* TargetBehavoirRootView.swift in Sources */,
				5887527C2BD986E1008B081D /* OpenAPSBattery.swift in Sources */,
				38569348270B5DFB0002C50D /* GlucoseSource.swift in Sources */,
				CEE9A6582BBB418300EB5194 /* CalibrationsStateModel.swift in Sources */,
				CEB434E328B8F9DB00B70274 /* BluetoothStateManager.swift in Sources */,
				BDC2EA452C3043B000E5BBD0 /* OverrideStorage.swift in Sources */,
				3811DE4225C9D4A100A708ED /* SettingsDataFlow.swift in Sources */,
				CEE9A6562BBB418300EB5194 /* CalibrationsRootView.swift in Sources */,
				3811DE2525C9D48300A708ED /* MainRootView.swift in Sources */,
				CE94598229E9E3D30047C9C6 /* WatchConfigProvider.swift in Sources */,
				DD1745322C55AE6000211FAC /* TargetBehavoirStateModel.swift in Sources */,
				38E44535274E411700EC9A94 /* Disk+Data.swift in Sources */,
				3811DE3125C9D49500A708ED /* HomeProvider.swift in Sources */,
				FE41E4D629463EE20047FD55 /* NightscoutPreferences.swift in Sources */,
				E013D872273AC6FE0014109C /* GlucoseSimulatorSource.swift in Sources */,
				58645BA32CA2D325008AFCE7 /* BatterySetup.swift in Sources */,
				388E5A5C25B6F0770019842D /* JSON.swift in Sources */,
				3811DF0225CA9FEA00A708ED /* Credentials.swift in Sources */,
				5837A5302BD2E3C700A5DC04 /* CarbEntryStored+helper.swift in Sources */,
				389A572026079BAA00BC102F /* Interpolation.swift in Sources */,
				DD9ECB702CA9A0BA00AA7C45 /* RemoteControlConfigStateModel.swift in Sources */,
				19A910382A24EF3200C8951B /* ChartsView.swift in Sources */,
				58A3D5522C96EFA8003F90FC /* TempTargetStored+CoreDataProperties.swift in Sources */,
				DD32CF9A2CC8247B003686D6 /* TrioRemoteControl+Meal.swift in Sources */,
				BDF34F832C10C5B600D51995 /* DataManager.swift in Sources */,
				38B4F3C625E5017E00E76A18 /* NotificationCenter.swift in Sources */,
				19D466A729AA2C22004D5F33 /* MealSettingsStateModel.swift in Sources */,
				DD17452B2C556E8100211FAC /* SettingInputHintView.swift in Sources */,
				38E44528274E401C00EC9A94 /* Protected.swift in Sources */,
				3811DEB625C9D88300A708ED /* UnlockManager.swift in Sources */,
				581516A42BCED84A00BF67D7 /* DebuggingIdentifiers.swift in Sources */,
				E00EEC0827368630002FF094 /* NetworkAssembly.swift in Sources */,
				38A13D3225E28B4B00EAA382 /* PumpHistoryEvent.swift in Sources */,
				E00EEC0627368630002FF094 /* UIAssembly.swift in Sources */,
				3811DE1825C9D40400A708ED /* Router.swift in Sources */,
				CE7950262998056D00FA576E /* CGMSetupView.swift in Sources */,
				582FAE432C05102C00D1C13F /* CoreDataError.swift in Sources */,
				38A0363B25ECF07E00FCBB52 /* GlucoseStorage.swift in Sources */,
				65070A332BFDCB83006F213F /* TidepoolStartView.swift in Sources */,
				190EBCC629FF138000BA767D /* UserInterfaceSettingsProvider.swift in Sources */,
				38E98A2725F52C9300C0CED0 /* CollectionIssueReporter.swift in Sources */,
				E00EEC0427368630002FF094 /* SecurityAssembly.swift in Sources */,
				3811DEE825CA063400A708ED /* Injected.swift in Sources */,
				DD1745152C54388A00211FAC /* TherapySettingsView.swift in Sources */,
				585E2CAE2BE7BF46006ECF1A /* PumpEvent+helper.swift in Sources */,
				DDD1631F2C4C6F6900CD525A /* TrioCoreDataPersistentContainer.xcdatamodeld in Sources */,
				DD1745482C55C61D00211FAC /* AutosensSettingsStateModel.swift in Sources */,
				DD1745462C55C61500211FAC /* AutosensSettingsProvider.swift in Sources */,
				DDA6E3202D258E0500C2988C /* OverrideHelpView.swift in Sources */,
				DDA6E2502D22187500C2988C /* ChartLegendView.swift in Sources */,
				3811DEAF25C9D88300A708ED /* KeyValueStorage.swift in Sources */,
				DDD6D4D32CDE90720029439A /* HbA1cDisplayUnit.swift in Sources */,
				DDA6E3572D25988500C2988C /* ContactImageHelpView.swift in Sources */,
				38FE826D25CC8461001FF17A /* NightscoutAPI.swift in Sources */,
				388358C825EEF6D200E024B2 /* BasalProfileEntry.swift in Sources */,
				3811DE0B25C9D32F00A708ED /* BaseView.swift in Sources */,
				3811DE3225C9D49500A708ED /* HomeDataFlow.swift in Sources */,
				DD32CFA22CC824E2003686D6 /* TrioRemoteControl+Helpers.swift in Sources */,
				CE1856F52ADC4858007E39C7 /* AddCarbPresetIntent.swift in Sources */,
				38569347270B5DFB0002C50D /* CGMType.swift in Sources */,
				3821ED4C25DD18BA00BC42AD /* Constants.swift in Sources */,
				384E803425C385E60086DB71 /* JavaScriptWorker.swift in Sources */,
				CE1F6DE92BAF37C90064EB8D /* TidepoolConfigView.swift in Sources */,
				3811DE5D25C9D4D500A708ED /* Publisher.swift in Sources */,
				E00EEC0727368630002FF094 /* APSAssembly.swift in Sources */,
				38B4F3AF25E2979F00E76A18 /* IndexedCollection.swift in Sources */,
				58D08B222C8DAA8E00AA37D3 /* OverrideView.swift in Sources */,
				BD0B2EF32C5998E600B3298F /* MealPresetView.swift in Sources */,
				E592A3702CEEC01E009A472C /* ContactTrickEntry.swift in Sources */,
				DD6D67E42C9C253500660C9B /* ColorSchemeOption.swift in Sources */,
				582DF9752C8CDB92001F516D /* GlucoseChartView.swift in Sources */,
				58A3D53A2C96D4DE003F90FC /* AddTempTargetForm.swift in Sources */,
				DD1745302C55AE5300211FAC /* TargetBehaviorProvider.swift in Sources */,
				58D08B382C8DFB6000AA37D3 /* BasalChart.swift in Sources */,
				118DF76D2C5ECBC60067FEB7 /* OverridePresetEntity.swift in Sources */,
				58645B9F2CA2D2BE008AFCE7 /* PumpHistorySetup.swift in Sources */,
				DD17454E2C55CA4D00211FAC /* UnitsLimitsSettingsDataFlow.swift in Sources */,
				DDF847E62C5D66490049BB3B /* AddMealPresetView.swift in Sources */,
				3811DEAE25C9D88300A708ED /* Cache.swift in Sources */,
				BDA6CC882CAF219B00F942F9 /* TempTargetSetup.swift in Sources */,
				383420D625FFE38C002D46C1 /* LoopView.swift in Sources */,
				DD1745192C543B5700211FAC /* NotificationsView.swift in Sources */,
				3811DEAD25C9D88300A708ED /* UserDefaults+Cache.swift in Sources */,
				CE48C86628CA6B48007C0598 /* OmniPodManagerExtensions.swift in Sources */,
				CEB434E728B9053300B70274 /* LoopUIColorPalette+Default.swift in Sources */,
				19F95FF329F10FBC00314DDC /* StatDataFlow.swift in Sources */,
				582DF97B2C8CE209001F516D /* CarbView.swift in Sources */,
				DD940BAA2CA7585D000830A5 /* GlucoseColorScheme.swift in Sources */,
				3811DE2225C9D48300A708ED /* MainProvider.swift in Sources */,
				3811DE0C25C9D32F00A708ED /* BaseProvider.swift in Sources */,
				CE95BF5A2BA62E4A00DC3DE3 /* PluginSource.swift in Sources */,
				DD21FCB52C6952AD00AF2C25 /* DecimalPickerSettings.swift in Sources */,
				3811DE5C25C9D4D500A708ED /* Formatters.swift in Sources */,
				3871F39F25ED895A0013ECB5 /* Decimal+Extensions.swift in Sources */,
				CEE9A6592BBB418300EB5194 /* CalibrationsDataFlow.swift in Sources */,
				3811DE3525C9D49500A708ED /* HomeRootView.swift in Sources */,
				38E98A2925F52C9300C0CED0 /* Error+Extensions.swift in Sources */,
				38EA05DA261F6E7C0064E39B /* SimpleLogReporter.swift in Sources */,
				3811DE6125C9D4D500A708ED /* ViewModifiers.swift in Sources */,
				3811DEAC25C9D88300A708ED /* NightscoutManager.swift in Sources */,
				BD793CB22CE8033500D669AC /* TempTargetRunStored.swift in Sources */,
				19A910302A24BF6300C8951B /* StatsView.swift in Sources */,
				BD7DA9A92AE06E9200601B20 /* BolusCalculatorStateModel.swift in Sources */,
				CEB434E528B8FF5D00B70274 /* UIColor.swift in Sources */,
				190EBCCB29FF13CB00BA767D /* UserInterfaceSettingsRootView.swift in Sources */,
				3811DEA925C9D88300A708ED /* AppearanceManager.swift in Sources */,
				CE7950242997D81700FA576E /* CGMSettingsView.swift in Sources */,
				58237D9E2BCF0A6B00A47A79 /* PopupView.swift in Sources */,
				BD793CB02CE7C61500D669AC /* OverrideRunStored+helper.swift in Sources */,
				38D0B3D925EC07C400CB6E88 /* CarbsEntry.swift in Sources */,
				DD32CF9C2CC82499003686D6 /* TrioRemoteControl+TempTarget.swift in Sources */,
				38A9260525F012D8009E3739 /* CarbRatios.swift in Sources */,
				38FCF3D625E8FDF40078B0D1 /* MD5.swift in Sources */,
				DDD163142C4C68D300CD525A /* AdjustmentsProvider.swift in Sources */,
				3871F39C25ED892B0013ECB5 /* TempTarget.swift in Sources */,
				191F62682AD6B05A004D7911 /* NightscoutSettings.swift in Sources */,
				3811DEAB25C9D88300A708ED /* HTTPResponseStatus.swift in Sources */,
				3811DE5F25C9D4D500A708ED /* ProgressBar.swift in Sources */,
				38E87408274F9AD000975559 /* UserNotificationsManager.swift in Sources */,
				CE82E02528E867BA00473A9C /* AlertStorage.swift in Sources */,
				DD1745372C55B74200211FAC /* AlgorithmSettings.swift in Sources */,
				38BF021D25E7E3AF00579895 /* Reservoir.swift in Sources */,
				DDF847E12C5C287F0049BB3B /* LiveActivitySettingsStateModel.swift in Sources */,
				583684082BD195A700070A60 /* Determination.swift in Sources */,
				DD17451D2C543C5F00211FAC /* ServicesView.swift in Sources */,
				38BF021B25E7D06400579895 /* PumpSettingsView.swift in Sources */,
				3811DEEA25CA063400A708ED /* SyncAccess.swift in Sources */,
				190EBCC829FF13AA00BA767D /* UserInterfaceSettingsStateModel.swift in Sources */,
				DDF847EA2C5DABAC0049BB3B /* WatchConfigGarminView.swift in Sources */,
				38BF021F25E7F0DE00579895 /* DeviceDataManager.swift in Sources */,
				BDB3C1192C03DD1000CEEAA1 /* UserDefaultsExtension.swift in Sources */,
				38A504A425DD9C4000C5B9E8 /* UserDefaultsExtensions.swift in Sources */,
				38FE826A25CC82DB001FF17A /* NetworkService.swift in Sources */,
				FE66D16B291F74F8005D6F77 /* Bundle+Extensions.swift in Sources */,
				DD940BAC2CA75889000830A5 /* DynamicGlucoseColor.swift in Sources */,
				3883581C25EE79BB00E024B2 /* TextFieldWithToolBar.swift in Sources */,
				58D08B302C8DEA7500AA37D3 /* ForecastView.swift in Sources */,
				6B1A8D2E2B156EEF00E76752 /* LiveActivityBridge.swift in Sources */,
				581516A92BCEEDF800BF67D7 /* NSPredicates.swift in Sources */,
				DD6B7CB22C7B6F0800B75029 /* Rounding.swift in Sources */,
				38DAB28A260D349500F74C1A /* FetchGlucoseManager.swift in Sources */,
				BDB8998A2C565D0C006F3298 /* CarbsGlucose+helper.swift in Sources */,
				38F37828261260DC009DB701 /* Color+Extensions.swift in Sources */,
				BDCD47AF2C1F3F1700F8BCD5 /* OverrideStored+helper.swift in Sources */,
				3811DE3F25C9D4A100A708ED /* SettingsStateModel.swift in Sources */,
				CE7CA3582A064E2F004BE681 /* ListStateView.swift in Sources */,
				193F6CDD2A512C8F001240FD /* Loops.swift in Sources */,
				38B4F3CB25E502E200E76A18 /* WeakObjectSet.swift in Sources */,
				38E989DD25F5021400C0CED0 /* PumpStatus.swift in Sources */,
				BDFD165A2AE40438007F0DDA /* TreatmentsRootView.swift in Sources */,
				38E98A2525F52C9300C0CED0 /* IssueReporter.swift in Sources */,
				DD1745522C55CA5D00211FAC /* UnitsLimitsSettingsStateModel.swift in Sources */,
				190EBCC429FF136900BA767D /* UserInterfaceSettingsDataFlow.swift in Sources */,
				5A2325582BFCC168003518CA /* NightscoutConnectView.swift in Sources */,
				3811DEB025C9D88300A708ED /* BaseKeychain.swift in Sources */,
				110AEDE42C5193D200615CC9 /* BolusIntentRequest.swift in Sources */,
				3811DE4325C9D4A100A708ED /* SettingsProvider.swift in Sources */,
				45252C95D220E796FDB3B022 /* ConfigEditorDataFlow.swift in Sources */,
				587DA1F62B77F3DD00B28F8A /* SettingsRowView.swift in Sources */,
				CE7CA34E2A064973004BE681 /* AppShortcuts.swift in Sources */,
				38C4D33A25E9A1ED00D30B77 /* NSObject+AssociatedValues.swift in Sources */,
				110AEDEB2C51A0AE00615CC9 /* ShortcutsConfigView.swift in Sources */,
				38DF179027733EAD00B3528F /* SnowScene.swift in Sources */,
				DD1DB7CC2BECCA1F0048B367 /* BuildDetails.swift in Sources */,
				1935364028496F7D001E0B16 /* Oref2_variables.swift in Sources */,
				CE2FAD3A297D93F0001A872C /* BloodGlucoseExtensions.swift in Sources */,
				38E4453A274E411700EC9A94 /* Disk+[UIImage].swift in Sources */,
				72F1BD388F42FCA6C52E4500 /* ConfigEditorProvider.swift in Sources */,
				E39E418C56A5A46B61D960EE /* ConfigEditorStateModel.swift in Sources */,
				45717281F743594AA9D87191 /* ConfigEditorRootView.swift in Sources */,
				DD32CFA02CC824D6003686D6 /* TrioRemoteControl+APNS.swift in Sources */,
				CE7CA3532A064973004BE681 /* TempPresetIntent.swift in Sources */,
				D6DEC113821A7F1056C4AA1E /* NightscoutConfigDataFlow.swift in Sources */,
				DD6B7CBB2C7FBBFA00B75029 /* ReviewInsulinActionView.swift in Sources */,
				38E98A3025F52FF700C0CED0 /* Config.swift in Sources */,
				BDB899882C564509006F3298 /* ForecastChart.swift in Sources */,
				110AEDE32C5193D200615CC9 /* BolusIntent.swift in Sources */,
				58645BA12CA2D2F8008AFCE7 /* OverrideSetup.swift in Sources */,
				DDD1631A2C4C695E00CD525A /* EditOverrideForm.swift in Sources */,
				CE1856F72ADC4869007E39C7 /* CarbPresetIntentRequest.swift in Sources */,
				CE1F6DDB2BAE08B60064EB8D /* TidepoolManager.swift in Sources */,
				BD2B464E0745FBE7B79913F4 /* NightscoutConfigProvider.swift in Sources */,
				9825E5E923F0B8FA80C8C7C7 /* NightscoutConfigStateModel.swift in Sources */,
				DDA6E3222D25901100C2988C /* TempTargetHelpView.swift in Sources */,
				58645B9D2CA2D275008AFCE7 /* DeterminationSetup.swift in Sources */,
				DD1745442C55C60E00211FAC /* AutosensSettingsDataFlow.swift in Sources */,
				BDCAF2382C639F35002DC907 /* SettingItems.swift in Sources */,
				58D08B342C8DF9A700AA37D3 /* CobIobChart.swift in Sources */,
				642F76A05A4FF530463A9FD0 /* NightscoutConfigRootView.swift in Sources */,
				BD7DA9AC2AE06EB900601B20 /* BolusCalculatorConfigRootView.swift in Sources */,
				AD3D2CD42CD01B9EB8F26522 /* PumpConfigDataFlow.swift in Sources */,
				DD17452E2C55AE4800211FAC /* TargetBehavoirDataFlow.swift in Sources */,
				53F2382465BF74DB1A967C8B /* PumpConfigProvider.swift in Sources */,
				5D16287A969E64D18CE40E44 /* PumpConfigStateModel.swift in Sources */,
				19D466AA29AA3099004D5F33 /* MealSettingsRootView.swift in Sources */,
				E974172296125A5AE99E634C /* PumpConfigRootView.swift in Sources */,
				DD1745502C55CA5500211FAC /* UnitsLimitsSettingsProvider.swift in Sources */,
				581AC4392BE22ED10038760C /* JSONConverter.swift in Sources */,
				BD4064D12C4ED26900582F43 /* CoreDataObserver.swift in Sources */,
				58645B9B2CA2D24F008AFCE7 /* CarbSetup.swift in Sources */,
				38E44536274E411700EC9A94 /* Disk.swift in Sources */,
				19A910362A24D6D700C8951B /* DateFilter.swift in Sources */,
				582DF9792C8CE1E5001F516D /* MainChartHelper.swift in Sources */,
				E06B911A275B5EEA003C04B6 /* Array+Extension.swift in Sources */,
				38EA0600262091870064E39B /* BolusProgressViewStyle.swift in Sources */,
				389ECDFE2601061500D86C4F /* View+Snapshot.swift in Sources */,
				38FEF3FE2738083E00574A46 /* CGMProvider.swift in Sources */,
				38E98A3725F5509500C0CED0 /* String+Extensions.swift in Sources */,
				CC76E9512BD4812E008BEB61 /* Forecast+helper.swift in Sources */,
				DD1745242C55526000211FAC /* SMBSettingsStateModel.swift in Sources */,
				F90692D1274B99B60037068D /* HealthKitProvider.swift in Sources */,
				19F95FF729F10FEE00314DDC /* StatStateModel.swift in Sources */,
				8B759CFCF47B392BB365C251 /* BasalProfileEditorDataFlow.swift in Sources */,
				195D80B42AF6973A00D25097 /* DynamicSettingsRootView.swift in Sources */,
				389442CB25F65F7100FA1F27 /* NightscoutTreatment.swift in Sources */,
				DD09D47F2C5986E5003FEA5D /* CalendarEventSettingsStateModel.swift in Sources */,
				CE7CA3512A064973004BE681 /* ApplyTempPresetIntent.swift in Sources */,
				FA630397F76B582C8D8681A7 /* BasalProfileEditorProvider.swift in Sources */,
				DD1745172C54389F00211FAC /* FeatureSettingsView.swift in Sources */,
				DD9ECB712CA9A0BA00AA7C45 /* RemoteControlConfigProvider.swift in Sources */,
				63E890B4D951EAA91C071D5C /* BasalProfileEditorStateModel.swift in Sources */,
				38FEF3FA2737E42000574A46 /* BaseStateModel.swift in Sources */,
				CC6C406E2ACDD69E009B8058 /* RawFetchedProfile.swift in Sources */,
				385CEA8225F23DFD002D6D5B /* NightscoutStatus.swift in Sources */,
				DD17453C2C55BFAD00211FAC /* AlgorithmAdvancedSettingsProvider.swift in Sources */,
				F90692AA274B7AAE0037068D /* HealthKitManager.swift in Sources */,
				38887CCE25F5725200944304 /* IOBEntry.swift in Sources */,
				38E98A2425F52C9300C0CED0 /* Logger.swift in Sources */,
				CA370FC152BC98B3D1832968 /* BasalProfileEditorRootView.swift in Sources */,
				195D80BB2AF6980B00D25097 /* DynamicSettingsStateModel.swift in Sources */,
				E00EEC0327368630002FF094 /* ServiceAssembly.swift in Sources */,
				38192E07261BA9960094D973 /* FetchTreatmentsManager.swift in Sources */,
				19012CDC291D2CB900FB8210 /* LoopStats.swift in Sources */,
				6632A0DC746872439A858B44 /* ISFEditorDataFlow.swift in Sources */,
				DD17454B2C55C62800211FAC /* AutosensSettingsRootView.swift in Sources */,
				DDF847DF2C5C28780049BB3B /* LiveActivitySettingsProvider.swift in Sources */,
				DDB37CC52D05048F00D99BF4 /* ContactImageStorage.swift in Sources */,
				DBA5254DBB2586C98F61220C /* ISFEditorProvider.swift in Sources */,
				BDF34EBE2C0A31D100D51995 /* CustomNotification.swift in Sources */,
				BDC2EA472C3045AD00E5BBD0 /* Override.swift in Sources */,
				1BBB001DAD60F3B8CEA4B1C7 /* ISFEditorStateModel.swift in Sources */,
				DDB37CC72D05127500D99BF4 /* FontExtensions.swift in Sources */,
				582DF9772C8CDBE7001F516D /* InsulinView.swift in Sources */,
				F816826028DB441800054060 /* BluetoothTransmitter.swift in Sources */,
				DD68889D2C386E17006E3C44 /* NightscoutExercise.swift in Sources */,
				5864E8592C42CFAE00294306 /* DeterminationStorage.swift in Sources */,
				BD7DA9A72AE06E2B00601B20 /* BolusCalculatorConfigProvider.swift in Sources */,
				38192E0D261BAF980094D973 /* ConvenienceExtensions.swift in Sources */,
				88AB39B23C9552BD6E0C9461 /* ISFEditorRootView.swift in Sources */,
				BD6EB2D62C7D049B0086BBB6 /* LiveActivityWidgetConfiguration.swift in Sources */,
				DD32CF982CC82463003686D6 /* TrioRemoteControl+Bolus.swift in Sources */,
				F816825E28DB441200054060 /* HeartBeatManager.swift in Sources */,
				58F107742BD1A4D000B1A680 /* Determination+helper.swift in Sources */,
				38FEF413273B317A00574A46 /* HKUnit.swift in Sources */,
				A33352ED40476125EBAC6EE0 /* CarbRatioEditorDataFlow.swift in Sources */,
				17A9D0899046B45E87834820 /* CarbRatioEditorProvider.swift in Sources */,
				69B9A368029F7EB39F525422 /* CarbRatioEditorStateModel.swift in Sources */,
				118DF76B2C5ECBC60067FEB7 /* CancelOverrideIntent.swift in Sources */,
				38E44538274E411700EC9A94 /* Disk+[Data].swift in Sources */,
				98641AF4F92123DA668AB931 /* CarbRatioEditorRootView.swift in Sources */,
				BDF34F902C10CF8C00D51995 /* CoreDataStack.swift in Sources */,
				CEE9A65C2BBB41C800EB5194 /* CalibrationService.swift in Sources */,
				110AEDED2C51A0AE00615CC9 /* ShortcutsConfigProvider.swift in Sources */,
				38E4453D274E411700EC9A94 /* Disk+Errors.swift in Sources */,
				58D08B3A2C8DFECD00AA37D3 /* TempTargets.swift in Sources */,
				38E98A2325F52C9300C0CED0 /* Signpost.swift in Sources */,
				CE7CA3542A064973004BE681 /* TempPresetsIntentRequest.swift in Sources */,
				58A3D5442C96DE11003F90FC /* TempTargetStored+Helper.swift in Sources */,
				58A3D5532C96EFA8003F90FC /* TempTargetRunStored+CoreDataClass.swift in Sources */,
				DD6B7CB42C7B71F700B75029 /* ForecastDisplayType.swift in Sources */,
				DD5DC9F32CF3D9DD00AB8703 /* AdjustmentsStateModel+TempTargets.swift in Sources */,
				F5F7E6C1B7F098F59EB67EC5 /* TargetsEditorDataFlow.swift in Sources */,
				DD17453A2C55BFA600211FAC /* AlgorithmAdvancedSettingsDataFlow.swift in Sources */,
				5075C1608E6249A51495C422 /* TargetsEditorProvider.swift in Sources */,
				E13B7DAB2A435F57066AF02E /* TargetsEditorStateModel.swift in Sources */,
				9702FF92A09C53942F20D7EA /* TargetsEditorRootView.swift in Sources */,
				1967DFBE29D052C200759F30 /* Icons.swift in Sources */,
				38E8754F275556FA00975559 /* WatchManager.swift in Sources */,
				DDD163182C4C694000CD525A /* AdjustmentsRootView.swift in Sources */,
				389ECE052601144100D86C4F /* ConcurrentMap.swift in Sources */,
				110AEDEC2C51A0AE00615CC9 /* ShortcutsConfigDataFlow.swift in Sources */,
				CE7CA3562A064973004BE681 /* StateIntentRequest.swift in Sources */,
				19E1F7EA29D082ED005C8D20 /* IconConfigProvider.swift in Sources */,
				DD09D4822C5986F6003FEA5D /* CalendarEventSettingsRootView.swift in Sources */,
				CE48C86428CA69D5007C0598 /* OmniBLEPumpManagerExtensions.swift in Sources */,
				38E8755427561E9800975559 /* DataFlow.swift in Sources */,
				DD5DC9F92CF3DAA900AB8703 /* RadioButton.swift in Sources */,
				38E44522274E3DDC00EC9A94 /* NetworkReachabilityManager.swift in Sources */,
				CE7CA34F2A064973004BE681 /* BaseIntentsRequest.swift in Sources */,
				E592A3772CEEC038009A472C /* ContactImageStateModel.swift in Sources */,
				E592A3782CEEC038009A472C /* ContactImageDataFlow.swift in Sources */,
				E592A3792CEEC038009A472C /* ContactImageRootView.swift in Sources */,
				BDC531182D1062F200088832 /* ContactImageState.swift in Sources */,
				E592A37A2CEEC038009A472C /* ContactImageProvider.swift in Sources */,
				CE82E02728E869DF00473A9C /* AlertEntry.swift in Sources */,
				38E4451E274DB04600EC9A94 /* AppDelegate.swift in Sources */,
				BD2FF1A02AE29D43005D1C5D /* CheckboxToggleStyle.swift in Sources */,
				DDD163162C4C690300CD525A /* AdjustmentsDataFlow.swift in Sources */,
				BDF34F932C10D0E100D51995 /* LiveActivityAttributes+Helper.swift in Sources */,
				E0D4F80527513ECF00BDF1FE /* HealthKitSample.swift in Sources */,
				38A00B1F25FC00F7006BC0B0 /* Autotune.swift in Sources */,
				38AAF85525FFF846004AF583 /* CurrentGlucoseView.swift in Sources */,
				041D1E995A6AE92E9289DC49 /* TreatmentsDataFlow.swift in Sources */,
				DD32CF9E2CC824C5003686D6 /* TrioRemoteControl+Override.swift in Sources */,
				23888883D4EA091C88480FF2 /* TreatmentsProvider.swift in Sources */,
				38E98A2D25F52DC400C0CED0 /* NSLocking+Extensions.swift in Sources */,
				BDBAACFA2C2D439700370AAE /* OverrideData.swift in Sources */,
				DD9ECB682CA99F4500AA7C45 /* TrioRemoteControl.swift in Sources */,
				38569353270B5E350002C50D /* CGMRootView.swift in Sources */,
				69A31254F2451C20361D172F /* TreatmentsStateModel.swift in Sources */,
				1967DFC029D053AC00759F30 /* IconSelection.swift in Sources */,
				19D4E4EB29FC6A9F00351451 /* Charts.swift in Sources */,
				BDC531162D10629000088832 /* ContactPicture.swift in Sources */,
				FEFFA7A22929FE49007B8193 /* UIDevice+Extensions.swift in Sources */,
				F90692D3274B9A130037068D /* AppleHealthKitRootView.swift in Sources */,
				BDF34F852C10C62E00D51995 /* GlucoseData.swift in Sources */,
				19E1F7EC29D082FE005C8D20 /* IconConfigStateModel.swift in Sources */,
				711C0CB42CAABE788916BC9D /* ManualTempBasalDataFlow.swift in Sources */,
				DD1745222C55524800211FAC /* SMBSettingsProvider.swift in Sources */,
				BF1667ADE69E4B5B111CECAE /* ManualTempBasalProvider.swift in Sources */,
				583684062BD178DB00070A60 /* GlucoseStored+helper.swift in Sources */,
				F90692D6274B9A450037068D /* HealthKitStateModel.swift in Sources */,
				BD1661312B82ADAB00256551 /* CustomProgressView.swift in Sources */,
				C967DACD3B1E638F8B43BE06 /* ManualTempBasalStateModel.swift in Sources */,
				38E4453B274E411700EC9A94 /* Disk+VolumeInformation.swift in Sources */,
				118DF76A2C5ECBC60067FEB7 /* ApplyOverridePresetIntent.swift in Sources */,
				58645B992CA2D1A4008AFCE7 /* GlucoseSetup.swift in Sources */,
				7BCFACB97C821041BA43A114 /* ManualTempBasalRootView.swift in Sources */,
				38E44534274E411700EC9A94 /* Disk+InternalHelpers.swift in Sources */,
				38A00B2325FC2B55006BC0B0 /* LRUCache.swift in Sources */,
				DDD163122C4C689900CD525A /* AdjustmentsStateModel.swift in Sources */,
				3083261C4B268E353F36CD0B /* AutotuneConfigDataFlow.swift in Sources */,
				DD1745132C54169400211FAC /* DevicesView.swift in Sources */,
				891DECF7BC20968D7F566161 /* AutotuneConfigProvider.swift in Sources */,
				D76333C9256787610B3B4875 /* AutotuneConfigStateModel.swift in Sources */,
				A05235B9112E677ED03B6E8E /* AutotuneConfigRootView.swift in Sources */,
				7F7B756BE8543965D9FDF1A2 /* DataTableDataFlow.swift in Sources */,
				1D845DF2E3324130E1D95E67 /* DataTableProvider.swift in Sources */,
				19F95FFA29F1102A00314DDC /* StatRootView.swift in Sources */,
				0D9A5E34A899219C5C4CDFAF /* DataTableStateModel.swift in Sources */,
				6BCF84DD2B16843A003AD46E /* LiveActitiyAttributes.swift in Sources */,
				195D80B92AF697F700D25097 /* DynamicSettingsProvider.swift in Sources */,
				DD09D47D2C5986DA003FEA5D /* CalendarEventSettingsProvider.swift in Sources */,
				DD09D47B2C5986D1003FEA5D /* CalendarEventSettingsDataFlow.swift in Sources */,
				6BCF84DD2B16843A003AD46E /* LiveActitiyAttributes.swift in Sources */,
				DD1745202C55523E00211FAC /* SMBSettingsDataFlow.swift in Sources */,
				D6D02515BBFBE64FEBE89856 /* DataTableRootView.swift in Sources */,
				DD1745292C55642100211FAC /* SettingInputSection.swift in Sources */,
				38569349270B5DFB0002C50D /* AppGroupSource.swift in Sources */,
				F5CA3DB1F9DC8B05792BBFAA /* CGMDataFlow.swift in Sources */,
				BDF34F952C10D27300D51995 /* DeterminationData.swift in Sources */,
				BA00D96F7B2FF169A06FB530 /* CGMStateModel.swift in Sources */,
				BD7DA9A52AE06DFC00601B20 /* BolusCalculatorConfigDataFlow.swift in Sources */,
				6EADD581738D64431902AC0A /* (null) in Sources */,
				CE94598729E9E4110047C9C6 /* WatchConfigRootView.swift in Sources */,
				DD5DC9FB2CF3E1B100AB8703 /* AdjustmentsStateModel+Helpers.swift in Sources */,
				DDF847E42C5C288F0049BB3B /* LiveActivitySettingsRootView.swift in Sources */,
				DD88C8E22C50420800F2D558 /* DefinitionRow.swift in Sources */,
				B7C465E9472624D8A2BE2A6A /* (null) in Sources */,
				71D44AAB2CA5F5EA0036EE9E /* AlertPermissionsChecker.swift in Sources */,
				320D030F724170A637F06D50 /* (null) in Sources */,
				CE94598729E9E4110047C9C6 /* WatchConfigRootView.swift in Sources */,
				19E1F7E829D082D0005C8D20 /* IconConfigDataFlow.swift in Sources */,
				5A2325522BFCBF55003518CA /* NightscoutUploadView.swift in Sources */,
				E3A08AAE59538BC8A8ABE477 /* GlucoseNotificationSettingsDataFlow.swift in Sources */,
				0F7A65FBD2CD8D6477ED4539 /* GlucoseNotificationSettingsProvider.swift in Sources */,
				3171D2818C7C72CD1584BB5E /* GlucoseNotificationSettingsStateModel.swift in Sources */,
				DDE179522C910127003CDDB7 /* MealPresetStored+CoreDataClass.swift in Sources */,
				DDE179532C910127003CDDB7 /* MealPresetStored+CoreDataProperties.swift in Sources */,
				DDE179542C910127003CDDB7 /* LoopStatRecord+CoreDataClass.swift in Sources */,
				BDC530FF2D0F6BE300088832 /* ContactImageManager.swift in Sources */,
				BDC531122D1060FA00088832 /* ContactImageDetailView.swift in Sources */,
				DDE179552C910127003CDDB7 /* LoopStatRecord+CoreDataProperties.swift in Sources */,
				DDE179562C910127003CDDB7 /* BolusStored+CoreDataClass.swift in Sources */,
				DDE179572C910127003CDDB7 /* BolusStored+CoreDataProperties.swift in Sources */,
				BD4D738D2D15A4080052227B /* TDDStored+CoreDataClass.swift in Sources */,
				BD4D738E2D15A4080052227B /* TDDStored+CoreDataProperties.swift in Sources */,
				DDE179582C910127003CDDB7 /* ForecastValue+CoreDataClass.swift in Sources */,
				DDE179592C910127003CDDB7 /* ForecastValue+CoreDataProperties.swift in Sources */,
				DDE1795A2C910127003CDDB7 /* CarbEntryStored+CoreDataClass.swift in Sources */,
				DDE1795B2C910127003CDDB7 /* CarbEntryStored+CoreDataProperties.swift in Sources */,
				DDE1795E2C910127003CDDB7 /* PumpEventStored+CoreDataClass.swift in Sources */,
				BDDAF9EF2D00554500B34E7A /* SelectionPopoverView.swift in Sources */,
				DDE1795F2C910127003CDDB7 /* PumpEventStored+CoreDataProperties.swift in Sources */,
				DDE179602C910127003CDDB7 /* StatsData+CoreDataClass.swift in Sources */,
				DDE179612C910127003CDDB7 /* StatsData+CoreDataProperties.swift in Sources */,
				DDE179622C910127003CDDB7 /* Forecast+CoreDataClass.swift in Sources */,
				DDE179632C910127003CDDB7 /* Forecast+CoreDataProperties.swift in Sources */,
				DDE179642C910127003CDDB7 /* GlucoseStored+CoreDataClass.swift in Sources */,
				DDE179652C910127003CDDB7 /* GlucoseStored+CoreDataProperties.swift in Sources */,
				BDC531142D10611D00088832 /* AddContactImageSheet.swift in Sources */,
				DDE179662C910127003CDDB7 /* OpenAPS_Battery+CoreDataClass.swift in Sources */,
				DDE179672C910127003CDDB7 /* OpenAPS_Battery+CoreDataProperties.swift in Sources */,
				DDE179682C910127003CDDB7 /* TempBasalStored+CoreDataClass.swift in Sources */,
				DDE179692C910127003CDDB7 /* TempBasalStored+CoreDataProperties.swift in Sources */,
				BD4D73A22D15A42A0052227B /* TDDStorage.swift in Sources */,
				DDE1796C2C910127003CDDB7 /* OverrideRunStored+CoreDataClass.swift in Sources */,
				DDE1796D2C910127003CDDB7 /* OverrideRunStored+CoreDataProperties.swift in Sources */,
				DDE1796E2C910127003CDDB7 /* OrefDetermination+CoreDataClass.swift in Sources */,
				DDE1796F2C910127003CDDB7 /* OrefDetermination+CoreDataProperties.swift in Sources */,
				DDE179702C910127003CDDB7 /* OverrideStored+CoreDataClass.swift in Sources */,
				DD9ECB742CA9A0C300AA7C45 /* RemoteControlConfig.swift in Sources */,
				DDE179712C910127003CDDB7 /* OverrideStored+CoreDataProperties.swift in Sources */,
				CD78BB94E43B249D60CC1A1B /* GlucoseNotificationSettingsRootView.swift in Sources */,
				CE7CA3502A064973004BE681 /* CancelTempPresetIntent.swift in Sources */,
				6B1F539F9FF75646D1606066 /* SnoozeDataFlow.swift in Sources */,
				6FFAE524D1D9C262F2407CAE /* SnoozeProvider.swift in Sources */,
				BD4ED4FD2CF9D5E8000EDC9C /* AppState.swift in Sources */,
				DDF847DD2C5C28720049BB3B /* LiveActivitySettingsDataFlow.swift in Sources */,
				8194B80890CDD6A3C13B0FEE /* SnoozeStateModel.swift in Sources */,
				0437CE46C12535A56504EC19 /* SnoozeRootView.swift in Sources */,
			);
			runOnlyForDeploymentPostprocessing = 0;
		};
		38E8752027554D5700975559 /* Sources */ = {
			isa = PBXSourcesBuildPhase;
			buildActionMask = 2147483647;
			files = (
				38E8757927579D9200975559 /* Publisher.swift in Sources */,
				38E8755B27568A6800975559 /* ConfirmationView.swift in Sources */,
				38E8757D2757C45D00975559 /* BolusView.swift in Sources */,
				38E8752E27554D5700975559 /* NotificationController.swift in Sources */,
				38E8754C2755548F00975559 /* WatchStateModel.swift in Sources */,
				38E8754A275550BB00975559 /* CarbsView.swift in Sources */,
				38E8752C27554D5700975559 /* MainView.swift in Sources */,
				38E8755127555D0500975559 /* DataFlow.swift in Sources */,
				38E8753227554D5700975559 /* ComplicationController.swift in Sources */,
				38E8752A27554D5700975559 /* FreeAPSApp.swift in Sources */,
				38E8757B2757B1C300975559 /* TempTargetsView.swift in Sources */,
				38E8753027554D5700975559 /* NotificationView.swift in Sources */,
				38E8757E2758C86A00975559 /* ConvenienceExtensions.swift in Sources */,
				38E8754727554DF100975559 /* Color+Extensions.swift in Sources */,
				38E8755927567CA600975559 /* Decimal+Extensions.swift in Sources */,
				38E8758027595DC600975559 /* BolusConfirmationView.swift in Sources */,
			);
			runOnlyForDeploymentPostprocessing = 0;
		};
		38FCF3E925E9028E0078B0D1 /* Sources */ = {
			isa = PBXSourcesBuildPhase;
			buildActionMask = 2147483647;
			files = (
				CEE9A65E2BBC9F6500EB5194 /* CalibrationsTests.swift in Sources */,
				CE1F6DD92BADF4620064EB8D /* PluginManagerTests.swift in Sources */,
				38FCF3F925E902C20078B0D1 /* FileStorageTests.swift in Sources */,
			);
			runOnlyForDeploymentPostprocessing = 0;
		};
		6B1A8D132B14D91500E76752 /* Sources */ = {
			isa = PBXSourcesBuildPhase;
			buildActionMask = 2147483647;
			files = (
				6BCF84DE2B16843A003AD46E /* LiveActitiyAttributes.swift in Sources */,
				6BCF84DE2B16843A003AD46E /* LiveActitiyAttributes.swift in Sources */,
				DDCEBF5B2CC1B76400DF4C36 /* LiveActivity+Helper.swift in Sources */,
				6B1A8D1E2B14D91600E76752 /* LiveActivityBundle.swift in Sources */,
				6B1A8D202B14D91600E76752 /* LiveActivity.swift in Sources */,
			);
			runOnlyForDeploymentPostprocessing = 0;
		};
/* End PBXSourcesBuildPhase section */

/* Begin PBXTargetDependency section */
		38E8752727554D5700975559 /* PBXTargetDependency */ = {
			isa = PBXTargetDependency;
			target = 38E8752327554D5700975559 /* FreeAPSWatch WatchKit Extension */;
			targetProxy = 38E8752627554D5700975559 /* PBXContainerItemProxy */;
		};
		38E8753B27554D5900975559 /* PBXTargetDependency */ = {
			isa = PBXTargetDependency;
			target = 38E8751B27554D5500975559 /* FreeAPSWatch */;
			targetProxy = 38E8753A27554D5900975559 /* PBXContainerItemProxy */;
		};
		38FCF3F325E9028E0078B0D1 /* PBXTargetDependency */ = {
			isa = PBXTargetDependency;
			target = 388E595725AD948C0019842D /* FreeAPS */;
			targetProxy = 38FCF3F225E9028E0078B0D1 /* PBXContainerItemProxy */;
		};
		6B1A8D272B14D91700E76752 /* PBXTargetDependency */ = {
			isa = PBXTargetDependency;
			target = 6B1A8D162B14D91500E76752 /* LiveActivityExtension */;
			targetProxy = 6B1A8D262B14D91700E76752 /* PBXContainerItemProxy */;
		};
/* End PBXTargetDependency section */

/* Begin PBXVariantGroup section */
		1927C8E82744606D00347C69 /* InfoPlist.strings */ = {
			isa = PBXVariantGroup;
			children = (
				1927C8E92744611700347C69 /* ar */,
				1927C8EA2744611800347C69 /* ca */,
				1927C8EB2744611900347C69 /* zh-Hans */,
				1927C8EC2744611A00347C69 /* da */,
				1927C8ED2744611B00347C69 /* fi */,
				1927C8EE2744611C00347C69 /* nl */,
				1927C8EF2744611D00347C69 /* fr */,
				1927C8F02744611E00347C69 /* de */,
				1927C8F12744611E00347C69 /* he */,
				1927C8F22744611F00347C69 /* it */,
				1927C8F32744612000347C69 /* nb */,
				1927C8F42744612100347C69 /* pl */,
				1927C8F52744612100347C69 /* pt-BR */,
				1927C8F62744612200347C69 /* pt-PT */,
				1927C8F72744612300347C69 /* ru */,
				1927C8F82744612400347C69 /* es */,
				1927C8F92744612400347C69 /* sv */,
				1927C8FA2744612500347C69 /* tr */,
				1927C8FB2744612600347C69 /* uk */,
				1927C8FE274489BA00347C69 /* Base */,
				19C166682756EFBD00ED12E3 /* sk */,
				193F1E392B44C13B00525770 /* hu */,
				193F1E3B2B44C14800525770 /* vi */,
			);
			name = InfoPlist.strings;
			sourceTree = "<group>";
		};
		198377D4266BFFF6004DE65E /* Localizable.strings */ = {
			isa = PBXVariantGroup;
			children = (
				198377D3266BFFF6004DE65E /* en */,
				198377D5266C0A05004DE65E /* ar */,
				198377D6266C0A0A004DE65E /* ca */,
				198377D7266C0A15004DE65E /* zh-Hans */,
				198377D8266C0A1C004DE65E /* da */,
				198377D9266C0A21004DE65E /* nl */,
				198377DA266C0A2B004DE65E /* fr */,
				198377DB266C0A32004DE65E /* de */,
				198377DC266C0A3C004DE65E /* he */,
				198377DD266C0A51004DE65E /* it */,
				198377DE266C0A69004DE65E /* nb */,
				198377DF266C0A7F004DE65E /* pl */,
				198377E0266C0AB5004DE65E /* ru */,
				198377E1266C0ABF004DE65E /* es */,
				198377E2266C0AC8004DE65E /* sv */,
				198377E3266C0ADC004DE65E /* tr */,
				198377E4266C13D2004DE65E /* uk */,
				1918333A26ADA46800F45722 /* fi */,
				199732B4271B72DD00129A3F /* pt-PT */,
				199732B5271B9EE900129A3F /* pt-BR */,
				19C166692756EFBD00ED12E3 /* sk */,
				193F1E3A2B44C13B00525770 /* hu */,
				193F1E3C2B44C14800525770 /* vi */,
			);
			name = Localizable.strings;
			sourceTree = "<group>";
		};
/* End PBXVariantGroup section */

/* Begin XCBuildConfiguration section */
		388E596525AD948E0019842D /* Debug */ = {
			isa = XCBuildConfiguration;
			baseConfigurationReference = 38F3783A2613555C009DB701 /* Config.xcconfig */;
			buildSettings = {
				ALWAYS_SEARCH_USER_PATHS = NO;
				APP_GROUP_ID = "group.$(BUNDLE_IDENTIFIER).trio-app-group";
				CLANG_ANALYZER_LOCALIZABILITY_NONLOCALIZED = YES;
				CLANG_ANALYZER_NONNULL = YES;
				CLANG_ANALYZER_NUMBER_OBJECT_CONVERSION = YES_AGGRESSIVE;
				CLANG_CXX_LANGUAGE_STANDARD = "gnu++14";
				CLANG_CXX_LIBRARY = "libc++";
				CLANG_ENABLE_MODULES = YES;
				CLANG_ENABLE_OBJC_ARC = YES;
				CLANG_ENABLE_OBJC_WEAK = YES;
				CLANG_WARN_BLOCK_CAPTURE_AUTORELEASING = YES;
				CLANG_WARN_BOOL_CONVERSION = YES;
				CLANG_WARN_COMMA = YES;
				CLANG_WARN_CONSTANT_CONVERSION = YES;
				CLANG_WARN_DEPRECATED_OBJC_IMPLEMENTATIONS = YES;
				CLANG_WARN_DIRECT_OBJC_ISA_USAGE = YES_ERROR;
				CLANG_WARN_DOCUMENTATION_COMMENTS = YES;
				CLANG_WARN_EMPTY_BODY = YES;
				CLANG_WARN_ENUM_CONVERSION = YES;
				CLANG_WARN_INFINITE_RECURSION = YES;
				CLANG_WARN_INT_CONVERSION = YES;
				CLANG_WARN_NON_LITERAL_NULL_CONVERSION = YES;
				CLANG_WARN_OBJC_IMPLICIT_RETAIN_SELF = YES;
				CLANG_WARN_OBJC_LITERAL_CONVERSION = YES;
				CLANG_WARN_OBJC_ROOT_CLASS = YES_ERROR;
				CLANG_WARN_QUOTED_INCLUDE_IN_FRAMEWORK_HEADER = YES;
				CLANG_WARN_RANGE_LOOP_ANALYSIS = YES;
				CLANG_WARN_STRICT_PROTOTYPES = YES;
				CLANG_WARN_SUSPICIOUS_MOVE = YES;
				CLANG_WARN_UNGUARDED_AVAILABILITY = YES_AGGRESSIVE;
				CLANG_WARN_UNREACHABLE_CODE = YES;
				CLANG_WARN__DUPLICATE_METHOD_MATCH = YES;
				COPY_PHASE_STRIP = NO;
				CURRENT_PROJECT_VERSION = "$(APP_BUILD_NUMBER)";
				DEBUG_INFORMATION_FORMAT = dwarf;
				ENABLE_STRICT_OBJC_MSGSEND = YES;
				ENABLE_TESTABILITY = YES;
				GCC_C_LANGUAGE_STANDARD = gnu11;
				GCC_DYNAMIC_NO_PIC = NO;
				GCC_NO_COMMON_BLOCKS = YES;
				GCC_OPTIMIZATION_LEVEL = 0;
				GCC_PREPROCESSOR_DEFINITIONS = (
					"DEBUG=1",
					"$(inherited)",
				);
				GCC_WARN_64_TO_32_BIT_CONVERSION = YES;
				GCC_WARN_ABOUT_RETURN_TYPE = YES_ERROR;
				GCC_WARN_UNDECLARED_SELECTOR = YES;
				GCC_WARN_UNINITIALIZED_AUTOS = YES_AGGRESSIVE;
				GCC_WARN_UNUSED_FUNCTION = YES;
				GCC_WARN_UNUSED_VARIABLE = YES;
				IPHONEOS_DEPLOYMENT_TARGET = 17.0;
				MARKETING_VERSION = "$(APP_VERSION)";
				MTL_ENABLE_DEBUG_INFO = INCLUDE_SOURCE;
				MTL_FAST_MATH = YES;
				ONLY_ACTIVE_ARCH = YES;
				SDKROOT = iphoneos;
				SWIFT_ACTIVE_COMPILATION_CONDITIONS = DEBUG;
				SWIFT_OPTIMIZATION_LEVEL = "-Onone";
			};
			name = Debug;
		};
		388E596625AD948E0019842D /* Release */ = {
			isa = XCBuildConfiguration;
			baseConfigurationReference = 38F3783A2613555C009DB701 /* Config.xcconfig */;
			buildSettings = {
				ALWAYS_SEARCH_USER_PATHS = NO;
				APP_GROUP_ID = "group.$(BUNDLE_IDENTIFIER).trio-app-group";
				CLANG_ANALYZER_LOCALIZABILITY_NONLOCALIZED = YES;
				CLANG_ANALYZER_NONNULL = YES;
				CLANG_ANALYZER_NUMBER_OBJECT_CONVERSION = YES_AGGRESSIVE;
				CLANG_CXX_LANGUAGE_STANDARD = "gnu++14";
				CLANG_CXX_LIBRARY = "libc++";
				CLANG_ENABLE_MODULES = YES;
				CLANG_ENABLE_OBJC_ARC = YES;
				CLANG_ENABLE_OBJC_WEAK = YES;
				CLANG_WARN_BLOCK_CAPTURE_AUTORELEASING = YES;
				CLANG_WARN_BOOL_CONVERSION = YES;
				CLANG_WARN_COMMA = YES;
				CLANG_WARN_CONSTANT_CONVERSION = YES;
				CLANG_WARN_DEPRECATED_OBJC_IMPLEMENTATIONS = YES;
				CLANG_WARN_DIRECT_OBJC_ISA_USAGE = YES_ERROR;
				CLANG_WARN_DOCUMENTATION_COMMENTS = YES;
				CLANG_WARN_EMPTY_BODY = YES;
				CLANG_WARN_ENUM_CONVERSION = YES;
				CLANG_WARN_INFINITE_RECURSION = YES;
				CLANG_WARN_INT_CONVERSION = YES;
				CLANG_WARN_NON_LITERAL_NULL_CONVERSION = YES;
				CLANG_WARN_OBJC_IMPLICIT_RETAIN_SELF = YES;
				CLANG_WARN_OBJC_LITERAL_CONVERSION = YES;
				CLANG_WARN_OBJC_ROOT_CLASS = YES_ERROR;
				CLANG_WARN_QUOTED_INCLUDE_IN_FRAMEWORK_HEADER = YES;
				CLANG_WARN_RANGE_LOOP_ANALYSIS = YES;
				CLANG_WARN_STRICT_PROTOTYPES = YES;
				CLANG_WARN_SUSPICIOUS_MOVE = YES;
				CLANG_WARN_UNGUARDED_AVAILABILITY = YES_AGGRESSIVE;
				CLANG_WARN_UNREACHABLE_CODE = YES;
				CLANG_WARN__DUPLICATE_METHOD_MATCH = YES;
				COPY_PHASE_STRIP = NO;
				CURRENT_PROJECT_VERSION = "$(APP_BUILD_NUMBER)";
				DEBUG_INFORMATION_FORMAT = "dwarf-with-dsym";
				ENABLE_NS_ASSERTIONS = NO;
				ENABLE_STRICT_OBJC_MSGSEND = YES;
				GCC_C_LANGUAGE_STANDARD = gnu11;
				GCC_NO_COMMON_BLOCKS = YES;
				GCC_WARN_64_TO_32_BIT_CONVERSION = YES;
				GCC_WARN_ABOUT_RETURN_TYPE = YES_ERROR;
				GCC_WARN_UNDECLARED_SELECTOR = YES;
				GCC_WARN_UNINITIALIZED_AUTOS = YES_AGGRESSIVE;
				GCC_WARN_UNUSED_FUNCTION = YES;
				GCC_WARN_UNUSED_VARIABLE = YES;
				IPHONEOS_DEPLOYMENT_TARGET = 17.0;
				MARKETING_VERSION = "$(APP_VERSION)";
				MTL_ENABLE_DEBUG_INFO = NO;
				MTL_FAST_MATH = YES;
				SDKROOT = iphoneos;
				SWIFT_COMPILATION_MODE = wholemodule;
				SWIFT_OPTIMIZATION_LEVEL = "-O";
				VALIDATE_PRODUCT = YES;
			};
			name = Release;
		};
		388E596825AD948E0019842D /* Debug */ = {
			isa = XCBuildConfiguration;
			buildSettings = {
				APP_DISPLAY_NAME = "$(APP_DISPLAY_NAME)";
				APP_GROUP_ID = "$(APP_GROUP_ID)";
				ASSETCATALOG_COMPILER_APPICON_NAME = "$(APP_ICON)";
				ASSETCATALOG_COMPILER_GLOBAL_ACCENT_COLOR_NAME = AccentColor;
				ASSETCATALOG_COMPILER_INCLUDE_ALL_APPICON_ASSETS = YES;
				BUNDLE_IDENTIFIER = "$(BUNDLE_IDENTIFIER)";
				CODE_SIGN_ENTITLEMENTS = FreeAPS/Resources/FreeAPS.entitlements;
				CODE_SIGN_IDENTITY = "Apple Development";
				CODE_SIGN_STYLE = Automatic;
				CURRENT_PROJECT_VERSION = $APP_BUILD_NUMBER;
				DEVELOPER_TEAM = "$(DEVELOPER_TEAM)";
				DEVELOPMENT_ASSET_PATHS = "";
				DEVELOPMENT_TEAM = "$(DEVELOPER_TEAM)";
				ENABLE_PREVIEWS = YES;
				INFOPLIST_FILE = FreeAPS/Resources/Info.plist;
				IPHONEOS_DEPLOYMENT_TARGET = 17.0;
				LD_RUNPATH_SEARCH_PATHS = (
					"$(inherited)",
					"@executable_path/Frameworks",
				);
				LIBRARY_SEARCH_PATHS = (
					"$(inherited)",
					"$(SDKROOT)/usr/lib/swift",
				);
				MARKETING_VERSION = "$(APP_VERSION)";
				OTHER_LDFLAGS = (
					"-weak_framework",
					CoreNFC,
					"-ObjC",
				);
				PRODUCT_BUNDLE_IDENTIFIER = "$(BUNDLE_IDENTIFIER)";
				PRODUCT_NAME = "$(TARGET_NAME)";
				PROVISIONING_PROFILE_SPECIFIER = "";
				SWIFT_VERSION = 5.0;
				TARGETED_DEVICE_FAMILY = "1,2";
			};
			name = Debug;
		};
		388E596925AD948E0019842D /* Release */ = {
			isa = XCBuildConfiguration;
			buildSettings = {
				APP_DISPLAY_NAME = "$(APP_DISPLAY_NAME)";
				APP_GROUP_ID = "$(APP_GROUP_ID)";
				ASSETCATALOG_COMPILER_APPICON_NAME = "$(APP_ICON)";
				ASSETCATALOG_COMPILER_GLOBAL_ACCENT_COLOR_NAME = AccentColor;
				ASSETCATALOG_COMPILER_INCLUDE_ALL_APPICON_ASSETS = YES;
				BUNDLE_IDENTIFIER = "$(BUNDLE_IDENTIFIER)";
				CODE_SIGN_ENTITLEMENTS = FreeAPS/Resources/FreeAPS.entitlements;
				CODE_SIGN_IDENTITY = "Apple Development";
				CODE_SIGN_STYLE = Automatic;
				CURRENT_PROJECT_VERSION = $APP_BUILD_NUMBER;
				DEVELOPER_TEAM = "$(DEVELOPER_TEAM)";
				DEVELOPMENT_ASSET_PATHS = "";
				DEVELOPMENT_TEAM = "$(DEVELOPER_TEAM)";
				ENABLE_PREVIEWS = YES;
				INFOPLIST_FILE = FreeAPS/Resources/Info.plist;
				IPHONEOS_DEPLOYMENT_TARGET = 17.0;
				LD_RUNPATH_SEARCH_PATHS = (
					"$(inherited)",
					"@executable_path/Frameworks",
				);
				LIBRARY_SEARCH_PATHS = (
					"$(inherited)",
					"$(SDKROOT)/usr/lib/swift",
				);
				MARKETING_VERSION = "$(APP_VERSION)";
				OTHER_LDFLAGS = (
					"-weak_framework",
					CoreNFC,
					"-ObjC",
				);
				PRODUCT_BUNDLE_IDENTIFIER = "$(BUNDLE_IDENTIFIER)";
				PRODUCT_NAME = "$(TARGET_NAME)";
				PROVISIONING_PROFILE_SPECIFIER = "";
				SWIFT_VERSION = 5.0;
				TARGETED_DEVICE_FAMILY = "1,2";
			};
			name = Release;
		};
		38E8753E27554D5900975559 /* Debug */ = {
			isa = XCBuildConfiguration;
			buildSettings = {
				ALWAYS_EMBED_SWIFT_STANDARD_LIBRARIES = YES;
				APP_DISPLAY_NAME = "$(APP_DISPLAY_NAME)";
				ASSETCATALOG_COMPILER_APPICON_NAME = "$(APP_ICON)";
				ASSETCATALOG_COMPILER_GLOBAL_ACCENT_COLOR_NAME = AccentColor;
				ASSETCATALOG_COMPILER_INCLUDE_ALL_APPICON_ASSETS = YES;
				ASSETCATALOG_COMPILER_INCLUDE_STICKER_CONTENT = YES;
				ASSETCATALOG_COMPILER_STANDALONE_ICON_BEHAVIOR = all;
				ASSETCATALOG_COMPILER_TARGET_STICKERS_ICON_ROLE = "host-app";
				BUNDLE_IDENTIFIER = "$(BUNDLE_IDENTIFIER)";
				CLANG_CXX_LANGUAGE_STANDARD = "gnu++17";
				CLANG_ENABLE_MODULES = YES;
				CODE_SIGN_ENTITLEMENTS = FreeAPSWatch/FreeAPSWatch.entitlements;
				CODE_SIGN_STYLE = Automatic;
				CURRENT_PROJECT_VERSION = $APP_BUILD_NUMBER;
				DEVELOPMENT_TEAM = "$(DEVELOPER_TEAM)";
				GENERATE_INFOPLIST_FILE = YES;
				IBSC_MODULE = FreeAPSWatch_WatchKit_Extension;
				INFOPLIST_FILE = FreeAPSWatch/Info.plist;
				INFOPLIST_KEY_CFBundleDisplayName = "$(APP_DISPLAY_NAME)";
				INFOPLIST_KEY_UISupportedInterfaceOrientations = "UIInterfaceOrientationPortrait UIInterfaceOrientationPortraitUpsideDown";
				INFOPLIST_KEY_WKCompanionAppBundleIdentifier = "$(BUNDLE_IDENTIFIER)";
				MARKETING_VERSION = "$(APP_VERSION)";
				PRODUCT_BUNDLE_IDENTIFIER = "$(BUNDLE_IDENTIFIER).watchkitapp";
				PRODUCT_NAME = "$(TARGET_NAME)";
				SDKROOT = watchos;
				SKIP_INSTALL = YES;
				SWIFT_EMIT_LOC_STRINGS = YES;
				SWIFT_OBJC_BRIDGING_HEADER = "Model/Classes+Properties/FreeAPSWatch-Bridging-Header.h";
				SWIFT_OPTIMIZATION_LEVEL = "-Onone";
				SWIFT_VERSION = 5.0;
				TARGETED_DEVICE_FAMILY = 4;
				WATCHOS_DEPLOYMENT_TARGET = 10;
			};
			name = Debug;
		};
		38E8753F27554D5900975559 /* Release */ = {
			isa = XCBuildConfiguration;
			buildSettings = {
				ALWAYS_EMBED_SWIFT_STANDARD_LIBRARIES = YES;
				APP_DISPLAY_NAME = "$(APP_DISPLAY_NAME)";
				ASSETCATALOG_COMPILER_APPICON_NAME = "$(APP_ICON)";
				ASSETCATALOG_COMPILER_GLOBAL_ACCENT_COLOR_NAME = AccentColor;
				ASSETCATALOG_COMPILER_INCLUDE_ALL_APPICON_ASSETS = YES;
				ASSETCATALOG_COMPILER_INCLUDE_STICKER_CONTENT = YES;
				ASSETCATALOG_COMPILER_STANDALONE_ICON_BEHAVIOR = all;
				ASSETCATALOG_COMPILER_TARGET_STICKERS_ICON_ROLE = "host-app";
				BUNDLE_IDENTIFIER = "$(BUNDLE_IDENTIFIER)";
				CLANG_CXX_LANGUAGE_STANDARD = "gnu++17";
				CLANG_ENABLE_MODULES = YES;
				CODE_SIGN_ENTITLEMENTS = FreeAPSWatch/FreeAPSWatch.entitlements;
				CODE_SIGN_STYLE = Automatic;
				CURRENT_PROJECT_VERSION = $APP_BUILD_NUMBER;
				DEVELOPMENT_TEAM = "$(DEVELOPER_TEAM)";
				GENERATE_INFOPLIST_FILE = YES;
				IBSC_MODULE = FreeAPSWatch_WatchKit_Extension;
				INFOPLIST_FILE = FreeAPSWatch/Info.plist;
				INFOPLIST_KEY_CFBundleDisplayName = "$(APP_DISPLAY_NAME)";
				INFOPLIST_KEY_UISupportedInterfaceOrientations = "UIInterfaceOrientationPortrait UIInterfaceOrientationPortraitUpsideDown";
				INFOPLIST_KEY_WKCompanionAppBundleIdentifier = "$(BUNDLE_IDENTIFIER)";
				MARKETING_VERSION = "$(APP_VERSION)";
				PRODUCT_BUNDLE_IDENTIFIER = "$(BUNDLE_IDENTIFIER).watchkitapp";
				PRODUCT_NAME = "$(TARGET_NAME)";
				SDKROOT = watchos;
				SKIP_INSTALL = YES;
				SWIFT_EMIT_LOC_STRINGS = YES;
				SWIFT_OBJC_BRIDGING_HEADER = "Model/Classes+Properties/FreeAPSWatch-Bridging-Header.h";
				SWIFT_VERSION = 5.0;
				TARGETED_DEVICE_FAMILY = 4;
				WATCHOS_DEPLOYMENT_TARGET = 10;
			};
			name = Release;
		};
		38E8754127554D5900975559 /* Debug */ = {
			isa = XCBuildConfiguration;
			buildSettings = {
				APP_DISPLAY_NAME = "$(APP_DISPLAY_NAME)";
				ASSETCATALOG_COMPILER_COMPLICATION_NAME = Complication;
				BUNDLE_IDENTIFIER = "$(BUNDLE_IDENTIFIER)";
				CLANG_CXX_LANGUAGE_STANDARD = "gnu++17";
				CODE_SIGN_ENTITLEMENTS = "FreeAPSWatch WatchKit Extension/FreeAPSWatch WatchKit Extension.entitlements";
				CODE_SIGN_STYLE = Automatic;
				CURRENT_PROJECT_VERSION = $APP_BUILD_NUMBER;
				DEVELOPMENT_ASSET_PATHS = "\"FreeAPSWatch WatchKit Extension/Preview Content\"";
				DEVELOPMENT_TEAM = "$(DEVELOPER_TEAM)";
				ENABLE_PREVIEWS = YES;
				GENERATE_INFOPLIST_FILE = YES;
				INFOPLIST_FILE = "FreeAPSWatch WatchKit Extension/Info.plist";
				INFOPLIST_KEY_CFBundleDisplayName = "$(APP_DISPLAY_NAME) WatchKit Extension";
				INFOPLIST_KEY_CLKComplicationPrincipalClass = FreeAPSWatch_WatchKit_Extension.ComplicationController;
				INFOPLIST_KEY_NSHealthClinicalHealthRecordsShareUsageDescription = "Bla bla Record Health";
				INFOPLIST_KEY_NSHealthShareUsageDescription = "Bla bla Share Health";
				INFOPLIST_KEY_NSHealthUpdateUsageDescription = "Bla bla Update Health";
				INFOPLIST_KEY_NSHumanReadableCopyright = "";
				INFOPLIST_KEY_WKRunsIndependentlyOfCompanionApp = NO;
				LD_RUNPATH_SEARCH_PATHS = (
					"$(inherited)",
					"@executable_path/Frameworks",
					"@executable_path/../../Frameworks",
				);
				MARKETING_VERSION = "$(APP_VERSION)";
				PRODUCT_BUNDLE_IDENTIFIER = "$(BUNDLE_IDENTIFIER).watchkitapp.watchkitextension";
				PRODUCT_NAME = "${TARGET_NAME}";
				SDKROOT = watchos;
				SKIP_INSTALL = YES;
				SWIFT_ACTIVE_COMPILATION_CONDITIONS = "DEBUG RUN_STATISTICS";
				SWIFT_EMIT_LOC_STRINGS = YES;
				SWIFT_VERSION = 5.0;
				TARGETED_DEVICE_FAMILY = 4;
				WATCHOS_DEPLOYMENT_TARGET = 10;
			};
			name = Debug;
		};
		38E8754227554D5900975559 /* Release */ = {
			isa = XCBuildConfiguration;
			buildSettings = {
				APP_DISPLAY_NAME = "$(APP_DISPLAY_NAME)";
				ASSETCATALOG_COMPILER_COMPLICATION_NAME = Complication;
				BUNDLE_IDENTIFIER = "$(BUNDLE_IDENTIFIER)";
				CLANG_CXX_LANGUAGE_STANDARD = "gnu++17";
				CODE_SIGN_ENTITLEMENTS = "FreeAPSWatch WatchKit Extension/FreeAPSWatch WatchKit Extension.entitlements";
				CODE_SIGN_STYLE = Automatic;
				CURRENT_PROJECT_VERSION = $APP_BUILD_NUMBER;
				DEVELOPMENT_ASSET_PATHS = "\"FreeAPSWatch WatchKit Extension/Preview Content\"";
				DEVELOPMENT_TEAM = "$(DEVELOPER_TEAM)";
				ENABLE_PREVIEWS = YES;
				GENERATE_INFOPLIST_FILE = YES;
				INFOPLIST_FILE = "FreeAPSWatch WatchKit Extension/Info.plist";
				INFOPLIST_KEY_CFBundleDisplayName = "$(APP_DISPLAY_NAME) WatchKit Extension";
				INFOPLIST_KEY_CLKComplicationPrincipalClass = FreeAPSWatch_WatchKit_Extension.ComplicationController;
				INFOPLIST_KEY_NSHealthClinicalHealthRecordsShareUsageDescription = "Bla bla Record Health";
				INFOPLIST_KEY_NSHealthShareUsageDescription = "Bla bla Share Health";
				INFOPLIST_KEY_NSHealthUpdateUsageDescription = "Bla bla Update Health";
				INFOPLIST_KEY_NSHumanReadableCopyright = "";
				INFOPLIST_KEY_WKRunsIndependentlyOfCompanionApp = NO;
				LD_RUNPATH_SEARCH_PATHS = (
					"$(inherited)",
					"@executable_path/Frameworks",
					"@executable_path/../../Frameworks",
				);
				MARKETING_VERSION = "$(APP_VERSION)";
				PRODUCT_BUNDLE_IDENTIFIER = "$(BUNDLE_IDENTIFIER).watchkitapp.watchkitextension";
				PRODUCT_NAME = "${TARGET_NAME}";
				SDKROOT = watchos;
				SKIP_INSTALL = YES;
				SWIFT_ACTIVE_COMPILATION_CONDITIONS = RUN_STATISTICS;
				SWIFT_EMIT_LOC_STRINGS = YES;
				SWIFT_VERSION = 5.0;
				TARGETED_DEVICE_FAMILY = 4;
				WATCHOS_DEPLOYMENT_TARGET = 10;
			};
			name = Release;
		};
		38FCF3F525E9028E0078B0D1 /* Debug */ = {
			isa = XCBuildConfiguration;
			buildSettings = {
				BUNDLE_LOADER = "$(TEST_HOST)";
				CODE_SIGN_STYLE = Automatic;
				DEVELOPMENT_TEAM = "$(DEVELOPER_TEAM)";
				INFOPLIST_FILE = FreeAPSTests/Info.plist;
				IPHONEOS_DEPLOYMENT_TARGET = 17.0;
				LD_RUNPATH_SEARCH_PATHS = (
					"$(inherited)",
					"@executable_path/Frameworks",
					"@loader_path/Frameworks",
				);
				PRODUCT_BUNDLE_IDENTIFIER = "$(BUNDLE_IDENTIFIER).FreeAPSTests";
				PRODUCT_NAME = "$(TARGET_NAME)";
				SWIFT_VERSION = 5.0;
				TARGETED_DEVICE_FAMILY = "1,2";
				TEST_HOST = "$(BUILT_PRODUCTS_DIR)/FreeAPS.app/FreeAPS";
			};
			name = Debug;
		};
		38FCF3F625E9028E0078B0D1 /* Release */ = {
			isa = XCBuildConfiguration;
			buildSettings = {
				BUNDLE_LOADER = "$(TEST_HOST)";
				CODE_SIGN_STYLE = Automatic;
				DEVELOPMENT_TEAM = "$(DEVELOPER_TEAM)";
				INFOPLIST_FILE = FreeAPSTests/Info.plist;
				IPHONEOS_DEPLOYMENT_TARGET = 17.0;
				LD_RUNPATH_SEARCH_PATHS = (
					"$(inherited)",
					"@executable_path/Frameworks",
					"@loader_path/Frameworks",
				);
				PRODUCT_BUNDLE_IDENTIFIER = "$(BUNDLE_IDENTIFIER).FreeAPSTests";
				PRODUCT_NAME = "$(TARGET_NAME)";
				SWIFT_VERSION = 5.0;
				TARGETED_DEVICE_FAMILY = "1,2";
				TEST_HOST = "$(BUILT_PRODUCTS_DIR)/FreeAPS.app/FreeAPS";
			};
			name = Release;
		};
		6B1A8D2A2B14D91800E76752 /* Debug */ = {
			isa = XCBuildConfiguration;
			buildSettings = {
				ASSETCATALOG_COMPILER_GENERATE_SWIFT_ASSET_SYMBOL_EXTENSIONS = YES;
				ASSETCATALOG_COMPILER_GLOBAL_ACCENT_COLOR_NAME = AccentColor;
				ASSETCATALOG_COMPILER_WIDGET_BACKGROUND_COLOR_NAME = WidgetBackground;
				CLANG_CXX_LANGUAGE_STANDARD = "gnu++20";
				CODE_SIGN_STYLE = Automatic;
				CURRENT_PROJECT_VERSION = 1;
				DEVELOPMENT_TEAM = "$(DEVELOPER_TEAM)";
				ENABLE_USER_SCRIPT_SANDBOXING = YES;
				GCC_C_LANGUAGE_STANDARD = gnu17;
				GENERATE_INFOPLIST_FILE = YES;
				INFOPLIST_FILE = LiveActivity/Info.plist;
				INFOPLIST_KEY_CFBundleDisplayName = LiveActivity;
				INFOPLIST_KEY_NSHumanReadableCopyright = "";
				IPHONEOS_DEPLOYMENT_TARGET = 17.0;
				LD_RUNPATH_SEARCH_PATHS = (
					"$(inherited)",
					"@executable_path/Frameworks",
					"@executable_path/../../Frameworks",
				);
				LOCALIZATION_PREFERS_STRING_CATALOGS = YES;
				MARKETING_VERSION = 1.0;
				PRODUCT_BUNDLE_IDENTIFIER = "$(BUNDLE_IDENTIFIER).LiveActivity";
				PRODUCT_NAME = "$(TARGET_NAME)";
				SKIP_INSTALL = YES;
				SWIFT_ACTIVE_COMPILATION_CONDITIONS = "DEBUG $(inherited)";
				SWIFT_EMIT_LOC_STRINGS = YES;
				SWIFT_VERSION = 5.0;
				TARGETED_DEVICE_FAMILY = "1,2";
			};
			name = Debug;
		};
		6B1A8D2B2B14D91800E76752 /* Release */ = {
			isa = XCBuildConfiguration;
			buildSettings = {
				ASSETCATALOG_COMPILER_GENERATE_SWIFT_ASSET_SYMBOL_EXTENSIONS = YES;
				ASSETCATALOG_COMPILER_GLOBAL_ACCENT_COLOR_NAME = AccentColor;
				ASSETCATALOG_COMPILER_WIDGET_BACKGROUND_COLOR_NAME = WidgetBackground;
				CLANG_CXX_LANGUAGE_STANDARD = "gnu++20";
				CODE_SIGN_STYLE = Automatic;
				CURRENT_PROJECT_VERSION = 1;
				DEVELOPMENT_TEAM = "$(DEVELOPER_TEAM)";
				ENABLE_USER_SCRIPT_SANDBOXING = YES;
				GCC_C_LANGUAGE_STANDARD = gnu17;
				GENERATE_INFOPLIST_FILE = YES;
				INFOPLIST_FILE = LiveActivity/Info.plist;
				INFOPLIST_KEY_CFBundleDisplayName = LiveActivity;
				INFOPLIST_KEY_NSHumanReadableCopyright = "";
				IPHONEOS_DEPLOYMENT_TARGET = 17.0;
				LD_RUNPATH_SEARCH_PATHS = (
					"$(inherited)",
					"@executable_path/Frameworks",
					"@executable_path/../../Frameworks",
				);
				LOCALIZATION_PREFERS_STRING_CATALOGS = YES;
				MARKETING_VERSION = 1.0;
				PRODUCT_BUNDLE_IDENTIFIER = "$(BUNDLE_IDENTIFIER).LiveActivity";
				PRODUCT_NAME = "$(TARGET_NAME)";
				SKIP_INSTALL = YES;
				SWIFT_EMIT_LOC_STRINGS = YES;
				SWIFT_VERSION = 5.0;
				TARGETED_DEVICE_FAMILY = "1,2";
			};
			name = Release;
		};
/* End XCBuildConfiguration section */

/* Begin XCConfigurationList section */
		388E595325AD948C0019842D /* Build configuration list for PBXProject "FreeAPS" */ = {
			isa = XCConfigurationList;
			buildConfigurations = (
				388E596525AD948E0019842D /* Debug */,
				388E596625AD948E0019842D /* Release */,
			);
			defaultConfigurationIsVisible = 0;
			defaultConfigurationName = Debug;
		};
		388E596725AD948E0019842D /* Build configuration list for PBXNativeTarget "FreeAPS" */ = {
			isa = XCConfigurationList;
			buildConfigurations = (
				388E596825AD948E0019842D /* Debug */,
				388E596925AD948E0019842D /* Release */,
			);
			defaultConfigurationIsVisible = 0;
			defaultConfigurationName = Debug;
		};
		38E8754327554D5900975559 /* Build configuration list for PBXNativeTarget "FreeAPSWatch WatchKit Extension" */ = {
			isa = XCConfigurationList;
			buildConfigurations = (
				38E8754127554D5900975559 /* Debug */,
				38E8754227554D5900975559 /* Release */,
			);
			defaultConfigurationIsVisible = 0;
			defaultConfigurationName = Debug;
		};
		38E8754427554D5900975559 /* Build configuration list for PBXNativeTarget "FreeAPSWatch" */ = {
			isa = XCConfigurationList;
			buildConfigurations = (
				38E8753E27554D5900975559 /* Debug */,
				38E8753F27554D5900975559 /* Release */,
			);
			defaultConfigurationIsVisible = 0;
			defaultConfigurationName = Debug;
		};
		38FCF3F425E9028E0078B0D1 /* Build configuration list for PBXNativeTarget "FreeAPSTests" */ = {
			isa = XCConfigurationList;
			buildConfigurations = (
				38FCF3F525E9028E0078B0D1 /* Debug */,
				38FCF3F625E9028E0078B0D1 /* Release */,
			);
			defaultConfigurationIsVisible = 0;
			defaultConfigurationName = Debug;
		};
		6B1A8D292B14D91800E76752 /* Build configuration list for PBXNativeTarget "LiveActivityExtension" */ = {
			isa = XCConfigurationList;
			buildConfigurations = (
				6B1A8D2A2B14D91800E76752 /* Debug */,
				6B1A8D2B2B14D91800E76752 /* Release */,
			);
			defaultConfigurationIsVisible = 0;
			defaultConfigurationName = Debug;
		};
/* End XCConfigurationList section */

/* Begin XCRemoteSwiftPackageReference section */
		3811DE0E25C9D37700A708ED /* XCRemoteSwiftPackageReference "Swinject" */ = {
			isa = XCRemoteSwiftPackageReference;
			repositoryURL = "https://github.com/Swinject/Swinject";
			requirement = {
				kind = upToNextMajorVersion;
				minimumVersion = 2.7.1;
			};
		};
		3833B46B26012030003021B3 /* XCRemoteSwiftPackageReference "swift-algorithms" */ = {
			isa = XCRemoteSwiftPackageReference;
			repositoryURL = "https://github.com/apple/swift-algorithms";
			requirement = {
				kind = upToNextMajorVersion;
				minimumVersion = 0.0.3;
			};
		};
		38B17B6425DD90E0005CAE3D /* XCRemoteSwiftPackageReference "SwiftDate" */ = {
			isa = XCRemoteSwiftPackageReference;
			repositoryURL = "https://github.com/malcommac/SwiftDate";
			requirement = {
				kind = upToNextMajorVersion;
				minimumVersion = 6.3.1;
			};
		};
		38DF1787276FC8C300B3528F /* XCRemoteSwiftPackageReference "SwiftMessages" */ = {
			isa = XCRemoteSwiftPackageReference;
			repositoryURL = "https://github.com/SwiftKickMobile/SwiftMessages";
			requirement = {
				kind = upToNextMajorVersion;
				minimumVersion = 9.0.0;
			};
		};
		B958F1B52BA0711600484851 /* XCRemoteSwiftPackageReference "MKRingProgressView" */ = {
			isa = XCRemoteSwiftPackageReference;
			repositoryURL = "https://github.com/maxkonovalov/MKRingProgressView.git";
			requirement = {
				branch = master;
				kind = branch;
			};
		};
		CEB434FB28B90B7C00B70274 /* XCRemoteSwiftPackageReference "SwiftCharts" */ = {
			isa = XCRemoteSwiftPackageReference;
			repositoryURL = "https://github.com/ivanschuetz/SwiftCharts.git";
			requirement = {
				branch = master;
				kind = branch;
			};
		};
/* End XCRemoteSwiftPackageReference section */

/* Begin XCSwiftPackageProductDependency section */
		3811DE0F25C9D37700A708ED /* Swinject */ = {
			isa = XCSwiftPackageProductDependency;
			package = 3811DE0E25C9D37700A708ED /* XCRemoteSwiftPackageReference "Swinject" */;
			productName = Swinject;
		};
		3833B46C26012030003021B3 /* Algorithms */ = {
			isa = XCSwiftPackageProductDependency;
			package = 3833B46B26012030003021B3 /* XCRemoteSwiftPackageReference "swift-algorithms" */;
			productName = Algorithms;
		};
		38B17B6525DD90E0005CAE3D /* SwiftDate */ = {
			isa = XCSwiftPackageProductDependency;
			package = 38B17B6425DD90E0005CAE3D /* XCRemoteSwiftPackageReference "SwiftDate" */;
			productName = SwiftDate;
		};
		38DF1788276FC8C400B3528F /* SwiftMessages */ = {
			isa = XCSwiftPackageProductDependency;
			package = 38DF1787276FC8C300B3528F /* XCRemoteSwiftPackageReference "SwiftMessages" */;
			productName = SwiftMessages;
		};
		38E8755727567AE400975559 /* SwiftDate */ = {
			isa = XCSwiftPackageProductDependency;
			package = 38B17B6425DD90E0005CAE3D /* XCRemoteSwiftPackageReference "SwiftDate" */;
			productName = SwiftDate;
		};
		B958F1B62BA0711600484851 /* MKRingProgressView */ = {
			isa = XCSwiftPackageProductDependency;
			package = B958F1B52BA0711600484851 /* XCRemoteSwiftPackageReference "MKRingProgressView" */;
			productName = MKRingProgressView;
		};
		CEB434FC28B90B7C00B70274 /* SwiftCharts */ = {
			isa = XCSwiftPackageProductDependency;
			package = CEB434FB28B90B7C00B70274 /* XCRemoteSwiftPackageReference "SwiftCharts" */;
			productName = SwiftCharts;
		};
/* End XCSwiftPackageProductDependency section */

/* Begin XCVersionGroup section */
		DDD1631D2C4C6F6900CD525A /* TrioCoreDataPersistentContainer.xcdatamodeld */ = {
			isa = XCVersionGroup;
			children = (
				DDD1631E2C4C6F6900CD525A /* TrioCoreDataPersistentContainer.xcdatamodel */,
			);
			currentVersion = DDD1631E2C4C6F6900CD525A /* TrioCoreDataPersistentContainer.xcdatamodel */;
			path = TrioCoreDataPersistentContainer.xcdatamodeld;
			sourceTree = "<group>";
			versionGroupType = wrapper.xcdatamodel;
		};
/* End XCVersionGroup section */
	};
	rootObject = 388E595025AD948C0019842D /* Project object */;
}<|MERGE_RESOLUTION|>--- conflicted
+++ resolved
@@ -2107,13 +2107,10 @@
 				BDC2EA442C3043B000E5BBD0 /* OverrideStorage.swift */,
 				38FCF3FC25E997A80078B0D1 /* PumpHistoryStorage.swift */,
 				38F3B2EE25ED8E2A005C48AA /* TempTargetsStorage.swift */,
-<<<<<<< HEAD
 				CE82E02428E867BA00473A9C /* AlertStorage.swift */,
 				BDC2EA442C3043B000E5BBD0 /* OverrideStorage.swift */,
 				5864E8582C42CFAE00294306 /* DeterminationStorage.swift */,
 				BD4D73A12D15A4220052227B /* TDDStorage.swift */,
-=======
->>>>>>> be8cd8c4
 			);
 			path = Storage;
 			sourceTree = "<group>";
