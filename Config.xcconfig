--- conflicted
+++ resolved
@@ -2,6 +2,7 @@
 APP_DISPLAY_NAME = Trio
 APP_ICON = trioBlack
 APP_URL_SCHEME = Trio
+HIDE_SIMULATOR = 1 // Default is to hide glucose and pump simulator, change to 0 in your ConfigOverride to enable them in debug builds
 
 // DEVELOPER_TEAM will be set to your Apple Developer ID - typically using ConfigOverride.xcconfig
 DEVELOPER_TEAM = ##TEAM_ID##
@@ -22,14 +23,6 @@
 APP_DEV_VERSION = 0.5.0.33
 APP_BUILD_NUMBER = 1
 COPYRIGHT_NOTICE =
-<<<<<<< HEAD
-=======
-DEVELOPER_TEAM = ##TEAM_ID##
-BUNDLE_IDENTIFIER = org.nightscout.$(DEVELOPMENT_TEAM).trio
-APP_ICON = trioBlack
-APP_URL_SCHEME = Trio
-HIDE_SIMULATOR = 1 // Default is to hide glucose and pump simulator, change to 0 in your ConfigOverride to enable them in debug builds
->>>>>>> 40251569
 
 // Optional overrides - these can be used to insert your TEAMID into the DEVELOPER_TEAM field
 #include? "../../ConfigOverride.xcconfig"
