APP_DISPLAY_NAME = FreeAPS X
<<<<<<< HEAD
APP_VERSION = 1.0.2
=======
APP_VERSION = 1.0.5
>>>>>>> 9dcfb4c4
APP_BUILD_NUMBER = 1
COPYRIGHT_NOTICE = 
DEVELOPER_TEAM = ##TEAM_ID##
BUNDLE_IDENTIFIER = ru.artpancreas.$(DEVELOPMENT_TEAM).FreeAPS
APP_GROUP_ID = group.com.$(DEVELOPMENT_TEAM).loopkit.LoopGroup
APP_ICON = AppIcon

#include? "ConfigOverride.xcconfig"
#include? "../../ConfigOverride.xcconfig"<|MERGE_RESOLUTION|>--- conflicted
+++ resolved
@@ -1,9 +1,5 @@
 APP_DISPLAY_NAME = FreeAPS X
-<<<<<<< HEAD
-APP_VERSION = 1.0.2
-=======
 APP_VERSION = 1.0.5
->>>>>>> 9dcfb4c4
 APP_BUILD_NUMBER = 1
 COPYRIGHT_NOTICE = 
 DEVELOPER_TEAM = ##TEAM_ID##
