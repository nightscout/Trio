--- conflicted
+++ resolved
@@ -19,11 +19,7 @@
 
 // The developers set the version numbers, please leave them alone
 APP_VERSION = 0.5.0
-<<<<<<< HEAD
-APP_DEV_VERSION = 0.5.0.16
-=======
 APP_DEV_VERSION = 0.5.0.18
->>>>>>> 68163f26
 APP_BUILD_NUMBER = 1
 COPYRIGHT_NOTICE =
 
