/* Accessibility format string for (1: localized volume)(2: time) */
"%1$@ units remaining at %2$@" = "%1$@ eenheden aanwezig op %2$@";

/* The format string for displaying an offset from a time zone: (1: GMT)(2: -)(3: 4:00) */
"%1$@%2$@%3$@" = "%1$@%2$@%3$@";

/* Format string providing instructions for replacing pod due to a fault. (1: The fault description) */
"%1$@. Insulin delivery has stopped. Please deactivate and remove pod." = "%1$@. Insuline toevoeging gestopt. Deactiveer en vervang pod.";

/* Format string for delivered insulin. (1: The localized amount)
   Format string for insulin remaining in reservoir. (1: The localized amount) */
"%@ U" = "%@ E";

/* Format string for bolus progress when finished. (1: The localized amount) */
"%@ U (Finished)" = "%@ E (afgerond)";

/* Format string for bolus progress. (1: The delivered amount) (2: The programmed amount) (3: the percent progress) */
"%@ U of %@ U (%@)" = "%1$@ E van %2$@ E (%3$@)";

/* Format string for temp basal rate. (1: The localized amount) */
"%@ U/hour" = "%@ E/uur";

/* Format string for bolus percent progress. (1: Percent progress) */
"%@%%" = "%@%%";

/* Format string for reservoir reading when above or equal to maximum reading. (1: The localized amount) */
"%@+ U" = "%@+ E";

/* Appends a full-stop to a statement */
"%@." = "%@.";

/* Format string for reservoir volume. (1: The localized volume) */
"%@U" = "%@E";

/* The title of the cell showing the pod activated at time */
"Active Time" = "Activatie tijd";

/* The title of the cell showing alarm status */
"Alarms" = "Alarmen";

/* Confirmation message for shutting down a pod */
"Are you sure you want to shutdown this pod?" = "Weet je zeker dat je pod wilt afsluiten";

/* Confirmation message for removing Omnipod PumpManager */
"Are you sure you want to stop using Omnipod?" = "Weet je zeker dat je wilt stoppen met gebruik Omnipod";

/* The title text for the address assigned to the pod */
"Assigned Address" = "Toegewezen adres";

/* The title of the cell showing pod basal status */
"Basal Delivery" = "Basaal levering";

/* The title text for the basal rate schedule */
"Basal Rates" = "Basaal ratios";

/* The title of the cell showing pod bolus status */
"Bolus Delivery" = "Bolus levering";

/* The title of the cancel action in an action sheet */
"Cancel" = "Annuleer";

/* The title of the command to change pump time zone */
"Change Time Zone" = "Pas tijdzone aan";

/* Progress message for changing pod time. */
"Changing time…" = "Vervang tijd…";

/* The title of the configuration section in settings */
"Configuration" = "Configuratie";

/* The title of the continue action in an action sheet */
"Continue" = "Vervolg";

/* Button title to deactivate pod because of fault during setup */
"Deactivate" = "Deactiveer";

/* Button title for pod deactivation
   Button title to deactivate pod */
"Deactivate Pod" = "Deactiveer pod";

/* Button title to delete Omnipod PumpManager */
"Delete Omnipod" = "Verwijder Omnipod";

/* Title text for delivery limits */
"Delivery Limits" = "Leveringslimieten";

/* The title of the device information section in settings */
"Device Information" = "Apparaat informatie";

/* Title text for button to disable bolus beeps */
"Disable Bolus Beeps" = "Stop gebruik Bolus Piepjes";

/* Title text for button to enable bolus beeps */
"Enable Bolus Beeps" = "Pas Bolus Piepjes gebruik toe";

/* The alert title for disable bolus beeps error */
"Error disabling bolus beeps" = "Fout in stoppen gebruik bolus piepjes";

/* The alert title for enable bolus beeps error */
"Error enabling bolus beeps" = "Fout in toepassen gebruik bolus piepjes";

/* The alert title for a resume error */
"Error Resuming" = "Fout met hervatten";

/* The alert title for a suspend error */
"Error Suspending" = "Fout met onderbreken";

/* The title of the cell showing the pod expiration reminder date */
"Expiration Reminder" = "Herinnering over de vervaltijd";

/* The title of the cell showing the pod expiration after expiry */
"Expired" = "Vervallen";

/* The title of the cell showing the pod expiration */
"Expires" = "Vervalt";

/* Pod life HUD view label */
"Fault" = "Fout";

/* The title of the command to finish pod setup */
"Finish pod setup" = "Rond pod setup af";

/* Accessibility format string for (1: localized volume)(2: time) */
"Greater than %1$@ units remaining at %2$@" = "Meer dan %1$@ eenheden aanwezig op %2$@";

/* Instructions when deactivating pod that has been paired, but not attached. */
"Incompletely set up pod must be deactivated before pairing with a new one. Please deactivate and discard pod." = "Onvolledig verbonden pod moet eerst worden gedeactiveerd voordat er geprobeerd wordt te verbinden met een nieuwe pod. Deactiveer pod en gooi weg";

/* Instructions when deactivating pod that has been paired and possibly attached. */
"Incompletely set up pod must be deactivated before pairing with a new one. Please deactivate and remove pod." = "Onvolledig verbonden pod moet eerst worden gedeactiveerd voordat er geprobeerd wordt te verbinden met een nieuwe pod. Deactiveer pod en gooi weg";

/* Button title to insert cannula during setup */
"Insert Cannula" = "Plaats canule";

/* The title of the cell showing delivered insulin */
"Insulin Delivered" = "Geleverde insuline";

/* The error message shown when Loop's basal schedule has an unsupported rate */
"Invalid entry" = "Ongeldige mogelijkheid";

/* The title of the cell showing the pod lot id */
"Lot" = "Partij";

/* The detail text for bolus delivery when no bolus is being delivered */
"None" = "Geen";

/* Button title to pair with pod during setup */
"Pair" = "Verbind";

/* The title of the command to pair new pod */
"Pair New Pod" = "Verbind nieuwe pod";

/* The text of the loading label when pairing */
"Pairing…" = "Verbinden…";

/* The title of the cell showing the pod pi version */
"PI Version" = "PI versie";

/* The title of the command to play test beeps */
"Play Test Beeps" = "Speel test piepjes af";

/* Progress message for play test beeps. */
"Play Test Beeps…" = "Speelt test piepjes…";

/* The title of the cell showing the pod pm version */
"PM Version" = "PM versie";

/* Label describing pod age view */
"Pod Age" = "Pod leeftijd";

/* Title of the pod settings view controller */
"Pod Settings" = "Pod instellingen";

/* The text of the loading label when pod is primed */
"Primed" = "Klaar gemaakt";

/* The text of the loading label when priming */
"Priming…" = "Klaar maken…";

/* Label describing time remaining view */
"Remaining" = "Resterend";

/* Label indicating pod replacement necessary
   The title of the command to replace pod */
"Replace Pod" = "Vervang pod";

/* The title of the command to replace pod when there is a pod fault */
"Replace Pod Now" = "Vervang pod nu";

/* The title of the cell showing reservoir status */
"Reservoir" = "Reservoir";

/* Button title for retrying pod deactivation */
"Retry Pod Deactivation" = "Probeer pod deactivatie nog een keer";

/* Title of button to save delivery limit settings
   Title of button to sync basal profile when no pod paired */
"Save" = "Sla op";

/* The detail text of the basal row when pod is running scheduled basal */
"Schedule" = "Plan";

/* The title of the status section in settings */
"Status" = "Status";

/* A message indicating a command succeeded */
"Succeeded" = "Geslaagd";

/* The detail text of the basal row when pod is suspended */
"Suspended" = "Onderbroken";

/* Title text for the button to delete Omnipod PumpManager */
"Switch from Omnipod Pumps" = "Switch van Omnipod pompen";

/* Title of button to sync basal profile from pod */
"Sync With Pod" = "Synchroniseer met pod";

/* The title of the command to run the test command */
"Test Command" = "Test commando";

/* Progress message for testing commands. */
"Testing Commands…" = "Test commando’s…";

/* The error message shown when Loop's basal schedule has more entries than the pod can support */
"Too many entries" = "Te veel invoer";

/* Instructions when pod cannot be deactivated */
"Unable to deactivate pod. Please continue and pair a new one." = "Onmogelijk om pod te deactiveren. Ga verder en verbind een nieuwe.";

/* The detail text for delivered insulin when no measurement is available */
<<<<<<< HEAD
"Unknown" = "Onbekend";
=======
"Unknown" = "Onbekend";
>>>>>>> 4709995e
<|MERGE_RESOLUTION|>--- conflicted
+++ resolved
@@ -228,8 +228,4 @@
 "Unable to deactivate pod. Please continue and pair a new one." = "Onmogelijk om pod te deactiveren. Ga verder en verbind een nieuwe.";
 
 /* The detail text for delivered insulin when no measurement is available */
-<<<<<<< HEAD
-"Unknown" = "Onbekend";
-=======
-"Unknown" = "Onbekend";
->>>>>>> 4709995e
+"Unknown" = "Onbekend";