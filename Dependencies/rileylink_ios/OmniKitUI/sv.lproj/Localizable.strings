/* Accessibility format string for (1: localized volume)(2: time) */
"%1$@ units remaining at %2$@" = "%1$@ enheter återstår kl. %2$@";

/* The format string for displaying an offset from a time zone: (1: GMT)(2: -)(3: 4:00) */
"%1$@%2$@%3$@" = "%1$@%2$@%3$@";

/* Format string providing instructions for replacing pod due to a fault. (1: The fault description) */
"%1$@. Insulin delivery has stopped. Please deactivate and remove pod." = "%1$@. Insulintillförseln har avbrutits. Inaktivera podden och byt till en ny podd.";

/* Format string for delivered insulin. (1: The localized amount)
   Format string for insulin remaining in reservoir. (1: The localized amount) */
"%@ U" = "%@ E";

/* Format string for bolus progress when finished. (1: The localized amount) */
"%@ U (Finished)" = "%@ E (Klar)";

/* Format string for bolus progress. (1: The delivered amount) (2: The programmed amount) (3: the percent progress) */
"%@ U of %@ U (%@)" = "%@ E av %@ E (%@)";

/* Format string for temp basal rate. (1: The localized amount) */
"%@ U/hour" = "%@ E/h";

/* Format string for bolus percent progress. (1: Percent progress) */
"%@%%" = "%@%%";

/* Format string for reservoir reading when above or equal to maximum reading. (1: The localized amount) */
"%@+ U" = "%@+ E";

/* Appends a full-stop to a statement */
"%@." = "%@.";

/* Format string for reservoir volume. (1: The localized volume) */
"%@U" = "%@E";

/* The title of the cell showing the pod activated at time */
"Active Time" = "Aktiv tid";

/* The title of the cell showing the Pod Active Clock */
"Pod Active Clock" = "Klocka, podd aktiv";

/* The title of the cell showing alarm status */
"Alarms" = "Larm";

/* Confirmation message for shutting down a pod */
"Are you sure you want to shutdown this pod?" = "Är du säker att du vill stänga av denna podd?";

/* Confirmation message for removing Omnipod PumpManager */
"Are you sure you want to stop using Omnipod?" = "Är du säker att du vill sluta använda Omnipod?";

/* The title text for the address assigned to the pod */
"Assigned Address" = "Tilldelad adress";

/* The title of the cell showing pod basal status */
"Basal Delivery" = "Basaldos";

/* The title text for the basal rate schedule */
"Basal Rates" = "Basaldoser";

/* The title of the cell showing pod bolus status */
"Bolus Delivery" = "Bolusdos";

/* The title of the cancel action in an action sheet */
"Cancel" = "Avbryt";

/* The title of the command to change pump time zone */
"Change Time Zone" = "Ändra tidszon";

/* Progress message for changing pod time. */
"Changing time…" = "Ändra tid…";

/* The title of the configuration section in settings */
"Configuration" = "Konfiguration";

/* The title of the Insulin Type */
"Insulin Type" = "Typ av insulin";

/* The title of the continue action in an action sheet */
"Continue" = "Fortsätt";

/* Button title to deactivate pod because of fault during setup */
"Deactivate" = "Inaktivera";

/* Button title for pod deactivation
   Button title to deactivate pod */
"Deactivate Pod" = "Inaktivera podd";

/* Button title to delete Omnipod PumpManager */
"Delete Omnipod" = "Radera Omnipod";

/* Title text for delivery limits */
"Delivery Limits" = "Maxdosvärde";

/* The title of the device information section in settings */
"Device Information" = "Enhetsinformation";

/* Title text for button to disable bolus beeps */
"Disable Bolus Beeps" = "Stäng av bolusljud";

/* Title text for button to enable bolus beeps */
"Enable Bolus Beeps" = "Slå på bolusljud";

/* The alert title for disable bolus beeps error */
"Error disabling bolus beeps" = "Fel vid avstängning av bolusljud";

/* The alert title for enable bolus beeps error */
"Error enabling bolus beeps" = "Fel vid aktivering av bolusljud";

/* The alert title for enable Confirmation Beeps */
<<<<<<< HEAD
"Enable Confirmation Beeps" =  "Sätt på bekräftelsepip";

/* The alert title for enable Automatic Bolus Beeps */
"Enable Automatic Bolus Beeps" ="Sätt på pip vid automatiska bolusar";
=======
"Enable Confirmation Beeps" = "Sätt på bekräftelsepip";

/* The alert title for Disable Confirmation Beep */
"Disable Confirmation Beeps" = "Stäng av bekräftelsepip";

/* The alert title for enable Automatic Bolus Beeps */
"Enable Automatic Bolus Beeps" = "Sätt på pip vid automatiska bolusar";

/* The alert title for Disable Automatic Bolus Beeps */
"Disable Automatic Bolus Beeps" = "Stäng av pip vid automatiska bolusar";
>>>>>>> e5e6fdbd

/* The alert title for a resume error */
"Error Resuming" = "Fel vid återupptagande";

/* The alert title for a suspend error */
"Error Suspending" = "Fel vid försök till paus";

/* The title of the cell showing the pod expiration reminder date */
"Expiration Reminder" = "Påminnelse om utgångsdatum";

/* The title of the cell showing the pod expiration after expiry */
"Expired" = "Utgått";

/* The title of the cell showing the pod expiration */
"Expires" = "Utgår";

/* Pod life HUD view label */
"Fault" = "Fel";

/* The title of the command to finish pod setup */
"Finish pod setup" = "Gör färdigt poddinställningen";

/* Accessibility format string for (1: localized volume)(2: time) */
"Greater than %1$@ units remaining at %2$@" = "Fler än %1$@ enheter återstår kl. %2$@";

/* Instructions when deactivating pod that has been paired, but not attached. */
"Incompletely set up pod must be deactivated before pairing with a new one. Please deactivate and discard pod." = "Ofullständigt inställd podd måste inaktiveras före parkoppling av ny podd. Inaktivera och kasta den gamla podden.";

/* Instructions when deactivating pod that has been paired and possibly attached. */
"Incompletely set up pod must be deactivated before pairing with a new one. Please deactivate and remove pod." = "Ofullständigt inställd podd måste inaktiveras före parkoppling av ny podd. Inaktivera och kasta den gamla podden.";

/* Button title to insert cannula during setup */
"Insert Cannula" = "För in kanyl";

/* The title of the cell showing delivered insulin */
"Insulin Delivered" = "Insulin doserat";

/* The error message shown when Loop's basal schedule has an unsupported rate */
"Invalid entry" = "Ogiltig inmatning";

/* The title of the cell showing the pod lot id */
"Lot" = "Lot";

/* The detail text for bolus delivery when no bolus is being delivered */
"None" = "Ingen";

/* Button title to pair with pod during setup */
"Pair" = "Parkoppla";

/* The title of the command to pair new pod */
"Pair New Pod" = "Parkoppla ny podd";

/* The text of the loading label when pairing */
"Pairing…" = "Parkopplar…";

/* The title of the cell showing the pod pi version */
"PI Version" = "PI-version";

/* The title of the command to play test beeps */
"Play Test Beeps" = "Spela upp testljud";

/* Progress message for play test beeps. */
"Play Test Beeps…" = "Spelar upp testljud…";

/* The title of the cell showing the pod pm version */
"PM Version" = "PM-version";

/* Label describing pod age view */
"Pod Age" = "Poddålder";

/* Title of the pod settings view controller */
"Pod Settings" = "Poddinställningar";

/* The text of the loading label when pod is primed */
"Primed" = "Podden är fylld";

/* The text of the loading label when priming */
"Priming…" = "Podden fylls...";

/* Label describing time remaining view */
"Remaining" = "Återstår";

/* Label indicating pod replacement necessary
   The title of the command to replace pod */
"Replace Pod" = "Byt podd";

/* The title of the command to replace pod when there is a pod fault */
"Replace Pod Now" = "Byt podd nu";

/* The title of the cell showing reservoir status */
"Reservoir" = "Reservoar";

/* Button title for retrying pod deactivation */
"Retry Pod Deactivation" = "Försök inaktivera podden igen";

/* Title of button to save delivery limit settings
   Title of button to sync basal profile when no pod paired */
"Save" = "Spara";

/* The detail text of the basal row when pod is running scheduled basal */
"Schedule" = "Schema";

/* The title of the status section in settings */
"Status" = "Status";

/* A message indicating a command succeeded */
"Succeeded" = "Lyckades";

/* The detail text of the basal row when pod is suspended */
"Suspended" = "Pausad";

/* Title text for the button to delete Omnipod PumpManager */
"Switch from Omnipod Pumps" = "Byt från Omnipod-pumpar";

/* Title of button to sync basal profile from pod */
"Sync With Pod" = "Synkronisera med podd";

/* The title of the command to run the test command */
"Test Command" = "Kommandotest";

/* Progress message for testing commands. */
"Testing Commands…" = "Testar att skicka kommandon…";

/* The error message shown when Loop's basal schedule has more entries than the pod can support */
"Too many entries" = "För många inmatningar";

/* Instructions when pod cannot be deactivated */
"Unable to deactivate pod. Please continue and pair a new one." = "Kunde inte deaktivera podden. Var god fortsätt genom att parkoppla en ny podd.";

/* The detail text for delivered insulin when no measurement is available */
"Unknown" = "Okänd";

/* The title of the diagnostics section in settings */
"Diagnostics" = "Diagnostiska kommandon";

/* The diagnostic command Read Pod Status */
"Read Pod Status" = "Läs Poddstatus";

/* The diagnostic command Read Pulse Log */
"Read Pulse Log" = "Läs pulslogg";

/* The title of the pod details section in settings */
"Pod Details" = "Poddetaljer";<|MERGE_RESOLUTION|>--- conflicted
+++ resolved
@@ -106,12 +106,6 @@
 "Error enabling bolus beeps" = "Fel vid aktivering av bolusljud";
 
 /* The alert title for enable Confirmation Beeps */
-<<<<<<< HEAD
-"Enable Confirmation Beeps" =  "Sätt på bekräftelsepip";
-
-/* The alert title for enable Automatic Bolus Beeps */
-"Enable Automatic Bolus Beeps" ="Sätt på pip vid automatiska bolusar";
-=======
 "Enable Confirmation Beeps" = "Sätt på bekräftelsepip";
 
 /* The alert title for Disable Confirmation Beep */
@@ -122,7 +116,6 @@
 
 /* The alert title for Disable Automatic Bolus Beeps */
 "Disable Automatic Bolus Beeps" = "Stäng av pip vid automatiska bolusar";
->>>>>>> e5e6fdbd
 
 /* The alert title for a resume error */
 "Error Resuming" = "Fel vid återupptagande";
