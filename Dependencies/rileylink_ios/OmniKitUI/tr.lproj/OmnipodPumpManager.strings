--- conflicted
+++ resolved
@@ -6,9 +6,6 @@
 
 /* Class = "UITableViewController"; title = "Pod Settings"; ObjectID = "6vo-Ov-UpE"; */
 "6vo-Ov-UpE.title" = "Pod Ayarları";
-
-/* Class = "UITableViewController"; title = "Pod Settings"; ObjectID = "6vo-Ov-UpE"; */
-"6vo-Ov-UpE.title" = "Pod Settings";
 
 /* Class = "UITableViewController"; title = "Pump Setup"; ObjectID = "91O-Un-vKc"; */
 "91O-Un-vKc.title" = "Pompa Kurulumu";
@@ -52,9 +49,6 @@
 /* Class = "UILabel"; text = "Review your settings below. They will be programmed into the pod during pairing. You can change these settings at any time in Loopʼs Settings screen."; ObjectID = "kLL-SQ-K0a"; */
 "kLL-SQ-K0a.text" = "Aşağıdaki ayarlarınızı gözden geçirin. Pod eşleştirme sırasında bu ayarlar programlanacaktır. Bu ayarları istediğiniz zaman Loop'un Ayarlar ekranından değiştirebilirsiniz.";
 
-/* Class = "UILabel"; text = "Review your settings below. They will be programmed into the pod during pairing. You can change these settings at any time in Loopʼs Settings screen."; ObjectID = "kLL-SQ-K0a"; */
-"kLL-SQ-K0a.text" = "Review your settings below. They will be programmed into the pod during pairing. You can change these settings at any time in Loopʼs Settings screen.";
-
 /* Class = "UINavigationItem"; title = "Setup Complete"; ObjectID = "nDb-R5-e02"; */
 "nDb-R5-e02.title" = "Kurulum tamamlandı";
 
@@ -68,11 +62,7 @@
 "vEc-Km-ewe.text" = "Etiket";
 
 /* Class = "UILabel"; text = "Fill a new pod with insulin. Listen for 2 beeps from the pod during filling. Keep RileyLink adjacent to the pod during pairing."; ObjectID = "vmF-Dc-3DS"; */
-<<<<<<< HEAD
-"vmF-Dc-3DS.text" = "Fill a new pod with insulin. Listen for 2 beeps from the pod during filling. Keep the RileyLink about 6 inches from the pod during pairing.";
-=======
 "vmF-Dc-3DS.text" = "Yeni bir pod'u insülinle doldurun. Doldurma sırasında pod'tan gelen 2 bip sesini dinleyin. Eşleştirme sırasında RileyLink'i bölmeden yaklaşık 6 inç ( ≈ 15cm) uzakta tutun.";
->>>>>>> f6e2ff29
 
 /* Class = "UINavigationItem"; title = "Replace Pod"; ObjectID = "yy1-xf-HdR"; */
 "yy1-xf-HdR.title" = "Pod'u değiştir";