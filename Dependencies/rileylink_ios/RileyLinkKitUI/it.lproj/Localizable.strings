--- conflicted
+++ resolved
@@ -38,68 +38,4 @@
 "Signal Strength" = "Potenza Segnale";
 
 /* The title of the cell showing uptime */
-<<<<<<< HEAD
-"Uptime" = "Uptime";
-
-/* The title of the cell showing battery level */
-"Battery level" = "Livello della batteria";
-
-/* The title of the cell showing Voltage */
-"Voltage" = "Voltaggio";
-
-/* "The title of the section for alerts" */
-"Alert" = "Sveglia";
-
-/* The title of the cell showing Low Battery Alert */
-"Low Battery Alert" = "Avviso Batteria Bassa";
-
-/* Header of list showing battery level alert options */
-"Battery level Alert" = "Avviso livello batteria";
-
-/* Battery level alert OFF in list of options */
-"OFF" = "SPENTO";
-
-/* The title of the command to update diagnostic LEDs */
-"Diagnostic LEDs" = "LED Diagnostici";
-
-/* The title of the command to fetch RileyLink statistics */
-"Get RileyLink Statistics" = "Ottieni Statistiche Di RileyLink";
-
-/* The title of the command to invert BLE connection LED logic */
-"Invert LED Logic" = "Inverti Logica LED";
-
-/* The header of the cells showing test commands */
-"Test Commands" = "Test Commands";
-
-/* The title of the cell showing Lighten Yellow LED */
-"Lighten Yellow LED" = "Lighten Yellow LED";
-
-/* The title of the cell showing Lighten Yellow LED */
-"Lighten Red LED" = "Lighten Red LED";
-
-/* The title of the cell showing Test Vibration */
-"Test Vibration" = "Test Vibration";
-
-/* The title of the cell for sounding device finding piezo */
-"Find Device" = "Find Device";
-
-/* The title of the cell for connection LED */
-"Connection LED" = "Connection LED";
-
-/* The title of the cell for connection vibration */
-"Connection Vibration" = "Connection Vibration";
-
-/* Detail text when battery alert disabled. */
-"Off" = "Off";
-
-/* Text indicating LED Mode is on */
-"On" = "On";
-
-/* Text indicating LED Mode is off */
-"Off" = "Off";
-
-/* Text indicating LED Mode is auto */
-"Auto" = "Auto";
-=======
-"Uptime" = "Tempo d'attività";
->>>>>>> ed93a8fa
+"Uptime" = "Tempo d'attività";