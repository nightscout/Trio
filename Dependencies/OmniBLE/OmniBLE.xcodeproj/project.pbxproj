// !$*UTF8*$!
{
	archiveVersion = 1;
	classes = {
	};
	objectVersion = 55;
	objects = {

/* Begin PBXBuildFile section */
		1016324D27137B1E007A3BC2 /* BluetoothManager.swift in Sources */ = {isa = PBXBuildFile; fileRef = 1016324C27137B1E007A3BC2 /* BluetoothManager.swift */; };
		1016325927185EE4007A3BC2 /* BeepType.swift in Sources */ = {isa = PBXBuildFile; fileRef = 1016325127185EE4007A3BC2 /* BeepType.swift */; };
		1016325A27185EE5007A3BC2 /* FaultEventCode.swift in Sources */ = {isa = PBXBuildFile; fileRef = 1016325227185EE4007A3BC2 /* FaultEventCode.swift */; };
		1016325B27185EE5007A3BC2 /* Pod.swift in Sources */ = {isa = PBXBuildFile; fileRef = 1016325327185EE4007A3BC2 /* Pod.swift */; };
		1016325C27185EE5007A3BC2 /* BasalDeliveryTable.swift in Sources */ = {isa = PBXBuildFile; fileRef = 1016325427185EE4007A3BC2 /* BasalDeliveryTable.swift */; };
		1016325D27185EE5007A3BC2 /* AlertSlot.swift in Sources */ = {isa = PBXBuildFile; fileRef = 1016325527185EE4007A3BC2 /* AlertSlot.swift */; };
		1016325E27185EE5007A3BC2 /* PodProgressStatus.swift in Sources */ = {isa = PBXBuildFile; fileRef = 1016325627185EE4007A3BC2 /* PodProgressStatus.swift */; };
		1016325F27185EE5007A3BC2 /* BasalSchedule.swift in Sources */ = {isa = PBXBuildFile; fileRef = 1016325727185EE4007A3BC2 /* BasalSchedule.swift */; };
		1016326027185EE5007A3BC2 /* UnfinalizedDose.swift in Sources */ = {isa = PBXBuildFile; fileRef = 1016325827185EE4007A3BC2 /* UnfinalizedDose.swift */; };
		102111472709462300784F13 /* PodState.swift in Sources */ = {isa = PBXBuildFile; fileRef = 102111402709462300784F13 /* PodState.swift */; };
		102111482709462300784F13 /* PodInsulinMeasurements.swift in Sources */ = {isa = PBXBuildFile; fileRef = 102111412709462300784F13 /* PodInsulinMeasurements.swift */; };
		102111492709462300784F13 /* PodCommsSession.swift in Sources */ = {isa = PBXBuildFile; fileRef = 102111422709462300784F13 /* PodCommsSession.swift */; };
		1021114A2709462300784F13 /* PodDoseProgressEstimator.swift in Sources */ = {isa = PBXBuildFile; fileRef = 102111432709462300784F13 /* PodDoseProgressEstimator.swift */; };
		1021114B2709462300784F13 /* BasalSchedule+LoopKit.swift in Sources */ = {isa = PBXBuildFile; fileRef = 102111442709462300784F13 /* BasalSchedule+LoopKit.swift */; };
		1021114D2709467400784F13 /* PodComms.swift in Sources */ = {isa = PBXBuildFile; fileRef = 1021114C2709467400784F13 /* PodComms.swift */; };
		1024E32B27446DB000DE01F2 /* MessagePacket.swift in Sources */ = {isa = PBXBuildFile; fileRef = 1024E32A27446DB000DE01F2 /* MessagePacket.swift */; };
		1024E32D2746083800DE01F2 /* EapSqn.swift in Sources */ = {isa = PBXBuildFile; fileRef = 1024E32C2746083800DE01F2 /* EapSqn.swift */; };
		10289E68271B2A08000339E6 /* NumberFormatter.swift in Sources */ = {isa = PBXBuildFile; fileRef = 10289E67271B2A08000339E6 /* NumberFormatter.swift */; };
		10289E6A271B2A3E000339E6 /* IdentifiableClass.swift in Sources */ = {isa = PBXBuildFile; fileRef = 10289E69271B2A3E000339E6 /* IdentifiableClass.swift */; };
		10289E6C27308746000339E6 /* BluetoothServices.swift in Sources */ = {isa = PBXBuildFile; fileRef = 10289E6B27308746000339E6 /* BluetoothServices.swift */; };
		10289E6E27309327000339E6 /* CBPeripheral.swift in Sources */ = {isa = PBXBuildFile; fileRef = 10289E6D27309327000339E6 /* CBPeripheral.swift */; };
		10289E7627347C69000339E6 /* Nonce.swift in Sources */ = {isa = PBXBuildFile; fileRef = 10289E7527347C69000339E6 /* Nonce.swift */; };
		10289E782734D10D000339E6 /* EnDecrypt.swift in Sources */ = {isa = PBXBuildFile; fileRef = 10289E772734D10C000339E6 /* EnDecrypt.swift */; };
		10289E7B2739F886000339E6 /* EapMessage.swift in Sources */ = {isa = PBXBuildFile; fileRef = 10289E7A2739F886000339E6 /* EapMessage.swift */; };
		10289E7D2739F893000339E6 /* Milenage.swift in Sources */ = {isa = PBXBuildFile; fileRef = 10289E7C2739F893000339E6 /* Milenage.swift */; };
		10289E7F2739F8A1000339E6 /* EapAkaAttribute.swift in Sources */ = {isa = PBXBuildFile; fileRef = 10289E7E2739F8A1000339E6 /* EapAkaAttribute.swift */; };
		10289E812739F8E4000339E6 /* SessionKeys.swift in Sources */ = {isa = PBXBuildFile; fileRef = 10289E802739F8E4000339E6 /* SessionKeys.swift */; };
		10289E832739F917000339E6 /* SessionEstablisher.swift in Sources */ = {isa = PBXBuildFile; fileRef = 10289E822739F917000339E6 /* SessionEstablisher.swift */; };
		1029AE4827094D0E00B7F5B6 /* OmniBLEPumpManager.swift in Sources */ = {isa = PBXBuildFile; fileRef = 1029AE4627094D0E00B7F5B6 /* OmniBLEPumpManager.swift */; };
		1029AE4927094D0E00B7F5B6 /* OmniBLEPumpManagerState.swift in Sources */ = {isa = PBXBuildFile; fileRef = 1029AE4727094D0E00B7F5B6 /* OmniBLEPumpManagerState.swift */; };
		1029AE4B27094DDC00B7F5B6 /* OmniBLEPumpManager+UI.swift in Sources */ = {isa = PBXBuildFile; fileRef = 1029AE4A27094DDC00B7F5B6 /* OmniBLEPumpManager+UI.swift */; };
		1029AE4F27094E1900B7F5B6 /* OmniBLEUI.xcassets in Resources */ = {isa = PBXBuildFile; fileRef = 1029AE4E27094E1900B7F5B6 /* OmniBLEUI.xcassets */; };
		10389A2326FF7841002115E9 /* PodInfoPulseLog.swift in Sources */ = {isa = PBXBuildFile; fileRef = 10389A0426FF7841002115E9 /* PodInfoPulseLog.swift */; };
		10389A2426FF7841002115E9 /* VersionResponse.swift in Sources */ = {isa = PBXBuildFile; fileRef = 10389A0526FF7841002115E9 /* VersionResponse.swift */; };
		10389A2526FF7841002115E9 /* PodInfoActivationTime.swift in Sources */ = {isa = PBXBuildFile; fileRef = 10389A0626FF7841002115E9 /* PodInfoActivationTime.swift */; };
		10389A2626FF7841002115E9 /* TempBasalExtraCommand.swift in Sources */ = {isa = PBXBuildFile; fileRef = 10389A0726FF7841002115E9 /* TempBasalExtraCommand.swift */; };
		10389A2726FF7841002115E9 /* DeactivatePodCommand.swift in Sources */ = {isa = PBXBuildFile; fileRef = 10389A0826FF7841002115E9 /* DeactivatePodCommand.swift */; };
		10389A2826FF7841002115E9 /* AcknowledgeAlertCommand.swift in Sources */ = {isa = PBXBuildFile; fileRef = 10389A0926FF7841002115E9 /* AcknowledgeAlertCommand.swift */; };
		10389A2926FF7841002115E9 /* PodInfoConfiguredAlerts.swift in Sources */ = {isa = PBXBuildFile; fileRef = 10389A0A26FF7841002115E9 /* PodInfoConfiguredAlerts.swift */; };
		10389A2A26FF7841002115E9 /* MessageBlock.swift in Sources */ = {isa = PBXBuildFile; fileRef = 10389A0B26FF7841002115E9 /* MessageBlock.swift */; };
		10389A2B26FF7841002115E9 /* PlaceholderMessageBlock.swift in Sources */ = {isa = PBXBuildFile; fileRef = 10389A0C26FF7841002115E9 /* PlaceholderMessageBlock.swift */; };
		10389A2C26FF7841002115E9 /* PodInfo.swift in Sources */ = {isa = PBXBuildFile; fileRef = 10389A0D26FF7841002115E9 /* PodInfo.swift */; };
		10389A2D26FF7841002115E9 /* BolusExtraCommand.swift in Sources */ = {isa = PBXBuildFile; fileRef = 10389A0E26FF7841002115E9 /* BolusExtraCommand.swift */; };
		10389A2E26FF7841002115E9 /* FaultConfigCommand.swift in Sources */ = {isa = PBXBuildFile; fileRef = 10389A0F26FF7841002115E9 /* FaultConfigCommand.swift */; };
		10389A2F26FF7841002115E9 /* PodInfoPulseLogPlus.swift in Sources */ = {isa = PBXBuildFile; fileRef = 10389A1026FF7841002115E9 /* PodInfoPulseLogPlus.swift */; };
		10389A3026FF7841002115E9 /* StatusResponse.swift in Sources */ = {isa = PBXBuildFile; fileRef = 10389A1126FF7841002115E9 /* StatusResponse.swift */; };
		10389A3126FF7841002115E9 /* GetStatusCommand.swift in Sources */ = {isa = PBXBuildFile; fileRef = 10389A1226FF7841002115E9 /* GetStatusCommand.swift */; };
		10389A3226FF7841002115E9 /* BasalScheduleExtraCommand.swift in Sources */ = {isa = PBXBuildFile; fileRef = 10389A1326FF7841002115E9 /* BasalScheduleExtraCommand.swift */; };
		10389A3326FF7841002115E9 /* CancelDeliveryCommand.swift in Sources */ = {isa = PBXBuildFile; fileRef = 10389A1426FF7841002115E9 /* CancelDeliveryCommand.swift */; };
		10389A3426FF7841002115E9 /* AssignAddressCommand.swift in Sources */ = {isa = PBXBuildFile; fileRef = 10389A1526FF7841002115E9 /* AssignAddressCommand.swift */; };
		10389A3526FF7841002115E9 /* BeepConfigCommand.swift in Sources */ = {isa = PBXBuildFile; fileRef = 10389A1626FF7841002115E9 /* BeepConfigCommand.swift */; };
		10389A3626FF7841002115E9 /* ErrorResponse.swift in Sources */ = {isa = PBXBuildFile; fileRef = 10389A1726FF7841002115E9 /* ErrorResponse.swift */; };
		10389A3726FF7841002115E9 /* SetupPodCommand.swift in Sources */ = {isa = PBXBuildFile; fileRef = 10389A1826FF7841002115E9 /* SetupPodCommand.swift */; };
		10389A3826FF7841002115E9 /* DetailedStatus.swift in Sources */ = {isa = PBXBuildFile; fileRef = 10389A1926FF7841002115E9 /* DetailedStatus.swift */; };
		10389A3926FF7841002115E9 /* PodInfoResponse.swift in Sources */ = {isa = PBXBuildFile; fileRef = 10389A1A26FF7841002115E9 /* PodInfoResponse.swift */; };
		10389A3A26FF7841002115E9 /* SetInsulinScheduleCommand.swift in Sources */ = {isa = PBXBuildFile; fileRef = 10389A1B26FF7841002115E9 /* SetInsulinScheduleCommand.swift */; };
		10389A3B26FF7841002115E9 /* ConfigureAlertsCommand.swift in Sources */ = {isa = PBXBuildFile; fileRef = 10389A1C26FF7841002115E9 /* ConfigureAlertsCommand.swift */; };
		10389A3C26FF7841002115E9 /* Message.swift in Sources */ = {isa = PBXBuildFile; fileRef = 10389A1D26FF7841002115E9 /* Message.swift */; };
		10389A3F26FF7841002115E9 /* CRC16.swift in Sources */ = {isa = PBXBuildFile; fileRef = 10389A2026FF7841002115E9 /* CRC16.swift */; };
		10389A4126FF7841002115E9 /* MessageTransport.swift in Sources */ = {isa = PBXBuildFile; fileRef = 10389A2226FF7841002115E9 /* MessageTransport.swift */; };
<<<<<<< HEAD
		4B67E2D5289B4EDB002D92AF /* Localizable.strings in Resources */ = {isa = PBXBuildFile; fileRef = 4B67E2D3289B4EDB002D92AF /* Localizable.strings */; };
=======
		191DB66D2A06F17800212AC9 /* Localizable.strings in Resources */ = {isa = PBXBuildFile; fileRef = 191DB6522A06F17800212AC9 /* Localizable.strings */; };
>>>>>>> 32967d66
		84752E9326ED0FFE009FD801 /* OmniBLE.h in Headers */ = {isa = PBXBuildFile; fileRef = 84752E8526ED0FFE009FD801 /* OmniBLE.h */; settings = {ATTRIBUTES = (Public, ); }; };
		84752ED626ED13F5009FD801 /* Id.swift in Sources */ = {isa = PBXBuildFile; fileRef = 84752EBF26ED13F5009FD801 /* Id.swift */; };
		84752ED726ED13F5009FD801 /* X25519KeyGenerator.swift in Sources */ = {isa = PBXBuildFile; fileRef = 84752EC126ED13F5009FD801 /* X25519KeyGenerator.swift */; };
		84752ED826ED13F5009FD801 /* OmniRandomByteGenerator.swift in Sources */ = {isa = PBXBuildFile; fileRef = 84752EC226ED13F5009FD801 /* OmniRandomByteGenerator.swift */; };
		84752EDD26ED13F5009FD801 /* Ids.swift in Sources */ = {isa = PBXBuildFile; fileRef = 84752EC826ED13F5009FD801 /* Ids.swift */; };
		84752EDE26ED13F5009FD801 /* PeripheralManagerError.swift in Sources */ = {isa = PBXBuildFile; fileRef = 84752EC926ED13F5009FD801 /* PeripheralManagerError.swift */; };
		84752EDF26ED13F5009FD801 /* PeripheralManager.swift in Sources */ = {isa = PBXBuildFile; fileRef = 84752ECA26ED13F5009FD801 /* PeripheralManager.swift */; };
		84752EE026ED13F5009FD801 /* PodProtocolError.swift in Sources */ = {isa = PBXBuildFile; fileRef = 84752ECB26ED13F5009FD801 /* PodProtocolError.swift */; };
		84752EE126ED13F5009FD801 /* PayloadSplitter.swift in Sources */ = {isa = PBXBuildFile; fileRef = 84752ECD26ED13F5009FD801 /* PayloadSplitter.swift */; };
		84752EE226ED13F5009FD801 /* PayloadJoiner.swift in Sources */ = {isa = PBXBuildFile; fileRef = 84752ECE26ED13F5009FD801 /* PayloadJoiner.swift */; };
		84752EE326ED13F5009FD801 /* BLEPacket.swift in Sources */ = {isa = PBXBuildFile; fileRef = 84752ECF26ED13F5009FD801 /* BLEPacket.swift */; };
		84752EE526ED13F5009FD801 /* KeyExchange.swift in Sources */ = {isa = PBXBuildFile; fileRef = 84752ED226ED13F5009FD801 /* KeyExchange.swift */; };
		84752EE626ED13F5009FD801 /* LTKExchanger.swift in Sources */ = {isa = PBXBuildFile; fileRef = 84752ED326ED13F5009FD801 /* LTKExchanger.swift */; };
		84752EE726ED13F5009FD801 /* PairResult.swift in Sources */ = {isa = PBXBuildFile; fileRef = 84752ED426ED13F5009FD801 /* PairResult.swift */; };
		84752EE826ED13F5009FD801 /* PairMessage.swift in Sources */ = {isa = PBXBuildFile; fileRef = 84752ED526ED13F5009FD801 /* PairMessage.swift */; };
		8475306E26ED15DE009FD801 /* CryptoSwift in Frameworks */ = {isa = PBXBuildFile; productRef = 8475306D26ED15DE009FD801 /* CryptoSwift */; };
		847530F626ED65DD009FD801 /* LoopKit.framework in Frameworks */ = {isa = PBXBuildFile; fileRef = 847530F426ED65DD009FD801 /* LoopKit.framework */; };
		847530F826ED65DD009FD801 /* LoopKitUI.framework in Frameworks */ = {isa = PBXBuildFile; fileRef = 847530F526ED65DD009FD801 /* LoopKitUI.framework */; };
		8475313226ED838B009FD801 /* PodLifeHUDView.swift in Sources */ = {isa = PBXBuildFile; fileRef = 8475311F26ED838A009FD801 /* PodLifeHUDView.swift */; };
		8475313726ED838B009FD801 /* PodLifeHUDView.xib in Resources */ = {isa = PBXBuildFile; fileRef = 8475312426ED838A009FD801 /* PodLifeHUDView.xib */; };
		8475315326EDA193009FD801 /* TimeInterval.swift in Sources */ = {isa = PBXBuildFile; fileRef = 8475314626EDA193009FD801 /* TimeInterval.swift */; };
		8475315726EDA193009FD801 /* LocalizedString.swift in Sources */ = {isa = PBXBuildFile; fileRef = 8475314A26EDA193009FD801 /* LocalizedString.swift */; };
		8475315826EDA193009FD801 /* OSLog.swift in Sources */ = {isa = PBXBuildFile; fileRef = 8475314B26EDA193009FD801 /* OSLog.swift */; };
		8475315926EDA193009FD801 /* UIColor.swift in Sources */ = {isa = PBXBuildFile; fileRef = 8475314C26EDA193009FD801 /* UIColor.swift */; };
		8475315A26EDA193009FD801 /* HKUnit.swift in Sources */ = {isa = PBXBuildFile; fileRef = 8475314D26EDA193009FD801 /* HKUnit.swift */; };
		8475315B26EDA193009FD801 /* NibLoadable.swift in Sources */ = {isa = PBXBuildFile; fileRef = 8475314E26EDA193009FD801 /* NibLoadable.swift */; };
		8475315C26EDA193009FD801 /* TimeZone.swift in Sources */ = {isa = PBXBuildFile; fileRef = 8475314F26EDA193009FD801 /* TimeZone.swift */; };
		8475315D26EDA193009FD801 /* Data.swift in Sources */ = {isa = PBXBuildFile; fileRef = 8475315026EDA193009FD801 /* Data.swift */; };
		A91B2DEC276E1E5E001B0E95 /* README.md in Resources */ = {isa = PBXBuildFile; fileRef = A91B2DEB276E1E5E001B0E95 /* README.md */; };
		A9A5BCEF276C1E2D00B02C86 /* TestUtilities.swift in Sources */ = {isa = PBXBuildFile; fileRef = A9D054D427651D2400FAFEFB /* TestUtilities.swift */; };
		A9A5BCF0276C1E2D00B02C86 /* HexConversionTests.swift in Sources */ = {isa = PBXBuildFile; fileRef = A9D054CA2764FC8200FAFEFB /* HexConversionTests.swift */; };
		A9A5BCF1276C1E5F00B02C86 /* EnDecryptTests.swift in Sources */ = {isa = PBXBuildFile; fileRef = A9D3492F2764F5780037F77C /* EnDecryptTests.swift */; };
		A9A5BCF2276C1E6D00B02C86 /* PayloadSplitterTest.swift in Sources */ = {isa = PBXBuildFile; fileRef = A9D054D22765135900FAFEFB /* PayloadSplitterTest.swift */; };
		A9A5BCF3276C1E6D00B02C86 /* StringLengthPrefixEncodingTests.swift in Sources */ = {isa = PBXBuildFile; fileRef = A9D054D827651FDE00FAFEFB /* StringLengthPrefixEncodingTests.swift */; };
		A9A5BCF4276C1E6D00B02C86 /* PayloadJoinerTest.swift in Sources */ = {isa = PBXBuildFile; fileRef = A9D349312764F5D30037F77C /* PayloadJoinerTest.swift */; };
		A9A5BCF5276C1E6D00B02C86 /* PayloadSplitJoinTests.swift in Sources */ = {isa = PBXBuildFile; fileRef = A9D054D627651D4F00FAFEFB /* PayloadSplitJoinTests.swift */; };
		A9A5BCF6276C1E6D00B02C86 /* MessagePacketTests.swift in Sources */ = {isa = PBXBuildFile; fileRef = A9D054CC2764FDB700FAFEFB /* MessagePacketTests.swift */; };
		A9A5BCF7276C1E7000B02C86 /* KeyExchangeTests.swift in Sources */ = {isa = PBXBuildFile; fileRef = A9D054DB27655F9C00FAFEFB /* KeyExchangeTests.swift */; };
		C10D6D6C27A2393800F53D58 /* OmniBLETests.swift in Sources */ = {isa = PBXBuildFile; fileRef = C10D6D6B27A2393800F53D58 /* OmniBLETests.swift */; };
		C10D6D6E27A2395700F53D58 /* OmniBLEPlugin.swift in Sources */ = {isa = PBXBuildFile; fileRef = C10D6D6D27A2395700F53D58 /* OmniBLEPlugin.swift */; };
		C187C191278FCEC9006E3557 /* InsulinTypeConfirmation.swift in Sources */ = {isa = PBXBuildFile; fileRef = C187C190278FCEC9006E3557 /* InsulinTypeConfirmation.swift */; };
		C187C19A279086A8006E3557 /* OmniBLEPlugin.h in Headers */ = {isa = PBXBuildFile; fileRef = C187C199279086A8006E3557 /* OmniBLEPlugin.h */; settings = {ATTRIBUTES = (Public, ); }; };
		C187C1A3279087A4006E3557 /* OSLog.swift in Sources */ = {isa = PBXBuildFile; fileRef = C187C1A2279087A4006E3557 /* OSLog.swift */; };
		C1C001BF27A2337B00533D35 /* PeripheralManager+OmniBLE.swift in Sources */ = {isa = PBXBuildFile; fileRef = C1C001BE27A2337B00533D35 /* PeripheralManager+OmniBLE.swift */; };
		C1C001C127A2349D00533D35 /* OmniBLE.swift in Sources */ = {isa = PBXBuildFile; fileRef = C1C001C027A2349D00533D35 /* OmniBLE.swift */; };
		C1C001C427A2351D00533D35 /* OmniBLEReservoirView.xib in Resources */ = {isa = PBXBuildFile; fileRef = C1C001C227A2351D00533D35 /* OmniBLEReservoirView.xib */; };
		C1C001C527A2351D00533D35 /* OmniBLEReservoirView.swift in Sources */ = {isa = PBXBuildFile; fileRef = C1C001C327A2351D00533D35 /* OmniBLEReservoirView.swift */; };
		C1D27A1527908DC600C41EBA /* OmniBLE.framework in Frameworks */ = {isa = PBXBuildFile; fileRef = 84752E8226ED0FFE009FD801 /* OmniBLE.framework */; };
		C1D27A1727908DE500C41EBA /* OmniBLE.framework in CopyFiles */ = {isa = PBXBuildFile; fileRef = 84752E8226ED0FFE009FD801 /* OmniBLE.framework */; settings = {ATTRIBUTES = (CodeSignOnCopy, RemoveHeadersOnCopy, ); }; };
		C1D27A1B27911E9900C41EBA /* PodAdvertisement.swift in Sources */ = {isa = PBXBuildFile; fileRef = C1D27A1A27911E9900C41EBA /* PodAdvertisement.swift */; };
		C1DBD513282FF79D009FCF74 /* ManualTempBasalEntryView.swift in Sources */ = {isa = PBXBuildFile; fileRef = C1DBD512282FF79D009FCF74 /* ManualTempBasalEntryView.swift */; };
		C1ED1E7027BAE1A600FED71C /* BeepPreference.swift in Sources */ = {isa = PBXBuildFile; fileRef = C1ED1E6F27BAE1A600FED71C /* BeepPreference.swift */; };
		C1ED1E7227BAE44E00FED71C /* BeepPreferenceSelectionView.swift in Sources */ = {isa = PBXBuildFile; fileRef = C1ED1E7127BAE44E00FED71C /* BeepPreferenceSelectionView.swift */; };
		C1F67E8B27975B830017487F /* AttachPodView.swift in Sources */ = {isa = PBXBuildFile; fileRef = C1F67E7327975B830017487F /* AttachPodView.swift */; };
		C1F67E8C27975B830017487F /* ScheduledExpirationReminderEditView.swift in Sources */ = {isa = PBXBuildFile; fileRef = C1F67E7427975B830017487F /* ScheduledExpirationReminderEditView.swift */; };
		C1F67E8E27975B830017487F /* TimeView.swift in Sources */ = {isa = PBXBuildFile; fileRef = C1F67E7627975B830017487F /* TimeView.swift */; };
		C1F67E8F27975B830017487F /* OmniBLESettingsView.swift in Sources */ = {isa = PBXBuildFile; fileRef = C1F67E7727975B830017487F /* OmniBLESettingsView.swift */; };
		C1F67E9027975B830017487F /* ExpirationReminderSetupView.swift in Sources */ = {isa = PBXBuildFile; fileRef = C1F67E7827975B830017487F /* ExpirationReminderSetupView.swift */; };
		C1F67E9127975B830017487F /* DeactivatePodView.swift in Sources */ = {isa = PBXBuildFile; fileRef = C1F67E7927975B830017487F /* DeactivatePodView.swift */; };
		C1F67E9227975B830017487F /* BasalStateView.swift in Sources */ = {isa = PBXBuildFile; fileRef = C1F67E7A27975B830017487F /* BasalStateView.swift */; };
		C1F67E9327975B830017487F /* ExpirationReminderPickerView.swift in Sources */ = {isa = PBXBuildFile; fileRef = C1F67E7B27975B830017487F /* ExpirationReminderPickerView.swift */; };
		C1F67E9427975B830017487F /* LowReservoirReminderSetupView.swift in Sources */ = {isa = PBXBuildFile; fileRef = C1F67E7C27975B830017487F /* LowReservoirReminderSetupView.swift */; };
		C1F67E9527975B830017487F /* HUDAssets.xcassets in Resources */ = {isa = PBXBuildFile; fileRef = C1F67E7D27975B830017487F /* HUDAssets.xcassets */; };
		C1F67E9727975B830017487F /* PairPodView.swift in Sources */ = {isa = PBXBuildFile; fileRef = C1F67E7F27975B830017487F /* PairPodView.swift */; };
		C1F67E9827975B830017487F /* CheckInsertedCannulaView.swift in Sources */ = {isa = PBXBuildFile; fileRef = C1F67E8027975B830017487F /* CheckInsertedCannulaView.swift */; };
		C1F67E9927975B830017487F /* NotificationSettingsView.swift in Sources */ = {isa = PBXBuildFile; fileRef = C1F67E8127975B830017487F /* NotificationSettingsView.swift */; };
		C1F67E9A27975B830017487F /* DeliveryUncertaintyRecoveryView.swift in Sources */ = {isa = PBXBuildFile; fileRef = C1F67E8227975B830017487F /* DeliveryUncertaintyRecoveryView.swift */; };
		C1F67E9C27975B830017487F /* UncertaintyRecoveredView.swift in Sources */ = {isa = PBXBuildFile; fileRef = C1F67E8427975B830017487F /* UncertaintyRecoveredView.swift */; };
		C1F67E9D27975B830017487F /* InsertCannulaView.swift in Sources */ = {isa = PBXBuildFile; fileRef = C1F67E8527975B830017487F /* InsertCannulaView.swift */; };
		C1F67E9E27975B830017487F /* LowReservoirReminderEditView.swift in Sources */ = {isa = PBXBuildFile; fileRef = C1F67E8627975B830017487F /* LowReservoirReminderEditView.swift */; };
		C1F67E9F27975B830017487F /* SetupCompleteView.swift in Sources */ = {isa = PBXBuildFile; fileRef = C1F67E8727975B830017487F /* SetupCompleteView.swift */; };
		C1F67EA027975B830017487F /* PodSetupView.swift in Sources */ = {isa = PBXBuildFile; fileRef = C1F67E8827975B830017487F /* PodSetupView.swift */; };
		C1F67EA227975B830017487F /* PodDetailsView.swift in Sources */ = {isa = PBXBuildFile; fileRef = C1F67E8A27975B830017487F /* PodDetailsView.swift */; };
		C1F67EA427975CCA0017487F /* DashUICoordinator.swift in Sources */ = {isa = PBXBuildFile; fileRef = C1F67EA327975CCA0017487F /* DashUICoordinator.swift */; };
		C1F67EB627975E710017487F /* RoundedCard.swift in Sources */ = {isa = PBXBuildFile; fileRef = C1F67EB327975E710017487F /* RoundedCard.swift */; };
		C1F67EB727975E710017487F /* LeadingImage.swift in Sources */ = {isa = PBXBuildFile; fileRef = C1F67EB427975E710017487F /* LeadingImage.swift */; };
		C1F67EB827975E710017487F /* ErrorView.swift in Sources */ = {isa = PBXBuildFile; fileRef = C1F67EB527975E710017487F /* ErrorView.swift */; };
		C1F67EBA27975EB70017487F /* FrameworkLocalText.swift in Sources */ = {isa = PBXBuildFile; fileRef = C1F67EB927975EB70017487F /* FrameworkLocalText.swift */; };
		C1F67EC527975F360017487F /* InsertCannulaViewModel.swift in Sources */ = {isa = PBXBuildFile; fileRef = C1F67EBD27975F360017487F /* InsertCannulaViewModel.swift */; };
		C1F67EC627975F360017487F /* PairPodViewModel.swift in Sources */ = {isa = PBXBuildFile; fileRef = C1F67EBE27975F360017487F /* PairPodViewModel.swift */; };
		C1F67EC827975F360017487F /* DeactivatePodViewModel.swift in Sources */ = {isa = PBXBuildFile; fileRef = C1F67EC027975F360017487F /* DeactivatePodViewModel.swift */; };
		C1F67EC927975F360017487F /* DeliveryUncertaintyRecoveryViewModel.swift in Sources */ = {isa = PBXBuildFile; fileRef = C1F67EC127975F360017487F /* DeliveryUncertaintyRecoveryViewModel.swift */; };
		C1F67ECA27975F360017487F /* OmniBLESettingsViewModel.swift in Sources */ = {isa = PBXBuildFile; fileRef = C1F67EC227975F360017487F /* OmniBLESettingsViewModel.swift */; };
		C1F67ECB27975F360017487F /* PodLifeState.swift in Sources */ = {isa = PBXBuildFile; fileRef = C1F67EC327975F360017487F /* PodLifeState.swift */; };
		C1F67EDA27979E400017487F /* PumpManagerAlert.swift in Sources */ = {isa = PBXBuildFile; fileRef = C1F67ED927979E400017487F /* PumpManagerAlert.swift */; };
		C1F67EDC2797A03A0017487F /* PendingCommand.swift in Sources */ = {isa = PBXBuildFile; fileRef = C1F67EDB2797A03A0017487F /* PendingCommand.swift */; };
		C1F67EDE2797AFF10017487F /* Image.swift in Sources */ = {isa = PBXBuildFile; fileRef = C1F67EDD2797AFF10017487F /* Image.swift */; };
		C1F67EE02797B1EF0017487F /* OmniBLEHUDProvider.swift in Sources */ = {isa = PBXBuildFile; fileRef = C1F67EDF2797B1EF0017487F /* OmniBLEHUDProvider.swift */; };
		C1F67EE227985F580017487F /* ReservoirLevel.swift in Sources */ = {isa = PBXBuildFile; fileRef = C1F67EE127985F580017487F /* ReservoirLevel.swift */; };
		D800CF1927E682E90090EADB /* ZeroBasalScheduleTest.swift in Sources */ = {isa = PBXBuildFile; fileRef = D800CF1827E682E90090EADB /* ZeroBasalScheduleTest.swift */; };
		D802CCFC27DD97210072E3A1 /* AcknowledgeAlertsTests.swift in Sources */ = {isa = PBXBuildFile; fileRef = D802CCFB27DD97210072E3A1 /* AcknowledgeAlertsTests.swift */; };
		D802CCFE27DD98AF0072E3A1 /* BolusTests.swift in Sources */ = {isa = PBXBuildFile; fileRef = D802CCFD27DD98AF0072E3A1 /* BolusTests.swift */; };
		D802CD0027DD98B80072E3A1 /* MessageTests.swift in Sources */ = {isa = PBXBuildFile; fileRef = D802CCFF27DD98B80072E3A1 /* MessageTests.swift */; };
		D802CD0627DD98C10072E3A1 /* PodInfoTests.swift in Sources */ = {isa = PBXBuildFile; fileRef = D802CD0127DD98C10072E3A1 /* PodInfoTests.swift */; };
		D802CD0727DD98C10072E3A1 /* PodStateTests.swift in Sources */ = {isa = PBXBuildFile; fileRef = D802CD0227DD98C10072E3A1 /* PodStateTests.swift */; };
		D802CD0827DD98C10072E3A1 /* StatusTests.swift in Sources */ = {isa = PBXBuildFile; fileRef = D802CD0327DD98C10072E3A1 /* StatusTests.swift */; };
		D802CD0927DD98C10072E3A1 /* PodCommsSessionTests.swift in Sources */ = {isa = PBXBuildFile; fileRef = D802CD0427DD98C10072E3A1 /* PodCommsSessionTests.swift */; };
		D802CD0A27DD98C10072E3A1 /* TempBasalTests.swift in Sources */ = {isa = PBXBuildFile; fileRef = D802CD0527DD98C10072E3A1 /* TempBasalTests.swift */; };
		D802CD1027DD99AB0072E3A1 /* CRC16Tests.swift in Sources */ = {isa = PBXBuildFile; fileRef = D802CD0F27DD99AB0072E3A1 /* CRC16Tests.swift */; };
		D802CD1227DD9AE10072E3A1 /* BasalScheduleTests.swift in Sources */ = {isa = PBXBuildFile; fileRef = D802CD1127DD9AE10072E3A1 /* BasalScheduleTests.swift */; };
		D8896C6227890E6B00E09A96 /* DetailedStatus+OmniBLE.swift in Sources */ = {isa = PBXBuildFile; fileRef = D8896C6127890E6B00E09A96 /* DetailedStatus+OmniBLE.swift */; };
		D895BF5B275DE64000D51FC7 /* StringLengthPrefixEncoding.swift in Sources */ = {isa = PBXBuildFile; fileRef = D895BF5A275DE64000D51FC7 /* StringLengthPrefixEncoding.swift */; };
		D897B06B29347ED500FDB009 /* BolusDeliveryTable.swift in Sources */ = {isa = PBXBuildFile; fileRef = D897B06A29347ED500FDB009 /* BolusDeliveryTable.swift */; };
		D897B06D29347EE500FDB009 /* InsulinTableEntry.swift in Sources */ = {isa = PBXBuildFile; fileRef = D897B06C29347EE500FDB009 /* InsulinTableEntry.swift */; };
/* End PBXBuildFile section */

/* Begin PBXContainerItemProxy section */
		84752E8D26ED0FFE009FD801 /* PBXContainerItemProxy */ = {
			isa = PBXContainerItemProxy;
			containerPortal = 84752E7926ED0FFE009FD801 /* Project object */;
			proxyType = 1;
			remoteGlobalIDString = 84752E8126ED0FFE009FD801;
			remoteInfo = OmniBLE;
		};
		C187C19F279086FF006E3557 /* PBXContainerItemProxy */ = {
			isa = PBXContainerItemProxy;
			containerPortal = 84752E7926ED0FFE009FD801 /* Project object */;
			proxyType = 1;
			remoteGlobalIDString = 84752E8126ED0FFE009FD801;
			remoteInfo = OmniBLE;
		};
/* End PBXContainerItemProxy section */

/* Begin PBXCopyFilesBuildPhase section */
		C1D27A1627908DCF00C41EBA /* CopyFiles */ = {
			isa = PBXCopyFilesBuildPhase;
			buildActionMask = 2147483647;
			dstPath = "";
			dstSubfolderSpec = 10;
			files = (
				C1D27A1727908DE500C41EBA /* OmniBLE.framework in CopyFiles */,
			);
			runOnlyForDeploymentPostprocessing = 0;
		};
/* End PBXCopyFilesBuildPhase section */

/* Begin PBXFileReference section */
		1016324C27137B1E007A3BC2 /* BluetoothManager.swift */ = {isa = PBXFileReference; lastKnownFileType = sourcecode.swift; path = BluetoothManager.swift; sourceTree = "<group>"; };
		1016325127185EE4007A3BC2 /* BeepType.swift */ = {isa = PBXFileReference; fileEncoding = 4; lastKnownFileType = sourcecode.swift; path = BeepType.swift; sourceTree = "<group>"; };
		1016325227185EE4007A3BC2 /* FaultEventCode.swift */ = {isa = PBXFileReference; fileEncoding = 4; lastKnownFileType = sourcecode.swift; path = FaultEventCode.swift; sourceTree = "<group>"; };
		1016325327185EE4007A3BC2 /* Pod.swift */ = {isa = PBXFileReference; fileEncoding = 4; lastKnownFileType = sourcecode.swift; path = Pod.swift; sourceTree = "<group>"; };
		1016325427185EE4007A3BC2 /* BasalDeliveryTable.swift */ = {isa = PBXFileReference; fileEncoding = 4; lastKnownFileType = sourcecode.swift; path = BasalDeliveryTable.swift; sourceTree = "<group>"; };
		1016325527185EE4007A3BC2 /* AlertSlot.swift */ = {isa = PBXFileReference; fileEncoding = 4; lastKnownFileType = sourcecode.swift; path = AlertSlot.swift; sourceTree = "<group>"; };
		1016325627185EE4007A3BC2 /* PodProgressStatus.swift */ = {isa = PBXFileReference; fileEncoding = 4; lastKnownFileType = sourcecode.swift; path = PodProgressStatus.swift; sourceTree = "<group>"; };
		1016325727185EE4007A3BC2 /* BasalSchedule.swift */ = {isa = PBXFileReference; fileEncoding = 4; lastKnownFileType = sourcecode.swift; path = BasalSchedule.swift; sourceTree = "<group>"; };
		1016325827185EE4007A3BC2 /* UnfinalizedDose.swift */ = {isa = PBXFileReference; fileEncoding = 4; lastKnownFileType = sourcecode.swift; path = UnfinalizedDose.swift; sourceTree = "<group>"; };
		102111402709462300784F13 /* PodState.swift */ = {isa = PBXFileReference; fileEncoding = 4; lastKnownFileType = sourcecode.swift; path = PodState.swift; sourceTree = "<group>"; };
		102111412709462300784F13 /* PodInsulinMeasurements.swift */ = {isa = PBXFileReference; fileEncoding = 4; lastKnownFileType = sourcecode.swift; path = PodInsulinMeasurements.swift; sourceTree = "<group>"; };
		102111422709462300784F13 /* PodCommsSession.swift */ = {isa = PBXFileReference; fileEncoding = 4; lastKnownFileType = sourcecode.swift; path = PodCommsSession.swift; sourceTree = "<group>"; };
		102111432709462300784F13 /* PodDoseProgressEstimator.swift */ = {isa = PBXFileReference; fileEncoding = 4; lastKnownFileType = sourcecode.swift; path = PodDoseProgressEstimator.swift; sourceTree = "<group>"; };
		102111442709462300784F13 /* BasalSchedule+LoopKit.swift */ = {isa = PBXFileReference; fileEncoding = 4; lastKnownFileType = sourcecode.swift; path = "BasalSchedule+LoopKit.swift"; sourceTree = "<group>"; };
		1021114C2709467400784F13 /* PodComms.swift */ = {isa = PBXFileReference; fileEncoding = 4; lastKnownFileType = sourcecode.swift; path = PodComms.swift; sourceTree = "<group>"; };
		1024E32A27446DB000DE01F2 /* MessagePacket.swift */ = {isa = PBXFileReference; lastKnownFileType = sourcecode.swift; path = MessagePacket.swift; sourceTree = "<group>"; };
		1024E32C2746083800DE01F2 /* EapSqn.swift */ = {isa = PBXFileReference; lastKnownFileType = sourcecode.swift; path = EapSqn.swift; sourceTree = "<group>"; };
		10289E67271B2A08000339E6 /* NumberFormatter.swift */ = {isa = PBXFileReference; fileEncoding = 4; lastKnownFileType = sourcecode.swift; path = NumberFormatter.swift; sourceTree = "<group>"; };
		10289E69271B2A3E000339E6 /* IdentifiableClass.swift */ = {isa = PBXFileReference; fileEncoding = 4; lastKnownFileType = sourcecode.swift; path = IdentifiableClass.swift; sourceTree = "<group>"; };
		10289E6B27308746000339E6 /* BluetoothServices.swift */ = {isa = PBXFileReference; lastKnownFileType = sourcecode.swift; path = BluetoothServices.swift; sourceTree = "<group>"; };
		10289E6D27309327000339E6 /* CBPeripheral.swift */ = {isa = PBXFileReference; lastKnownFileType = sourcecode.swift; path = CBPeripheral.swift; sourceTree = "<group>"; };
		10289E7527347C69000339E6 /* Nonce.swift */ = {isa = PBXFileReference; lastKnownFileType = sourcecode.swift; path = Nonce.swift; sourceTree = "<group>"; };
		10289E772734D10C000339E6 /* EnDecrypt.swift */ = {isa = PBXFileReference; lastKnownFileType = sourcecode.swift; path = EnDecrypt.swift; sourceTree = "<group>"; };
		10289E7A2739F886000339E6 /* EapMessage.swift */ = {isa = PBXFileReference; lastKnownFileType = sourcecode.swift; path = EapMessage.swift; sourceTree = "<group>"; };
		10289E7C2739F893000339E6 /* Milenage.swift */ = {isa = PBXFileReference; lastKnownFileType = sourcecode.swift; path = Milenage.swift; sourceTree = "<group>"; };
		10289E7E2739F8A1000339E6 /* EapAkaAttribute.swift */ = {isa = PBXFileReference; lastKnownFileType = sourcecode.swift; path = EapAkaAttribute.swift; sourceTree = "<group>"; };
		10289E802739F8E4000339E6 /* SessionKeys.swift */ = {isa = PBXFileReference; lastKnownFileType = sourcecode.swift; path = SessionKeys.swift; sourceTree = "<group>"; };
		10289E822739F917000339E6 /* SessionEstablisher.swift */ = {isa = PBXFileReference; lastKnownFileType = sourcecode.swift; path = SessionEstablisher.swift; sourceTree = "<group>"; };
		1029AE4627094D0E00B7F5B6 /* OmniBLEPumpManager.swift */ = {isa = PBXFileReference; fileEncoding = 4; lastKnownFileType = sourcecode.swift; path = OmniBLEPumpManager.swift; sourceTree = "<group>"; };
		1029AE4727094D0E00B7F5B6 /* OmniBLEPumpManagerState.swift */ = {isa = PBXFileReference; fileEncoding = 4; lastKnownFileType = sourcecode.swift; path = OmniBLEPumpManagerState.swift; sourceTree = "<group>"; };
		1029AE4A27094DDC00B7F5B6 /* OmniBLEPumpManager+UI.swift */ = {isa = PBXFileReference; fileEncoding = 4; lastKnownFileType = sourcecode.swift; path = "OmniBLEPumpManager+UI.swift"; sourceTree = "<group>"; };
		1029AE4E27094E1900B7F5B6 /* OmniBLEUI.xcassets */ = {isa = PBXFileReference; lastKnownFileType = folder.assetcatalog; path = OmniBLEUI.xcassets; sourceTree = "<group>"; };
		10389A0426FF7841002115E9 /* PodInfoPulseLog.swift */ = {isa = PBXFileReference; fileEncoding = 4; lastKnownFileType = sourcecode.swift; path = PodInfoPulseLog.swift; sourceTree = "<group>"; };
		10389A0526FF7841002115E9 /* VersionResponse.swift */ = {isa = PBXFileReference; fileEncoding = 4; lastKnownFileType = sourcecode.swift; path = VersionResponse.swift; sourceTree = "<group>"; };
		10389A0626FF7841002115E9 /* PodInfoActivationTime.swift */ = {isa = PBXFileReference; fileEncoding = 4; lastKnownFileType = sourcecode.swift; path = PodInfoActivationTime.swift; sourceTree = "<group>"; };
		10389A0726FF7841002115E9 /* TempBasalExtraCommand.swift */ = {isa = PBXFileReference; fileEncoding = 4; lastKnownFileType = sourcecode.swift; path = TempBasalExtraCommand.swift; sourceTree = "<group>"; };
		10389A0826FF7841002115E9 /* DeactivatePodCommand.swift */ = {isa = PBXFileReference; fileEncoding = 4; lastKnownFileType = sourcecode.swift; path = DeactivatePodCommand.swift; sourceTree = "<group>"; };
		10389A0926FF7841002115E9 /* AcknowledgeAlertCommand.swift */ = {isa = PBXFileReference; fileEncoding = 4; lastKnownFileType = sourcecode.swift; path = AcknowledgeAlertCommand.swift; sourceTree = "<group>"; };
		10389A0A26FF7841002115E9 /* PodInfoConfiguredAlerts.swift */ = {isa = PBXFileReference; fileEncoding = 4; lastKnownFileType = sourcecode.swift; path = PodInfoConfiguredAlerts.swift; sourceTree = "<group>"; };
		10389A0B26FF7841002115E9 /* MessageBlock.swift */ = {isa = PBXFileReference; fileEncoding = 4; lastKnownFileType = sourcecode.swift; path = MessageBlock.swift; sourceTree = "<group>"; };
		10389A0C26FF7841002115E9 /* PlaceholderMessageBlock.swift */ = {isa = PBXFileReference; fileEncoding = 4; lastKnownFileType = sourcecode.swift; path = PlaceholderMessageBlock.swift; sourceTree = "<group>"; };
		10389A0D26FF7841002115E9 /* PodInfo.swift */ = {isa = PBXFileReference; fileEncoding = 4; lastKnownFileType = sourcecode.swift; path = PodInfo.swift; sourceTree = "<group>"; };
		10389A0E26FF7841002115E9 /* BolusExtraCommand.swift */ = {isa = PBXFileReference; fileEncoding = 4; lastKnownFileType = sourcecode.swift; path = BolusExtraCommand.swift; sourceTree = "<group>"; };
		10389A0F26FF7841002115E9 /* FaultConfigCommand.swift */ = {isa = PBXFileReference; fileEncoding = 4; lastKnownFileType = sourcecode.swift; path = FaultConfigCommand.swift; sourceTree = "<group>"; };
		10389A1026FF7841002115E9 /* PodInfoPulseLogPlus.swift */ = {isa = PBXFileReference; fileEncoding = 4; lastKnownFileType = sourcecode.swift; path = PodInfoPulseLogPlus.swift; sourceTree = "<group>"; };
		10389A1126FF7841002115E9 /* StatusResponse.swift */ = {isa = PBXFileReference; fileEncoding = 4; lastKnownFileType = sourcecode.swift; path = StatusResponse.swift; sourceTree = "<group>"; };
		10389A1226FF7841002115E9 /* GetStatusCommand.swift */ = {isa = PBXFileReference; fileEncoding = 4; lastKnownFileType = sourcecode.swift; path = GetStatusCommand.swift; sourceTree = "<group>"; };
		10389A1326FF7841002115E9 /* BasalScheduleExtraCommand.swift */ = {isa = PBXFileReference; fileEncoding = 4; lastKnownFileType = sourcecode.swift; path = BasalScheduleExtraCommand.swift; sourceTree = "<group>"; };
		10389A1426FF7841002115E9 /* CancelDeliveryCommand.swift */ = {isa = PBXFileReference; fileEncoding = 4; lastKnownFileType = sourcecode.swift; path = CancelDeliveryCommand.swift; sourceTree = "<group>"; };
		10389A1526FF7841002115E9 /* AssignAddressCommand.swift */ = {isa = PBXFileReference; fileEncoding = 4; lastKnownFileType = sourcecode.swift; path = AssignAddressCommand.swift; sourceTree = "<group>"; };
		10389A1626FF7841002115E9 /* BeepConfigCommand.swift */ = {isa = PBXFileReference; fileEncoding = 4; lastKnownFileType = sourcecode.swift; path = BeepConfigCommand.swift; sourceTree = "<group>"; };
		10389A1726FF7841002115E9 /* ErrorResponse.swift */ = {isa = PBXFileReference; fileEncoding = 4; lastKnownFileType = sourcecode.swift; path = ErrorResponse.swift; sourceTree = "<group>"; };
		10389A1826FF7841002115E9 /* SetupPodCommand.swift */ = {isa = PBXFileReference; fileEncoding = 4; lastKnownFileType = sourcecode.swift; path = SetupPodCommand.swift; sourceTree = "<group>"; };
		10389A1926FF7841002115E9 /* DetailedStatus.swift */ = {isa = PBXFileReference; fileEncoding = 4; lastKnownFileType = sourcecode.swift; path = DetailedStatus.swift; sourceTree = "<group>"; };
		10389A1A26FF7841002115E9 /* PodInfoResponse.swift */ = {isa = PBXFileReference; fileEncoding = 4; lastKnownFileType = sourcecode.swift; path = PodInfoResponse.swift; sourceTree = "<group>"; };
		10389A1B26FF7841002115E9 /* SetInsulinScheduleCommand.swift */ = {isa = PBXFileReference; fileEncoding = 4; lastKnownFileType = sourcecode.swift; path = SetInsulinScheduleCommand.swift; sourceTree = "<group>"; };
		10389A1C26FF7841002115E9 /* ConfigureAlertsCommand.swift */ = {isa = PBXFileReference; fileEncoding = 4; lastKnownFileType = sourcecode.swift; path = ConfigureAlertsCommand.swift; sourceTree = "<group>"; };
		10389A1D26FF7841002115E9 /* Message.swift */ = {isa = PBXFileReference; fileEncoding = 4; lastKnownFileType = sourcecode.swift; path = Message.swift; sourceTree = "<group>"; };
		10389A2026FF7841002115E9 /* CRC16.swift */ = {isa = PBXFileReference; fileEncoding = 4; lastKnownFileType = sourcecode.swift; path = CRC16.swift; sourceTree = "<group>"; };
		10389A2226FF7841002115E9 /* MessageTransport.swift */ = {isa = PBXFileReference; fileEncoding = 4; lastKnownFileType = sourcecode.swift; path = MessageTransport.swift; sourceTree = "<group>"; };
<<<<<<< HEAD
=======
		191DB6532A06F17800212AC9 /* de */ = {isa = PBXFileReference; lastKnownFileType = text.plist.strings; name = de; path = de.lproj/Localizable.strings; sourceTree = "<group>"; };
		191DB6542A06F17800212AC9 /* he */ = {isa = PBXFileReference; lastKnownFileType = text.plist.strings; name = he; path = he.lproj/Localizable.strings; sourceTree = "<group>"; };
		191DB6552A06F17800212AC9 /* ar */ = {isa = PBXFileReference; lastKnownFileType = text.plist.strings; name = ar; path = ar.lproj/Localizable.strings; sourceTree = "<group>"; };
		191DB6562A06F17800212AC9 /* zh-Hans */ = {isa = PBXFileReference; lastKnownFileType = text.plist.strings; name = "zh-Hans"; path = "zh-Hans.lproj/Localizable.strings"; sourceTree = "<group>"; };
		191DB6572A06F17800212AC9 /* ja */ = {isa = PBXFileReference; lastKnownFileType = text.plist.strings; name = ja; path = ja.lproj/Localizable.strings; sourceTree = "<group>"; };
		191DB6582A06F17800212AC9 /* en */ = {isa = PBXFileReference; lastKnownFileType = text.plist.strings; name = en; path = en.lproj/Localizable.strings; sourceTree = "<group>"; };
		191DB6592A06F17800212AC9 /* uk */ = {isa = PBXFileReference; lastKnownFileType = text.plist.strings; name = uk; path = uk.lproj/Localizable.strings; sourceTree = "<group>"; };
		191DB65A2A06F17800212AC9 /* nb */ = {isa = PBXFileReference; lastKnownFileType = text.plist.strings; name = nb; path = nb.lproj/Localizable.strings; sourceTree = "<group>"; };
		191DB65B2A06F17800212AC9 /* es */ = {isa = PBXFileReference; lastKnownFileType = text.plist.strings; name = es; path = es.lproj/Localizable.strings; sourceTree = "<group>"; };
		191DB65C2A06F17800212AC9 /* da */ = {isa = PBXFileReference; lastKnownFileType = text.plist.strings; name = da; path = da.lproj/Localizable.strings; sourceTree = "<group>"; };
		191DB65D2A06F17800212AC9 /* it */ = {isa = PBXFileReference; lastKnownFileType = text.plist.strings; name = it; path = it.lproj/Localizable.strings; sourceTree = "<group>"; };
		191DB65E2A06F17800212AC9 /* sk */ = {isa = PBXFileReference; lastKnownFileType = text.plist.strings; name = sk; path = sk.lproj/Localizable.strings; sourceTree = "<group>"; };
		191DB65F2A06F17800212AC9 /* sv */ = {isa = PBXFileReference; lastKnownFileType = text.plist.strings; name = sv; path = sv.lproj/Localizable.strings; sourceTree = "<group>"; };
		191DB6602A06F17800212AC9 /* tr */ = {isa = PBXFileReference; lastKnownFileType = text.plist.strings; name = tr; path = tr.lproj/Localizable.strings; sourceTree = "<group>"; };
		191DB6612A06F17800212AC9 /* pl */ = {isa = PBXFileReference; lastKnownFileType = text.plist.strings; name = pl; path = pl.lproj/Localizable.strings; sourceTree = "<group>"; };
		191DB6622A06F17800212AC9 /* pt-BR */ = {isa = PBXFileReference; lastKnownFileType = text.plist.strings; name = "pt-BR"; path = "pt-BR.lproj/Localizable.strings"; sourceTree = "<group>"; };
		191DB6632A06F17800212AC9 /* vi */ = {isa = PBXFileReference; lastKnownFileType = text.plist.strings; name = vi; path = vi.lproj/Localizable.strings; sourceTree = "<group>"; };
		191DB6642A06F17800212AC9 /* lt */ = {isa = PBXFileReference; lastKnownFileType = text.plist.strings; name = lt; path = lt.lproj/Localizable.strings; sourceTree = "<group>"; };
		191DB6652A06F17800212AC9 /* ru */ = {isa = PBXFileReference; lastKnownFileType = text.plist.strings; name = ru; path = ru.lproj/Localizable.strings; sourceTree = "<group>"; };
		191DB6662A06F17800212AC9 /* fr */ = {isa = PBXFileReference; lastKnownFileType = text.plist.strings; name = fr; path = fr.lproj/Localizable.strings; sourceTree = "<group>"; };
		191DB6672A06F17800212AC9 /* fi */ = {isa = PBXFileReference; lastKnownFileType = text.plist.strings; name = fi; path = fi.lproj/Localizable.strings; sourceTree = "<group>"; };
		191DB6682A06F17800212AC9 /* nl */ = {isa = PBXFileReference; lastKnownFileType = text.plist.strings; name = nl; path = nl.lproj/Localizable.strings; sourceTree = "<group>"; };
		191DB6692A06F17800212AC9 /* bn */ = {isa = PBXFileReference; lastKnownFileType = text.plist.strings; name = bn; path = bn.lproj/Localizable.strings; sourceTree = "<group>"; };
		191DB66A2A06F17800212AC9 /* pt-PT */ = {isa = PBXFileReference; lastKnownFileType = text.plist.strings; name = "pt-PT"; path = "pt-PT.lproj/Localizable.strings"; sourceTree = "<group>"; };
		191DB66B2A06F17800212AC9 /* ro */ = {isa = PBXFileReference; lastKnownFileType = text.plist.strings; name = ro; path = ro.lproj/Localizable.strings; sourceTree = "<group>"; };
		191DB66C2A06F17800212AC9 /* ca */ = {isa = PBXFileReference; lastKnownFileType = text.plist.strings; name = ca; path = ca.lproj/Localizable.strings; sourceTree = "<group>"; };
>>>>>>> 32967d66
		4B23AA6328D909E2009B453B /* en */ = {isa = PBXFileReference; lastKnownFileType = text.plist.strings; name = en; path = en.lproj/Localizable.strings; sourceTree = "<group>"; };
		4B23AA6428D909E7009B453B /* zh-Hans */ = {isa = PBXFileReference; lastKnownFileType = text.plist.strings; name = "zh-Hans"; path = "zh-Hans.lproj/Localizable.strings"; sourceTree = "<group>"; };
		4B23AA6528D909E9009B453B /* da */ = {isa = PBXFileReference; lastKnownFileType = text.plist.strings; name = da; path = da.lproj/Localizable.strings; sourceTree = "<group>"; };
		4B23AA6628D909EC009B453B /* nl */ = {isa = PBXFileReference; lastKnownFileType = text.plist.strings; name = nl; path = nl.lproj/Localizable.strings; sourceTree = "<group>"; };
		4B23AA6728D909EE009B453B /* fi */ = {isa = PBXFileReference; lastKnownFileType = text.plist.strings; name = fi; path = fi.lproj/Localizable.strings; sourceTree = "<group>"; };
		4B23AA6828D909F1009B453B /* fr */ = {isa = PBXFileReference; lastKnownFileType = text.plist.strings; name = fr; path = fr.lproj/Localizable.strings; sourceTree = "<group>"; };
		4B23AA6A28D909F5009B453B /* it */ = {isa = PBXFileReference; lastKnownFileType = text.plist.strings; name = it; path = it.lproj/Localizable.strings; sourceTree = "<group>"; };
		4B23AA6B28D909F7009B453B /* ja */ = {isa = PBXFileReference; lastKnownFileType = text.plist.strings; name = ja; path = ja.lproj/Localizable.strings; sourceTree = "<group>"; };
		4B23AA6C28D909FA009B453B /* nb */ = {isa = PBXFileReference; lastKnownFileType = text.plist.strings; name = nb; path = nb.lproj/Localizable.strings; sourceTree = "<group>"; };
		4B23AA6D28D909FD009B453B /* pl */ = {isa = PBXFileReference; lastKnownFileType = text.plist.strings; name = pl; path = pl.lproj/Localizable.strings; sourceTree = "<group>"; };
		4B23AA6E28D909FF009B453B /* pt-BR */ = {isa = PBXFileReference; lastKnownFileType = text.plist.strings; name = "pt-BR"; path = "pt-BR.lproj/Localizable.strings"; sourceTree = "<group>"; };
		4B23AA6F28D90A01009B453B /* ro */ = {isa = PBXFileReference; lastKnownFileType = text.plist.strings; name = ro; path = ro.lproj/Localizable.strings; sourceTree = "<group>"; };
		4B23AA7028D90A03009B453B /* ru */ = {isa = PBXFileReference; lastKnownFileType = text.plist.strings; name = ru; path = ru.lproj/Localizable.strings; sourceTree = "<group>"; };
		4B23AA7128D90A06009B453B /* es */ = {isa = PBXFileReference; lastKnownFileType = text.plist.strings; name = es; path = es.lproj/Localizable.strings; sourceTree = "<group>"; };
		4B23AA7228D90A08009B453B /* sv */ = {isa = PBXFileReference; lastKnownFileType = text.plist.strings; name = sv; path = sv.lproj/Localizable.strings; sourceTree = "<group>"; };
		4B23AA7428D90A0D009B453B /* vi */ = {isa = PBXFileReference; lastKnownFileType = text.plist.strings; name = vi; path = vi.lproj/Localizable.strings; sourceTree = "<group>"; };
		4B67E2D4289B4EDB002D92AF /* de */ = {isa = PBXFileReference; lastKnownFileType = text.plist.strings; name = de; path = de.lproj/Localizable.strings; sourceTree = "<group>"; };
		84752E8226ED0FFE009FD801 /* OmniBLE.framework */ = {isa = PBXFileReference; explicitFileType = wrapper.framework; includeInIndex = 0; path = OmniBLE.framework; sourceTree = BUILT_PRODUCTS_DIR; };
		84752E8526ED0FFE009FD801 /* OmniBLE.h */ = {isa = PBXFileReference; lastKnownFileType = sourcecode.c.h; path = OmniBLE.h; sourceTree = "<group>"; };
		84752E8626ED0FFE009FD801 /* Info.plist */ = {isa = PBXFileReference; lastKnownFileType = text.plist.xml; path = Info.plist; sourceTree = "<group>"; };
		84752E8B26ED0FFE009FD801 /* OmniBLETests.xctest */ = {isa = PBXFileReference; explicitFileType = wrapper.cfbundle; includeInIndex = 0; path = OmniBLETests.xctest; sourceTree = BUILT_PRODUCTS_DIR; };
		84752E9226ED0FFE009FD801 /* Info.plist */ = {isa = PBXFileReference; lastKnownFileType = text.plist.xml; path = Info.plist; sourceTree = "<group>"; };
		84752EBF26ED13F5009FD801 /* Id.swift */ = {isa = PBXFileReference; fileEncoding = 4; lastKnownFileType = sourcecode.swift; path = Id.swift; sourceTree = "<group>"; };
		84752EC126ED13F5009FD801 /* X25519KeyGenerator.swift */ = {isa = PBXFileReference; fileEncoding = 4; lastKnownFileType = sourcecode.swift; path = X25519KeyGenerator.swift; sourceTree = "<group>"; };
		84752EC226ED13F5009FD801 /* OmniRandomByteGenerator.swift */ = {isa = PBXFileReference; fileEncoding = 4; lastKnownFileType = sourcecode.swift; path = OmniRandomByteGenerator.swift; sourceTree = "<group>"; };
		84752EC826ED13F5009FD801 /* Ids.swift */ = {isa = PBXFileReference; fileEncoding = 4; lastKnownFileType = sourcecode.swift; path = Ids.swift; sourceTree = "<group>"; };
		84752EC926ED13F5009FD801 /* PeripheralManagerError.swift */ = {isa = PBXFileReference; fileEncoding = 4; lastKnownFileType = sourcecode.swift; path = PeripheralManagerError.swift; sourceTree = "<group>"; };
		84752ECA26ED13F5009FD801 /* PeripheralManager.swift */ = {isa = PBXFileReference; fileEncoding = 4; lastKnownFileType = sourcecode.swift; path = PeripheralManager.swift; sourceTree = "<group>"; };
		84752ECB26ED13F5009FD801 /* PodProtocolError.swift */ = {isa = PBXFileReference; fileEncoding = 4; lastKnownFileType = sourcecode.swift; path = PodProtocolError.swift; sourceTree = "<group>"; };
		84752ECD26ED13F5009FD801 /* PayloadSplitter.swift */ = {isa = PBXFileReference; fileEncoding = 4; lastKnownFileType = sourcecode.swift; path = PayloadSplitter.swift; sourceTree = "<group>"; };
		84752ECE26ED13F5009FD801 /* PayloadJoiner.swift */ = {isa = PBXFileReference; fileEncoding = 4; lastKnownFileType = sourcecode.swift; path = PayloadJoiner.swift; sourceTree = "<group>"; };
		84752ECF26ED13F5009FD801 /* BLEPacket.swift */ = {isa = PBXFileReference; fileEncoding = 4; lastKnownFileType = sourcecode.swift; path = BLEPacket.swift; sourceTree = "<group>"; };
		84752ED226ED13F5009FD801 /* KeyExchange.swift */ = {isa = PBXFileReference; fileEncoding = 4; lastKnownFileType = sourcecode.swift; path = KeyExchange.swift; sourceTree = "<group>"; };
		84752ED326ED13F5009FD801 /* LTKExchanger.swift */ = {isa = PBXFileReference; fileEncoding = 4; lastKnownFileType = sourcecode.swift; path = LTKExchanger.swift; sourceTree = "<group>"; };
		84752ED426ED13F5009FD801 /* PairResult.swift */ = {isa = PBXFileReference; fileEncoding = 4; lastKnownFileType = sourcecode.swift; path = PairResult.swift; sourceTree = "<group>"; };
		84752ED526ED13F5009FD801 /* PairMessage.swift */ = {isa = PBXFileReference; fileEncoding = 4; lastKnownFileType = sourcecode.swift; path = PairMessage.swift; sourceTree = "<group>"; };
		847530F426ED65DD009FD801 /* LoopKit.framework */ = {isa = PBXFileReference; explicitFileType = wrapper.framework; path = LoopKit.framework; sourceTree = BUILT_PRODUCTS_DIR; };
		847530F526ED65DD009FD801 /* LoopKitUI.framework */ = {isa = PBXFileReference; explicitFileType = wrapper.framework; path = LoopKitUI.framework; sourceTree = BUILT_PRODUCTS_DIR; };
		8475311F26ED838A009FD801 /* PodLifeHUDView.swift */ = {isa = PBXFileReference; fileEncoding = 4; lastKnownFileType = sourcecode.swift; path = PodLifeHUDView.swift; sourceTree = "<group>"; };
		8475312426ED838A009FD801 /* PodLifeHUDView.xib */ = {isa = PBXFileReference; fileEncoding = 4; lastKnownFileType = file.xib; path = PodLifeHUDView.xib; sourceTree = "<group>"; };
		8475314626EDA193009FD801 /* TimeInterval.swift */ = {isa = PBXFileReference; fileEncoding = 4; lastKnownFileType = sourcecode.swift; path = TimeInterval.swift; sourceTree = "<group>"; };
		8475314A26EDA193009FD801 /* LocalizedString.swift */ = {isa = PBXFileReference; fileEncoding = 4; lastKnownFileType = sourcecode.swift; path = LocalizedString.swift; sourceTree = "<group>"; };
		8475314B26EDA193009FD801 /* OSLog.swift */ = {isa = PBXFileReference; fileEncoding = 4; lastKnownFileType = sourcecode.swift; path = OSLog.swift; sourceTree = "<group>"; };
		8475314C26EDA193009FD801 /* UIColor.swift */ = {isa = PBXFileReference; fileEncoding = 4; lastKnownFileType = sourcecode.swift; path = UIColor.swift; sourceTree = "<group>"; };
		8475314D26EDA193009FD801 /* HKUnit.swift */ = {isa = PBXFileReference; fileEncoding = 4; lastKnownFileType = sourcecode.swift; path = HKUnit.swift; sourceTree = "<group>"; };
		8475314E26EDA193009FD801 /* NibLoadable.swift */ = {isa = PBXFileReference; fileEncoding = 4; lastKnownFileType = sourcecode.swift; path = NibLoadable.swift; sourceTree = "<group>"; };
		8475314F26EDA193009FD801 /* TimeZone.swift */ = {isa = PBXFileReference; fileEncoding = 4; lastKnownFileType = sourcecode.swift; path = TimeZone.swift; sourceTree = "<group>"; };
		8475315026EDA193009FD801 /* Data.swift */ = {isa = PBXFileReference; fileEncoding = 4; lastKnownFileType = sourcecode.swift; path = Data.swift; sourceTree = "<group>"; };
		A91B2DEB276E1E5E001B0E95 /* README.md */ = {isa = PBXFileReference; fileEncoding = 4; lastKnownFileType = net.daringfireball.markdown; path = README.md; sourceTree = "<group>"; };
		A9D054CA2764FC8200FAFEFB /* HexConversionTests.swift */ = {isa = PBXFileReference; lastKnownFileType = sourcecode.swift; path = HexConversionTests.swift; sourceTree = "<group>"; };
		A9D054CC2764FDB700FAFEFB /* MessagePacketTests.swift */ = {isa = PBXFileReference; lastKnownFileType = sourcecode.swift; path = MessagePacketTests.swift; sourceTree = "<group>"; };
		A9D054D22765135900FAFEFB /* PayloadSplitterTest.swift */ = {isa = PBXFileReference; lastKnownFileType = sourcecode.swift; path = PayloadSplitterTest.swift; sourceTree = "<group>"; };
		A9D054D427651D2400FAFEFB /* TestUtilities.swift */ = {isa = PBXFileReference; lastKnownFileType = sourcecode.swift; path = TestUtilities.swift; sourceTree = "<group>"; };
		A9D054D627651D4F00FAFEFB /* PayloadSplitJoinTests.swift */ = {isa = PBXFileReference; lastKnownFileType = sourcecode.swift; path = PayloadSplitJoinTests.swift; sourceTree = "<group>"; };
		A9D054D827651FDE00FAFEFB /* StringLengthPrefixEncodingTests.swift */ = {isa = PBXFileReference; lastKnownFileType = sourcecode.swift; path = StringLengthPrefixEncodingTests.swift; sourceTree = "<group>"; };
		A9D054DB27655F9C00FAFEFB /* KeyExchangeTests.swift */ = {isa = PBXFileReference; lastKnownFileType = sourcecode.swift; path = KeyExchangeTests.swift; sourceTree = "<group>"; };
		A9D3492F2764F5780037F77C /* EnDecryptTests.swift */ = {isa = PBXFileReference; lastKnownFileType = sourcecode.swift; path = EnDecryptTests.swift; sourceTree = "<group>"; };
		A9D349312764F5D30037F77C /* PayloadJoinerTest.swift */ = {isa = PBXFileReference; lastKnownFileType = sourcecode.swift; path = PayloadJoinerTest.swift; sourceTree = "<group>"; };
		C10D6D6B27A2393800F53D58 /* OmniBLETests.swift */ = {isa = PBXFileReference; fileEncoding = 4; lastKnownFileType = sourcecode.swift; path = OmniBLETests.swift; sourceTree = "<group>"; };
		C10D6D6D27A2395700F53D58 /* OmniBLEPlugin.swift */ = {isa = PBXFileReference; fileEncoding = 4; lastKnownFileType = sourcecode.swift; path = OmniBLEPlugin.swift; sourceTree = "<group>"; };
		C121D8D829C7866D00DA0520 /* cs */ = {isa = PBXFileReference; lastKnownFileType = text.plist.strings; name = cs; path = cs.lproj/Localizable.strings; sourceTree = "<group>"; };
		C15A583029C7866600D3A5A1 /* ar */ = {isa = PBXFileReference; lastKnownFileType = text.plist.strings; name = ar; path = ar.lproj/Localizable.strings; sourceTree = "<group>"; };
		C187C190278FCEC9006E3557 /* InsulinTypeConfirmation.swift */ = {isa = PBXFileReference; lastKnownFileType = sourcecode.swift; path = InsulinTypeConfirmation.swift; sourceTree = "<group>"; };
		C187C197279086A8006E3557 /* OmniBLEPlugin.loopplugin */ = {isa = PBXFileReference; explicitFileType = wrapper.framework; includeInIndex = 0; path = OmniBLEPlugin.loopplugin; sourceTree = BUILT_PRODUCTS_DIR; };
		C187C199279086A8006E3557 /* OmniBLEPlugin.h */ = {isa = PBXFileReference; lastKnownFileType = sourcecode.c.h; path = OmniBLEPlugin.h; sourceTree = "<group>"; };
		C187C1A2279087A4006E3557 /* OSLog.swift */ = {isa = PBXFileReference; lastKnownFileType = sourcecode.swift; path = OSLog.swift; sourceTree = "<group>"; };
		C187C1A427908B1C006E3557 /* Info.plist */ = {isa = PBXFileReference; fileEncoding = 4; lastKnownFileType = text.plist.xml; path = Info.plist; sourceTree = "<group>"; };
		C19E3881298638CE00851444 /* tr */ = {isa = PBXFileReference; lastKnownFileType = text.plist.strings; name = tr; path = tr.lproj/Localizable.strings; sourceTree = "<group>"; };
		C1C001BE27A2337B00533D35 /* PeripheralManager+OmniBLE.swift */ = {isa = PBXFileReference; fileEncoding = 4; lastKnownFileType = sourcecode.swift; path = "PeripheralManager+OmniBLE.swift"; sourceTree = "<group>"; };
		C1C001C027A2349D00533D35 /* OmniBLE.swift */ = {isa = PBXFileReference; fileEncoding = 4; lastKnownFileType = sourcecode.swift; path = OmniBLE.swift; sourceTree = "<group>"; };
		C1C001C227A2351D00533D35 /* OmniBLEReservoirView.xib */ = {isa = PBXFileReference; fileEncoding = 4; lastKnownFileType = file.xib; path = OmniBLEReservoirView.xib; sourceTree = "<group>"; };
		C1C001C327A2351D00533D35 /* OmniBLEReservoirView.swift */ = {isa = PBXFileReference; fileEncoding = 4; lastKnownFileType = sourcecode.swift; path = OmniBLEReservoirView.swift; sourceTree = "<group>"; };
		C1D27A1A27911E9900C41EBA /* PodAdvertisement.swift */ = {isa = PBXFileReference; lastKnownFileType = sourcecode.swift; path = PodAdvertisement.swift; sourceTree = "<group>"; };
		C1DBD512282FF79D009FCF74 /* ManualTempBasalEntryView.swift */ = {isa = PBXFileReference; lastKnownFileType = sourcecode.swift; path = ManualTempBasalEntryView.swift; sourceTree = "<group>"; };
		C1ED1E6F27BAE1A600FED71C /* BeepPreference.swift */ = {isa = PBXFileReference; lastKnownFileType = sourcecode.swift; path = BeepPreference.swift; sourceTree = "<group>"; };
		C1ED1E7127BAE44E00FED71C /* BeepPreferenceSelectionView.swift */ = {isa = PBXFileReference; lastKnownFileType = sourcecode.swift; path = BeepPreferenceSelectionView.swift; sourceTree = "<group>"; };
		C1F67E7327975B830017487F /* AttachPodView.swift */ = {isa = PBXFileReference; fileEncoding = 4; lastKnownFileType = sourcecode.swift; path = AttachPodView.swift; sourceTree = "<group>"; };
		C1F67E7427975B830017487F /* ScheduledExpirationReminderEditView.swift */ = {isa = PBXFileReference; fileEncoding = 4; lastKnownFileType = sourcecode.swift; path = ScheduledExpirationReminderEditView.swift; sourceTree = "<group>"; };
		C1F67E7627975B830017487F /* TimeView.swift */ = {isa = PBXFileReference; fileEncoding = 4; lastKnownFileType = sourcecode.swift; path = TimeView.swift; sourceTree = "<group>"; };
		C1F67E7727975B830017487F /* OmniBLESettingsView.swift */ = {isa = PBXFileReference; fileEncoding = 4; lastKnownFileType = sourcecode.swift; path = OmniBLESettingsView.swift; sourceTree = "<group>"; };
		C1F67E7827975B830017487F /* ExpirationReminderSetupView.swift */ = {isa = PBXFileReference; fileEncoding = 4; lastKnownFileType = sourcecode.swift; path = ExpirationReminderSetupView.swift; sourceTree = "<group>"; };
		C1F67E7927975B830017487F /* DeactivatePodView.swift */ = {isa = PBXFileReference; fileEncoding = 4; lastKnownFileType = sourcecode.swift; path = DeactivatePodView.swift; sourceTree = "<group>"; };
		C1F67E7A27975B830017487F /* BasalStateView.swift */ = {isa = PBXFileReference; fileEncoding = 4; lastKnownFileType = sourcecode.swift; path = BasalStateView.swift; sourceTree = "<group>"; };
		C1F67E7B27975B830017487F /* ExpirationReminderPickerView.swift */ = {isa = PBXFileReference; fileEncoding = 4; lastKnownFileType = sourcecode.swift; path = ExpirationReminderPickerView.swift; sourceTree = "<group>"; };
		C1F67E7C27975B830017487F /* LowReservoirReminderSetupView.swift */ = {isa = PBXFileReference; fileEncoding = 4; lastKnownFileType = sourcecode.swift; path = LowReservoirReminderSetupView.swift; sourceTree = "<group>"; };
		C1F67E7D27975B830017487F /* HUDAssets.xcassets */ = {isa = PBXFileReference; lastKnownFileType = folder.assetcatalog; path = HUDAssets.xcassets; sourceTree = "<group>"; };
		C1F67E7F27975B830017487F /* PairPodView.swift */ = {isa = PBXFileReference; fileEncoding = 4; lastKnownFileType = sourcecode.swift; path = PairPodView.swift; sourceTree = "<group>"; };
		C1F67E8027975B830017487F /* CheckInsertedCannulaView.swift */ = {isa = PBXFileReference; fileEncoding = 4; lastKnownFileType = sourcecode.swift; path = CheckInsertedCannulaView.swift; sourceTree = "<group>"; };
		C1F67E8127975B830017487F /* NotificationSettingsView.swift */ = {isa = PBXFileReference; fileEncoding = 4; lastKnownFileType = sourcecode.swift; path = NotificationSettingsView.swift; sourceTree = "<group>"; };
		C1F67E8227975B830017487F /* DeliveryUncertaintyRecoveryView.swift */ = {isa = PBXFileReference; fileEncoding = 4; lastKnownFileType = sourcecode.swift; path = DeliveryUncertaintyRecoveryView.swift; sourceTree = "<group>"; };
		C1F67E8427975B830017487F /* UncertaintyRecoveredView.swift */ = {isa = PBXFileReference; fileEncoding = 4; lastKnownFileType = sourcecode.swift; path = UncertaintyRecoveredView.swift; sourceTree = "<group>"; };
		C1F67E8527975B830017487F /* InsertCannulaView.swift */ = {isa = PBXFileReference; fileEncoding = 4; lastKnownFileType = sourcecode.swift; path = InsertCannulaView.swift; sourceTree = "<group>"; };
		C1F67E8627975B830017487F /* LowReservoirReminderEditView.swift */ = {isa = PBXFileReference; fileEncoding = 4; lastKnownFileType = sourcecode.swift; path = LowReservoirReminderEditView.swift; sourceTree = "<group>"; };
		C1F67E8727975B830017487F /* SetupCompleteView.swift */ = {isa = PBXFileReference; fileEncoding = 4; lastKnownFileType = sourcecode.swift; path = SetupCompleteView.swift; sourceTree = "<group>"; };
		C1F67E8827975B830017487F /* PodSetupView.swift */ = {isa = PBXFileReference; fileEncoding = 4; lastKnownFileType = sourcecode.swift; path = PodSetupView.swift; sourceTree = "<group>"; };
		C1F67E8A27975B830017487F /* PodDetailsView.swift */ = {isa = PBXFileReference; fileEncoding = 4; lastKnownFileType = sourcecode.swift; path = PodDetailsView.swift; sourceTree = "<group>"; };
		C1F67EA327975CCA0017487F /* DashUICoordinator.swift */ = {isa = PBXFileReference; lastKnownFileType = sourcecode.swift; path = DashUICoordinator.swift; sourceTree = "<group>"; };
		C1F67EB327975E710017487F /* RoundedCard.swift */ = {isa = PBXFileReference; fileEncoding = 4; lastKnownFileType = sourcecode.swift; path = RoundedCard.swift; sourceTree = "<group>"; };
		C1F67EB427975E710017487F /* LeadingImage.swift */ = {isa = PBXFileReference; fileEncoding = 4; lastKnownFileType = sourcecode.swift; path = LeadingImage.swift; sourceTree = "<group>"; };
		C1F67EB527975E710017487F /* ErrorView.swift */ = {isa = PBXFileReference; fileEncoding = 4; lastKnownFileType = sourcecode.swift; path = ErrorView.swift; sourceTree = "<group>"; };
		C1F67EB927975EB70017487F /* FrameworkLocalText.swift */ = {isa = PBXFileReference; lastKnownFileType = sourcecode.swift; path = FrameworkLocalText.swift; sourceTree = "<group>"; };
		C1F67EBD27975F360017487F /* InsertCannulaViewModel.swift */ = {isa = PBXFileReference; fileEncoding = 4; lastKnownFileType = sourcecode.swift; path = InsertCannulaViewModel.swift; sourceTree = "<group>"; };
		C1F67EBE27975F360017487F /* PairPodViewModel.swift */ = {isa = PBXFileReference; fileEncoding = 4; lastKnownFileType = sourcecode.swift; path = PairPodViewModel.swift; sourceTree = "<group>"; };
		C1F67EC027975F360017487F /* DeactivatePodViewModel.swift */ = {isa = PBXFileReference; fileEncoding = 4; lastKnownFileType = sourcecode.swift; path = DeactivatePodViewModel.swift; sourceTree = "<group>"; };
		C1F67EC127975F360017487F /* DeliveryUncertaintyRecoveryViewModel.swift */ = {isa = PBXFileReference; fileEncoding = 4; lastKnownFileType = sourcecode.swift; path = DeliveryUncertaintyRecoveryViewModel.swift; sourceTree = "<group>"; };
		C1F67EC227975F360017487F /* OmniBLESettingsViewModel.swift */ = {isa = PBXFileReference; fileEncoding = 4; lastKnownFileType = sourcecode.swift; path = OmniBLESettingsViewModel.swift; sourceTree = "<group>"; };
		C1F67EC327975F360017487F /* PodLifeState.swift */ = {isa = PBXFileReference; fileEncoding = 4; lastKnownFileType = sourcecode.swift; path = PodLifeState.swift; sourceTree = "<group>"; };
		C1F67ED927979E400017487F /* PumpManagerAlert.swift */ = {isa = PBXFileReference; lastKnownFileType = sourcecode.swift; path = PumpManagerAlert.swift; sourceTree = "<group>"; };
		C1F67EDB2797A03A0017487F /* PendingCommand.swift */ = {isa = PBXFileReference; lastKnownFileType = sourcecode.swift; path = PendingCommand.swift; sourceTree = "<group>"; };
		C1F67EDD2797AFF10017487F /* Image.swift */ = {isa = PBXFileReference; lastKnownFileType = sourcecode.swift; path = Image.swift; sourceTree = "<group>"; };
		C1F67EDF2797B1EF0017487F /* OmniBLEHUDProvider.swift */ = {isa = PBXFileReference; lastKnownFileType = sourcecode.swift; path = OmniBLEHUDProvider.swift; sourceTree = "<group>"; };
		C1F67EE127985F580017487F /* ReservoirLevel.swift */ = {isa = PBXFileReference; lastKnownFileType = sourcecode.swift; path = ReservoirLevel.swift; sourceTree = "<group>"; };
		C1FAB5C729C786B000D25073 /* hi */ = {isa = PBXFileReference; lastKnownFileType = text.plist.strings; name = hi; path = hi.lproj/Localizable.strings; sourceTree = "<group>"; };
		C1FDCC1029C786F90056E652 /* sk */ = {isa = PBXFileReference; lastKnownFileType = text.plist.strings; name = sk; path = sk.lproj/Localizable.strings; sourceTree = "<group>"; };
		C1FF3D5229C786A900BDC1EC /* he */ = {isa = PBXFileReference; lastKnownFileType = text.plist.strings; name = he; path = he.lproj/Localizable.strings; sourceTree = "<group>"; };
		D800CF1827E682E90090EADB /* ZeroBasalScheduleTest.swift */ = {isa = PBXFileReference; fileEncoding = 4; lastKnownFileType = sourcecode.swift; path = ZeroBasalScheduleTest.swift; sourceTree = "<group>"; };
		D802CCFB27DD97210072E3A1 /* AcknowledgeAlertsTests.swift */ = {isa = PBXFileReference; fileEncoding = 4; lastKnownFileType = sourcecode.swift; path = AcknowledgeAlertsTests.swift; sourceTree = "<group>"; };
		D802CCFD27DD98AF0072E3A1 /* BolusTests.swift */ = {isa = PBXFileReference; fileEncoding = 4; lastKnownFileType = sourcecode.swift; path = BolusTests.swift; sourceTree = "<group>"; };
		D802CCFF27DD98B80072E3A1 /* MessageTests.swift */ = {isa = PBXFileReference; fileEncoding = 4; lastKnownFileType = sourcecode.swift; path = MessageTests.swift; sourceTree = "<group>"; };
		D802CD0127DD98C10072E3A1 /* PodInfoTests.swift */ = {isa = PBXFileReference; fileEncoding = 4; lastKnownFileType = sourcecode.swift; path = PodInfoTests.swift; sourceTree = "<group>"; };
		D802CD0227DD98C10072E3A1 /* PodStateTests.swift */ = {isa = PBXFileReference; fileEncoding = 4; lastKnownFileType = sourcecode.swift; path = PodStateTests.swift; sourceTree = "<group>"; };
		D802CD0327DD98C10072E3A1 /* StatusTests.swift */ = {isa = PBXFileReference; fileEncoding = 4; lastKnownFileType = sourcecode.swift; path = StatusTests.swift; sourceTree = "<group>"; };
		D802CD0427DD98C10072E3A1 /* PodCommsSessionTests.swift */ = {isa = PBXFileReference; fileEncoding = 4; lastKnownFileType = sourcecode.swift; path = PodCommsSessionTests.swift; sourceTree = "<group>"; };
		D802CD0527DD98C10072E3A1 /* TempBasalTests.swift */ = {isa = PBXFileReference; fileEncoding = 4; lastKnownFileType = sourcecode.swift; path = TempBasalTests.swift; sourceTree = "<group>"; };
		D802CD0F27DD99AB0072E3A1 /* CRC16Tests.swift */ = {isa = PBXFileReference; fileEncoding = 4; lastKnownFileType = sourcecode.swift; path = CRC16Tests.swift; sourceTree = "<group>"; };
		D802CD1127DD9AE10072E3A1 /* BasalScheduleTests.swift */ = {isa = PBXFileReference; fileEncoding = 4; lastKnownFileType = sourcecode.swift; path = BasalScheduleTests.swift; sourceTree = "<group>"; };
		D8896C6127890E6B00E09A96 /* DetailedStatus+OmniBLE.swift */ = {isa = PBXFileReference; fileEncoding = 4; lastKnownFileType = sourcecode.swift; path = "DetailedStatus+OmniBLE.swift"; sourceTree = "<group>"; };
		D895BF5A275DE64000D51FC7 /* StringLengthPrefixEncoding.swift */ = {isa = PBXFileReference; fileEncoding = 4; lastKnownFileType = sourcecode.swift; path = StringLengthPrefixEncoding.swift; sourceTree = "<group>"; };
		D897B06A29347ED500FDB009 /* BolusDeliveryTable.swift */ = {isa = PBXFileReference; fileEncoding = 4; lastKnownFileType = sourcecode.swift; path = BolusDeliveryTable.swift; sourceTree = "<group>"; };
		D897B06C29347EE500FDB009 /* InsulinTableEntry.swift */ = {isa = PBXFileReference; fileEncoding = 4; lastKnownFileType = sourcecode.swift; path = InsulinTableEntry.swift; sourceTree = "<group>"; };
/* End PBXFileReference section */

/* Begin PBXFrameworksBuildPhase section */
		84752E7F26ED0FFE009FD801 /* Frameworks */ = {
			isa = PBXFrameworksBuildPhase;
			buildActionMask = 2147483647;
			files = (
				847530F626ED65DD009FD801 /* LoopKit.framework in Frameworks */,
				8475306E26ED15DE009FD801 /* CryptoSwift in Frameworks */,
				847530F826ED65DD009FD801 /* LoopKitUI.framework in Frameworks */,
			);
			runOnlyForDeploymentPostprocessing = 0;
		};
		84752E8826ED0FFE009FD801 /* Frameworks */ = {
			isa = PBXFrameworksBuildPhase;
			buildActionMask = 2147483647;
			files = (
			);
			runOnlyForDeploymentPostprocessing = 0;
		};
		C187C194279086A8006E3557 /* Frameworks */ = {
			isa = PBXFrameworksBuildPhase;
			buildActionMask = 2147483647;
			files = (
				C1D27A1527908DC600C41EBA /* OmniBLE.framework in Frameworks */,
			);
			runOnlyForDeploymentPostprocessing = 0;
		};
/* End PBXFrameworksBuildPhase section */

/* Begin PBXGroup section */
		1016325027185EE4007A3BC2 /* OmnipodCommon */ = {
			isa = PBXGroup;
			children = (
				1016325527185EE4007A3BC2 /* AlertSlot.swift */,
				1016325427185EE4007A3BC2 /* BasalDeliveryTable.swift */,
				102111442709462300784F13 /* BasalSchedule+LoopKit.swift */,
				1016325727185EE4007A3BC2 /* BasalSchedule.swift */,
				C1ED1E6F27BAE1A600FED71C /* BeepPreference.swift */,
				1016325127185EE4007A3BC2 /* BeepType.swift */,
				D897B06A29347ED500FDB009 /* BolusDeliveryTable.swift */,
				10389A2026FF7841002115E9 /* CRC16.swift */,
				1016325227185EE4007A3BC2 /* FaultEventCode.swift */,
				D897B06C29347EE500FDB009 /* InsulinTableEntry.swift */,
				10389A1D26FF7841002115E9 /* Message.swift */,
				10389A0326FF7841002115E9 /* MessageBlocks */,
				C1F67EDB2797A03A0017487F /* PendingCommand.swift */,
				1016325327185EE4007A3BC2 /* Pod.swift */,
				102111432709462300784F13 /* PodDoseProgressEstimator.swift */,
				102111412709462300784F13 /* PodInsulinMeasurements.swift */,
				1016325627185EE4007A3BC2 /* PodProgressStatus.swift */,
				C1F67ED927979E400017487F /* PumpManagerAlert.swift */,
				C1F67EE127985F580017487F /* ReservoirLevel.swift */,
				1016325827185EE4007A3BC2 /* UnfinalizedDose.swift */,
			);
			path = OmnipodCommon;
			sourceTree = "<group>";
		};
		10289E7427347C5B000339E6 /* EnDecrypt */ = {
			isa = PBXGroup;
			children = (
				10289E7527347C69000339E6 /* Nonce.swift */,
				10289E772734D10C000339E6 /* EnDecrypt.swift */,
			);
			path = EnDecrypt;
			sourceTree = "<group>";
		};
		10289E792739F84C000339E6 /* Session */ = {
			isa = PBXGroup;
			children = (
				10289E7E2739F8A1000339E6 /* EapAkaAttribute.swift */,
				10289E7A2739F886000339E6 /* EapMessage.swift */,
				1024E32C2746083800DE01F2 /* EapSqn.swift */,
				10289E7C2739F893000339E6 /* Milenage.swift */,
				10289E822739F917000339E6 /* SessionEstablisher.swift */,
				10289E802739F8E4000339E6 /* SessionKeys.swift */,
			);
			path = Session;
			sourceTree = "<group>";
		};
		10389A0326FF7841002115E9 /* MessageBlocks */ = {
			isa = PBXGroup;
			children = (
				10389A0926FF7841002115E9 /* AcknowledgeAlertCommand.swift */,
				10389A1526FF7841002115E9 /* AssignAddressCommand.swift */,
				10389A1326FF7841002115E9 /* BasalScheduleExtraCommand.swift */,
				10389A1626FF7841002115E9 /* BeepConfigCommand.swift */,
				10389A0E26FF7841002115E9 /* BolusExtraCommand.swift */,
				10389A1426FF7841002115E9 /* CancelDeliveryCommand.swift */,
				10389A1C26FF7841002115E9 /* ConfigureAlertsCommand.swift */,
				10389A0826FF7841002115E9 /* DeactivatePodCommand.swift */,
				10389A1926FF7841002115E9 /* DetailedStatus.swift */,
				10389A1726FF7841002115E9 /* ErrorResponse.swift */,
				10389A0F26FF7841002115E9 /* FaultConfigCommand.swift */,
				10389A1226FF7841002115E9 /* GetStatusCommand.swift */,
				10389A0B26FF7841002115E9 /* MessageBlock.swift */,
				10389A0C26FF7841002115E9 /* PlaceholderMessageBlock.swift */,
				10389A0D26FF7841002115E9 /* PodInfo.swift */,
				10389A0626FF7841002115E9 /* PodInfoActivationTime.swift */,
				10389A0A26FF7841002115E9 /* PodInfoConfiguredAlerts.swift */,
				10389A0426FF7841002115E9 /* PodInfoPulseLog.swift */,
				10389A1026FF7841002115E9 /* PodInfoPulseLogPlus.swift */,
				10389A1A26FF7841002115E9 /* PodInfoResponse.swift */,
				10389A1B26FF7841002115E9 /* SetInsulinScheduleCommand.swift */,
				10389A1826FF7841002115E9 /* SetupPodCommand.swift */,
				10389A1126FF7841002115E9 /* StatusResponse.swift */,
				10389A0726FF7841002115E9 /* TempBasalExtraCommand.swift */,
				10389A0526FF7841002115E9 /* VersionResponse.swift */,
			);
			path = MessageBlocks;
			sourceTree = "<group>";
		};
<<<<<<< HEAD
		84752E7826ED0FFE009FD801 = {
			isa = PBXGroup;
			children = (
=======
		191DB6512A06F17800212AC9 /* Localizations */ = {
			isa = PBXGroup;
			children = (
				191DB6522A06F17800212AC9 /* Localizable.strings */,
			);
			path = Localizations;
			sourceTree = "<group>";
		};
		84752E7826ED0FFE009FD801 = {
			isa = PBXGroup;
			children = (
				191DB6512A06F17800212AC9 /* Localizations */,
>>>>>>> 32967d66
				A91B2DEB276E1E5E001B0E95 /* README.md */,
				84752EE926ED1402009FD801 /* Common */,
				84752E8426ED0FFE009FD801 /* OmniBLE */,
				84752E8F26ED0FFE009FD801 /* OmniBLETests */,
				C187C198279086A8006E3557 /* OmniBLEPlugin */,
				84752E8326ED0FFE009FD801 /* Products */,
				84752E9C26ED10A0009FD801 /* Frameworks */,
			);
			sourceTree = "<group>";
		};
		84752E8326ED0FFE009FD801 /* Products */ = {
			isa = PBXGroup;
			children = (
				84752E8226ED0FFE009FD801 /* OmniBLE.framework */,
				84752E8B26ED0FFE009FD801 /* OmniBLETests.xctest */,
				C187C197279086A8006E3557 /* OmniBLEPlugin.loopplugin */,
			);
			name = Products;
			sourceTree = "<group>";
		};
		84752E8426ED0FFE009FD801 /* OmniBLE */ = {
			isa = PBXGroup;
			children = (
				84752EBE26ED13F5009FD801 /* Bluetooth */,
				1016325027185EE4007A3BC2 /* OmnipodCommon */,
				84752EAD26ED11A4009FD801 /* PumpManager */,
				8475311D26ED8246009FD801 /* PumpManagerUI */,
				84752E8526ED0FFE009FD801 /* OmniBLE.h */,
				84752E8626ED0FFE009FD801 /* Info.plist */,
				4B67E2D3289B4EDB002D92AF /* Localizable.strings */,
			);
			path = OmniBLE;
			sourceTree = "<group>";
		};
		84752E8F26ED0FFE009FD801 /* OmniBLETests */ = {
			isa = PBXGroup;
			children = (
				D802CCFB27DD97210072E3A1 /* AcknowledgeAlertsTests.swift */,
				D802CD1127DD9AE10072E3A1 /* BasalScheduleTests.swift */,
				D802CCFD27DD98AF0072E3A1 /* BolusTests.swift */,
				D802CD0F27DD99AB0072E3A1 /* CRC16Tests.swift */,
				A9D054CE2765131300FAFEFB /* Driver */,
				A9D054CA2764FC8200FAFEFB /* HexConversionTests.swift */,
				84752E9226ED0FFE009FD801 /* Info.plist */,
				D802CCFF27DD98B80072E3A1 /* MessageTests.swift */,
				C10D6D6B27A2393800F53D58 /* OmniBLETests.swift */,
				D802CD0427DD98C10072E3A1 /* PodCommsSessionTests.swift */,
				D802CD0127DD98C10072E3A1 /* PodInfoTests.swift */,
				D802CD0227DD98C10072E3A1 /* PodStateTests.swift */,
				D802CD0327DD98C10072E3A1 /* StatusTests.swift */,
				D802CD0527DD98C10072E3A1 /* TempBasalTests.swift */,
				A9D054D427651D2400FAFEFB /* TestUtilities.swift */,
				D800CF1827E682E90090EADB /* ZeroBasalScheduleTest.swift */,
			);
			path = OmniBLETests;
			sourceTree = "<group>";
		};
		84752E9C26ED10A0009FD801 /* Frameworks */ = {
			isa = PBXGroup;
			children = (
				847530F426ED65DD009FD801 /* LoopKit.framework */,
				847530F526ED65DD009FD801 /* LoopKitUI.framework */,
			);
			name = Frameworks;
			sourceTree = "<group>";
		};
		84752EAD26ED11A4009FD801 /* PumpManager */ = {
			isa = PBXGroup;
			children = (
				C1C001C027A2349D00533D35 /* OmniBLE.swift */,
				D8896C6127890E6B00E09A96 /* DetailedStatus+OmniBLE.swift */,
				10389A2226FF7841002115E9 /* MessageTransport.swift */,
				1029AE4627094D0E00B7F5B6 /* OmniBLEPumpManager.swift */,
				1029AE4727094D0E00B7F5B6 /* OmniBLEPumpManagerState.swift */,
				102111422709462300784F13 /* PodCommsSession.swift */,
				1021114C2709467400784F13 /* PodComms.swift */,
				102111402709462300784F13 /* PodState.swift */,
				C1D27A1A27911E9900C41EBA /* PodAdvertisement.swift */,
			);
			path = PumpManager;
			sourceTree = "<group>";
		};
		84752EBE26ED13F5009FD801 /* Bluetooth */ = {
			isa = PBXGroup;
			children = (
				C1C001BE27A2337B00533D35 /* PeripheralManager+OmniBLE.swift */,
				84752ECB26ED13F5009FD801 /* PodProtocolError.swift */,
				1016324C27137B1E007A3BC2 /* BluetoothManager.swift */,
				10289E6B27308746000339E6 /* BluetoothServices.swift */,
				10289E6D27309327000339E6 /* CBPeripheral.swift */,
				10289E7427347C5B000339E6 /* EnDecrypt */,
				84752EBF26ED13F5009FD801 /* Id.swift */,
				84752EC826ED13F5009FD801 /* Ids.swift */,
				1024E32A27446DB000DE01F2 /* MessagePacket.swift */,
				84752ECA26ED13F5009FD801 /* PeripheralManager.swift */,
				84752EC926ED13F5009FD801 /* PeripheralManagerError.swift */,
				D895BF5A275DE64000D51FC7 /* StringLengthPrefixEncoding.swift */,
				84752ECC26ED13F5009FD801 /* Packet */,
				84752ED126ED13F5009FD801 /* Pair */,
				10289E792739F84C000339E6 /* Session */,
				84752EC026ED13F5009FD801 /* Util */,
			);
			path = Bluetooth;
			sourceTree = "<group>";
		};
		84752EC026ED13F5009FD801 /* Util */ = {
			isa = PBXGroup;
			children = (
				84752EC226ED13F5009FD801 /* OmniRandomByteGenerator.swift */,
				84752EC126ED13F5009FD801 /* X25519KeyGenerator.swift */,
			);
			path = Util;
			sourceTree = "<group>";
		};
		84752ECC26ED13F5009FD801 /* Packet */ = {
			isa = PBXGroup;
			children = (
				84752ECF26ED13F5009FD801 /* BLEPacket.swift */,
				84752ECE26ED13F5009FD801 /* PayloadJoiner.swift */,
				84752ECD26ED13F5009FD801 /* PayloadSplitter.swift */,
			);
			path = Packet;
			sourceTree = "<group>";
		};
		84752ED126ED13F5009FD801 /* Pair */ = {
			isa = PBXGroup;
			children = (
				84752ED226ED13F5009FD801 /* KeyExchange.swift */,
				84752ED326ED13F5009FD801 /* LTKExchanger.swift */,
				84752ED526ED13F5009FD801 /* PairMessage.swift */,
				84752ED426ED13F5009FD801 /* PairResult.swift */,
			);
			path = Pair;
			sourceTree = "<group>";
		};
		84752EE926ED1402009FD801 /* Common */ = {
			isa = PBXGroup;
			children = (
				8475315026EDA193009FD801 /* Data.swift */,
				8475314D26EDA193009FD801 /* HKUnit.swift */,
				10289E69271B2A3E000339E6 /* IdentifiableClass.swift */,
				8475314A26EDA193009FD801 /* LocalizedString.swift */,
				8475314E26EDA193009FD801 /* NibLoadable.swift */,
				10289E67271B2A08000339E6 /* NumberFormatter.swift */,
				8475314B26EDA193009FD801 /* OSLog.swift */,
				8475314626EDA193009FD801 /* TimeInterval.swift */,
				8475314F26EDA193009FD801 /* TimeZone.swift */,
				8475314C26EDA193009FD801 /* UIColor.swift */,
				C1F67EB927975EB70017487F /* FrameworkLocalText.swift */,
				C1F67EDD2797AFF10017487F /* Image.swift */,
			);
			path = Common;
			sourceTree = "<group>";
		};
		8475311D26ED8246009FD801 /* PumpManagerUI */ = {
			isa = PBXGroup;
			children = (
				C1F67EBB27975F060017487F /* ViewModels */,
				1029AE4A27094DDC00B7F5B6 /* OmniBLEPumpManager+UI.swift */,
				1029AE4E27094E1900B7F5B6 /* OmniBLEUI.xcassets */,
				8475312626ED838A009FD801 /* ViewControllers */,
				8475311E26ED838A009FD801 /* Views */,
				C1F67EDF2797B1EF0017487F /* OmniBLEHUDProvider.swift */,
			);
			path = PumpManagerUI;
			sourceTree = "<group>";
		};
		8475311E26ED838A009FD801 /* Views */ = {
			isa = PBXGroup;
			children = (
				C1C001C327A2351D00533D35 /* OmniBLEReservoirView.swift */,
				C1C001C227A2351D00533D35 /* OmniBLEReservoirView.xib */,
				C1F67EB227975E710017487F /* DesignElements */,
				C1F67E7327975B830017487F /* AttachPodView.swift */,
				C1F67E7A27975B830017487F /* BasalStateView.swift */,
				C1F67E8027975B830017487F /* CheckInsertedCannulaView.swift */,
				C1F67E7727975B830017487F /* OmniBLESettingsView.swift */,
				C1F67E7927975B830017487F /* DeactivatePodView.swift */,
				C1F67E8227975B830017487F /* DeliveryUncertaintyRecoveryView.swift */,
				C1F67E7B27975B830017487F /* ExpirationReminderPickerView.swift */,
				C1F67E7827975B830017487F /* ExpirationReminderSetupView.swift */,
				C1F67E7D27975B830017487F /* HUDAssets.xcassets */,
				C1F67E8527975B830017487F /* InsertCannulaView.swift */,
				C1F67E8627975B830017487F /* LowReservoirReminderEditView.swift */,
				C1F67E7C27975B830017487F /* LowReservoirReminderSetupView.swift */,
				C1F67E8127975B830017487F /* NotificationSettingsView.swift */,
				C1F67E7F27975B830017487F /* PairPodView.swift */,
				C1F67E8A27975B830017487F /* PodDetailsView.swift */,
				C1F67E8827975B830017487F /* PodSetupView.swift */,
				C1F67E7427975B830017487F /* ScheduledExpirationReminderEditView.swift */,
				C1F67E8727975B830017487F /* SetupCompleteView.swift */,
				C1F67E7627975B830017487F /* TimeView.swift */,
				C1F67E8427975B830017487F /* UncertaintyRecoveredView.swift */,
				8475311F26ED838A009FD801 /* PodLifeHUDView.swift */,
				8475312426ED838A009FD801 /* PodLifeHUDView.xib */,
				C187C190278FCEC9006E3557 /* InsulinTypeConfirmation.swift */,
				C1ED1E7127BAE44E00FED71C /* BeepPreferenceSelectionView.swift */,
				C1DBD512282FF79D009FCF74 /* ManualTempBasalEntryView.swift */,
			);
			path = Views;
			sourceTree = "<group>";
		};
		8475312626ED838A009FD801 /* ViewControllers */ = {
			isa = PBXGroup;
			children = (
				C1F67EA327975CCA0017487F /* DashUICoordinator.swift */,
			);
			path = ViewControllers;
			sourceTree = "<group>";
		};
		A9D054CE2765131300FAFEFB /* Driver */ = {
			isa = PBXGroup;
			children = (
				A9D054CF2765132000FAFEFB /* Comm */,
			);
			path = Driver;
			sourceTree = "<group>";
		};
		A9D054CF2765132000FAFEFB /* Comm */ = {
			isa = PBXGroup;
			children = (
				A9D054D02765132800FAFEFB /* endecrypt */,
				A9D054D12765133E00FAFEFB /* message */,
				A9D054DA27655F8B00FAFEFB /* pair */,
			);
			path = Comm;
			sourceTree = "<group>";
		};
		A9D054D02765132800FAFEFB /* endecrypt */ = {
			isa = PBXGroup;
			children = (
				A9D3492F2764F5780037F77C /* EnDecryptTests.swift */,
			);
			path = endecrypt;
			sourceTree = "<group>";
		};
		A9D054D12765133E00FAFEFB /* message */ = {
			isa = PBXGroup;
			children = (
				A9D054CC2764FDB700FAFEFB /* MessagePacketTests.swift */,
				A9D349312764F5D30037F77C /* PayloadJoinerTest.swift */,
				A9D054D627651D4F00FAFEFB /* PayloadSplitJoinTests.swift */,
				A9D054D22765135900FAFEFB /* PayloadSplitterTest.swift */,
				A9D054D827651FDE00FAFEFB /* StringLengthPrefixEncodingTests.swift */,
			);
			path = message;
			sourceTree = "<group>";
		};
		A9D054DA27655F8B00FAFEFB /* pair */ = {
			isa = PBXGroup;
			children = (
				A9D054DB27655F9C00FAFEFB /* KeyExchangeTests.swift */,
			);
			path = pair;
			sourceTree = "<group>";
		};
		C187C198279086A8006E3557 /* OmniBLEPlugin */ = {
			isa = PBXGroup;
			children = (
				C10D6D6D27A2395700F53D58 /* OmniBLEPlugin.swift */,
				C187C1A427908B1C006E3557 /* Info.plist */,
				C187C1A127908795006E3557 /* Extensions */,
				C187C199279086A8006E3557 /* OmniBLEPlugin.h */,
			);
			path = OmniBLEPlugin;
			sourceTree = "<group>";
		};
		C187C1A127908795006E3557 /* Extensions */ = {
			isa = PBXGroup;
			children = (
				C187C1A2279087A4006E3557 /* OSLog.swift */,
			);
			path = Extensions;
			sourceTree = "<group>";
		};
		C1F67EB227975E710017487F /* DesignElements */ = {
			isa = PBXGroup;
			children = (
				C1F67EB327975E710017487F /* RoundedCard.swift */,
				C1F67EB427975E710017487F /* LeadingImage.swift */,
				C1F67EB527975E710017487F /* ErrorView.swift */,
			);
			path = DesignElements;
			sourceTree = "<group>";
		};
		C1F67EBB27975F060017487F /* ViewModels */ = {
			isa = PBXGroup;
			children = (
				C1F67EC227975F360017487F /* OmniBLESettingsViewModel.swift */,
				C1F67EC027975F360017487F /* DeactivatePodViewModel.swift */,
				C1F67EC127975F360017487F /* DeliveryUncertaintyRecoveryViewModel.swift */,
				C1F67EBD27975F360017487F /* InsertCannulaViewModel.swift */,
				C1F67EBE27975F360017487F /* PairPodViewModel.swift */,
				C1F67EC327975F360017487F /* PodLifeState.swift */,
			);
			path = ViewModels;
			sourceTree = "<group>";
		};
/* End PBXGroup section */

/* Begin PBXHeadersBuildPhase section */
		84752E7D26ED0FFE009FD801 /* Headers */ = {
			isa = PBXHeadersBuildPhase;
			buildActionMask = 2147483647;
			files = (
				84752E9326ED0FFE009FD801 /* OmniBLE.h in Headers */,
			);
			runOnlyForDeploymentPostprocessing = 0;
		};
		C187C192279086A8006E3557 /* Headers */ = {
			isa = PBXHeadersBuildPhase;
			buildActionMask = 2147483647;
			files = (
				C187C19A279086A8006E3557 /* OmniBLEPlugin.h in Headers */,
			);
			runOnlyForDeploymentPostprocessing = 0;
		};
/* End PBXHeadersBuildPhase section */

/* Begin PBXNativeTarget section */
		84752E8126ED0FFE009FD801 /* OmniBLE */ = {
			isa = PBXNativeTarget;
			buildConfigurationList = 84752E9626ED0FFE009FD801 /* Build configuration list for PBXNativeTarget "OmniBLE" */;
			buildPhases = (
				84752E7D26ED0FFE009FD801 /* Headers */,
				84752E7E26ED0FFE009FD801 /* Sources */,
				84752E7F26ED0FFE009FD801 /* Frameworks */,
				84752E8026ED0FFE009FD801 /* Resources */,
			);
			buildRules = (
			);
			dependencies = (
			);
			name = OmniBLE;
			packageProductDependencies = (
				8475306D26ED15DE009FD801 /* CryptoSwift */,
			);
			productName = OmniBLE;
			productReference = 84752E8226ED0FFE009FD801 /* OmniBLE.framework */;
			productType = "com.apple.product-type.framework";
		};
		84752E8A26ED0FFE009FD801 /* OmniBLETests */ = {
			isa = PBXNativeTarget;
			buildConfigurationList = 84752E9926ED0FFE009FD801 /* Build configuration list for PBXNativeTarget "OmniBLETests" */;
			buildPhases = (
				84752E8726ED0FFE009FD801 /* Sources */,
				84752E8826ED0FFE009FD801 /* Frameworks */,
				84752E8926ED0FFE009FD801 /* Resources */,
			);
			buildRules = (
			);
			dependencies = (
				84752E8E26ED0FFE009FD801 /* PBXTargetDependency */,
			);
			name = OmniBLETests;
			productName = OmniBLETests;
			productReference = 84752E8B26ED0FFE009FD801 /* OmniBLETests.xctest */;
			productType = "com.apple.product-type.bundle.unit-test";
		};
		C187C196279086A8006E3557 /* OmniBLEPlugin */ = {
			isa = PBXNativeTarget;
			buildConfigurationList = C187C19B279086A8006E3557 /* Build configuration list for PBXNativeTarget "OmniBLEPlugin" */;
			buildPhases = (
				C187C192279086A8006E3557 /* Headers */,
				C187C193279086A8006E3557 /* Sources */,
				C187C194279086A8006E3557 /* Frameworks */,
				C187C195279086A8006E3557 /* Resources */,
				C1D27A1627908DCF00C41EBA /* CopyFiles */,
			);
			buildRules = (
			);
			dependencies = (
				C187C1A0279086FF006E3557 /* PBXTargetDependency */,
			);
			name = OmniBLEPlugin;
			productName = OmniBLEPlugin;
			productReference = C187C197279086A8006E3557 /* OmniBLEPlugin.loopplugin */;
			productType = "com.apple.product-type.framework";
		};
/* End PBXNativeTarget section */

/* Begin PBXProject section */
		84752E7926ED0FFE009FD801 /* Project object */ = {
			isa = PBXProject;
			attributes = {
				LastSwiftUpdateCheck = 1250;
				LastUpgradeCheck = 1330;
				ORGANIZATIONNAME = "Randall Knutson";
				TargetAttributes = {
					84752E8126ED0FFE009FD801 = {
						CreatedOnToolsVersion = 12.5.1;
					};
					84752E8A26ED0FFE009FD801 = {
						CreatedOnToolsVersion = 12.5.1;
					};
					C187C196279086A8006E3557 = {
						CreatedOnToolsVersion = 13.2.1;
					};
				};
			};
			buildConfigurationList = 84752E7C26ED0FFE009FD801 /* Build configuration list for PBXProject "OmniBLE" */;
			compatibilityVersion = "Xcode 13.0";
			developmentRegion = en;
			hasScannedForEncodings = 0;
			knownRegions = (
				en,
				Base,
				de,
				"zh-Hans",
				ja,
				nb,
				es,
				da,
				it,
				sv,
				pl,
				"pt-BR",
				vi,
				ru,
				fr,
				fi,
				nl,
				ro,
				he,
				tr,
				ar,
				cs,
				hi,
				sk,
				uk,
				lt,
				bn,
				"pt-PT",
				ca,
			);
			mainGroup = 84752E7826ED0FFE009FD801;
			packageReferences = (
				8475306C26ED15DE009FD801 /* XCRemoteSwiftPackageReference "CryptoSwift" */,
			);
			productRefGroup = 84752E8326ED0FFE009FD801 /* Products */;
			projectDirPath = "";
			projectRoot = "";
			targets = (
				84752E8126ED0FFE009FD801 /* OmniBLE */,
				84752E8A26ED0FFE009FD801 /* OmniBLETests */,
				C187C196279086A8006E3557 /* OmniBLEPlugin */,
			);
		};
/* End PBXProject section */

/* Begin PBXResourcesBuildPhase section */
		84752E8026ED0FFE009FD801 /* Resources */ = {
			isa = PBXResourcesBuildPhase;
			buildActionMask = 2147483647;
			files = (
				C1F67E9527975B830017487F /* HUDAssets.xcassets in Resources */,
<<<<<<< HEAD
				4B67E2D5289B4EDB002D92AF /* Localizable.strings in Resources */,
=======
>>>>>>> 32967d66
				1029AE4F27094E1900B7F5B6 /* OmniBLEUI.xcassets in Resources */,
				191DB66D2A06F17800212AC9 /* Localizable.strings in Resources */,
				8475313726ED838B009FD801 /* PodLifeHUDView.xib in Resources */,
				A91B2DEC276E1E5E001B0E95 /* README.md in Resources */,
				C1C001C427A2351D00533D35 /* OmniBLEReservoirView.xib in Resources */,
			);
			runOnlyForDeploymentPostprocessing = 0;
		};
		84752E8926ED0FFE009FD801 /* Resources */ = {
			isa = PBXResourcesBuildPhase;
			buildActionMask = 2147483647;
			files = (
			);
			runOnlyForDeploymentPostprocessing = 0;
		};
		C187C195279086A8006E3557 /* Resources */ = {
			isa = PBXResourcesBuildPhase;
			buildActionMask = 2147483647;
			files = (
			);
			runOnlyForDeploymentPostprocessing = 0;
		};
/* End PBXResourcesBuildPhase section */

/* Begin PBXSourcesBuildPhase section */
		84752E7E26ED0FFE009FD801 /* Sources */ = {
			isa = PBXSourcesBuildPhase;
			buildActionMask = 2147483647;
			files = (
				C1F67EDE2797AFF10017487F /* Image.swift in Sources */,
				1016325E27185EE5007A3BC2 /* PodProgressStatus.swift in Sources */,
				D895BF5B275DE64000D51FC7 /* StringLengthPrefixEncoding.swift in Sources */,
				10389A3426FF7841002115E9 /* AssignAddressCommand.swift in Sources */,
				10289E812739F8E4000339E6 /* SessionKeys.swift in Sources */,
				84752EDD26ED13F5009FD801 /* Ids.swift in Sources */,
				C1F67E8B27975B830017487F /* AttachPodView.swift in Sources */,
				84752ED826ED13F5009FD801 /* OmniRandomByteGenerator.swift in Sources */,
				1016324D27137B1E007A3BC2 /* BluetoothManager.swift in Sources */,
				84752EE026ED13F5009FD801 /* PodProtocolError.swift in Sources */,
				C1D27A1B27911E9900C41EBA /* PodAdvertisement.swift in Sources */,
				C1F67EE02797B1EF0017487F /* OmniBLEHUDProvider.swift in Sources */,
				10289E7F2739F8A1000339E6 /* EapAkaAttribute.swift in Sources */,
				C1F67E9327975B830017487F /* ExpirationReminderPickerView.swift in Sources */,
				1016325B27185EE5007A3BC2 /* Pod.swift in Sources */,
				C1F67E8C27975B830017487F /* ScheduledExpirationReminderEditView.swift in Sources */,
				10289E6C27308746000339E6 /* BluetoothServices.swift in Sources */,
				10389A3226FF7841002115E9 /* BasalScheduleExtraCommand.swift in Sources */,
				1016325A27185EE5007A3BC2 /* FaultEventCode.swift in Sources */,
				10289E6A271B2A3E000339E6 /* IdentifiableClass.swift in Sources */,
				84752EE526ED13F5009FD801 /* KeyExchange.swift in Sources */,
				10289E7627347C69000339E6 /* Nonce.swift in Sources */,
				C1F67EB827975E710017487F /* ErrorView.swift in Sources */,
				1029AE4927094D0E00B7F5B6 /* OmniBLEPumpManagerState.swift in Sources */,
				10289E7D2739F893000339E6 /* Milenage.swift in Sources */,
				10389A3A26FF7841002115E9 /* SetInsulinScheduleCommand.swift in Sources */,
				10389A3826FF7841002115E9 /* DetailedStatus.swift in Sources */,
				C1F67E9927975B830017487F /* NotificationSettingsView.swift in Sources */,
				10389A2B26FF7841002115E9 /* PlaceholderMessageBlock.swift in Sources */,
				10389A3026FF7841002115E9 /* StatusResponse.swift in Sources */,
				1021114A2709462300784F13 /* PodDoseProgressEstimator.swift in Sources */,
				8475315A26EDA193009FD801 /* HKUnit.swift in Sources */,
				10389A2626FF7841002115E9 /* TempBasalExtraCommand.swift in Sources */,
				8475315C26EDA193009FD801 /* TimeZone.swift in Sources */,
				8475315726EDA193009FD801 /* LocalizedString.swift in Sources */,
				C1F67E9727975B830017487F /* PairPodView.swift in Sources */,
				D897B06B29347ED500FDB009 /* BolusDeliveryTable.swift in Sources */,
				10289E782734D10D000339E6 /* EnDecrypt.swift in Sources */,
				C1F67EDA27979E400017487F /* PumpManagerAlert.swift in Sources */,
				10389A2D26FF7841002115E9 /* BolusExtraCommand.swift in Sources */,
				8475315926EDA193009FD801 /* UIColor.swift in Sources */,
				10389A2926FF7841002115E9 /* PodInfoConfiguredAlerts.swift in Sources */,
				C1F67EB727975E710017487F /* LeadingImage.swift in Sources */,
				C1F67ECB27975F360017487F /* PodLifeState.swift in Sources */,
				8475315B26EDA193009FD801 /* NibLoadable.swift in Sources */,
				10389A3126FF7841002115E9 /* GetStatusCommand.swift in Sources */,
				8475313226ED838B009FD801 /* PodLifeHUDView.swift in Sources */,
				C1C001BF27A2337B00533D35 /* PeripheralManager+OmniBLE.swift in Sources */,
				10389A3F26FF7841002115E9 /* CRC16.swift in Sources */,
				10289E68271B2A08000339E6 /* NumberFormatter.swift in Sources */,
				1016325927185EE4007A3BC2 /* BeepType.swift in Sources */,
				C1F67E9E27975B830017487F /* LowReservoirReminderEditView.swift in Sources */,
				8475315326EDA193009FD801 /* TimeInterval.swift in Sources */,
				10389A2326FF7841002115E9 /* PodInfoPulseLog.swift in Sources */,
				C1F67E8E27975B830017487F /* TimeView.swift in Sources */,
				10389A2726FF7841002115E9 /* DeactivatePodCommand.swift in Sources */,
				10389A3626FF7841002115E9 /* ErrorResponse.swift in Sources */,
				10389A2C26FF7841002115E9 /* PodInfo.swift in Sources */,
				C1F67E9827975B830017487F /* CheckInsertedCannulaView.swift in Sources */,
				10389A3C26FF7841002115E9 /* Message.swift in Sources */,
				8475315826EDA193009FD801 /* OSLog.swift in Sources */,
				84752ED726ED13F5009FD801 /* X25519KeyGenerator.swift in Sources */,
				C1F67EC527975F360017487F /* InsertCannulaViewModel.swift in Sources */,
				C1F67E9027975B830017487F /* ExpirationReminderSetupView.swift in Sources */,
				102111492709462300784F13 /* PodCommsSession.swift in Sources */,
				10289E832739F917000339E6 /* SessionEstablisher.swift in Sources */,
				84752EE126ED13F5009FD801 /* PayloadSplitter.swift in Sources */,
				C1ED1E7227BAE44E00FED71C /* BeepPreferenceSelectionView.swift in Sources */,
				84752EDE26ED13F5009FD801 /* PeripheralManagerError.swift in Sources */,
				10389A2526FF7841002115E9 /* PodInfoActivationTime.swift in Sources */,
				C1F67E9A27975B830017487F /* DeliveryUncertaintyRecoveryView.swift in Sources */,
				1021114D2709467400784F13 /* PodComms.swift in Sources */,
				10289E6E27309327000339E6 /* CBPeripheral.swift in Sources */,
				C1F67EA427975CCA0017487F /* DashUICoordinator.swift in Sources */,
				1016325F27185EE5007A3BC2 /* BasalSchedule.swift in Sources */,
				10389A2F26FF7841002115E9 /* PodInfoPulseLogPlus.swift in Sources */,
				10389A2826FF7841002115E9 /* AcknowledgeAlertCommand.swift in Sources */,
				C1C001C527A2351D00533D35 /* OmniBLEReservoirView.swift in Sources */,
				D897B06D29347EE500FDB009 /* InsulinTableEntry.swift in Sources */,
				84752EDF26ED13F5009FD801 /* PeripheralManager.swift in Sources */,
				C1F67EA227975B830017487F /* PodDetailsView.swift in Sources */,
				1029AE4B27094DDC00B7F5B6 /* OmniBLEPumpManager+UI.swift in Sources */,
				1016326027185EE5007A3BC2 /* UnfinalizedDose.swift in Sources */,
				C1F67E9D27975B830017487F /* InsertCannulaView.swift in Sources */,
				C1F67EC927975F360017487F /* DeliveryUncertaintyRecoveryViewModel.swift in Sources */,
				1016325C27185EE5007A3BC2 /* BasalDeliveryTable.swift in Sources */,
				84752EE326ED13F5009FD801 /* BLEPacket.swift in Sources */,
				102111472709462300784F13 /* PodState.swift in Sources */,
				1021114B2709462300784F13 /* BasalSchedule+LoopKit.swift in Sources */,
				84752EE626ED13F5009FD801 /* LTKExchanger.swift in Sources */,
				10389A2A26FF7841002115E9 /* MessageBlock.swift in Sources */,
				C1F67ECA27975F360017487F /* OmniBLESettingsViewModel.swift in Sources */,
				C1F67EBA27975EB70017487F /* FrameworkLocalText.swift in Sources */,
				C1F67E9227975B830017487F /* BasalStateView.swift in Sources */,
				1024E32B27446DB000DE01F2 /* MessagePacket.swift in Sources */,
				10289E7B2739F886000339E6 /* EapMessage.swift in Sources */,
				C1C001C127A2349D00533D35 /* OmniBLE.swift in Sources */,
				10389A3326FF7841002115E9 /* CancelDeliveryCommand.swift in Sources */,
				C1DBD513282FF79D009FCF74 /* ManualTempBasalEntryView.swift in Sources */,
				10389A2426FF7841002115E9 /* VersionResponse.swift in Sources */,
				C1F67EA027975B830017487F /* PodSetupView.swift in Sources */,
				C1ED1E7027BAE1A600FED71C /* BeepPreference.swift in Sources */,
				10389A3B26FF7841002115E9 /* ConfigureAlertsCommand.swift in Sources */,
				D8896C6227890E6B00E09A96 /* DetailedStatus+OmniBLE.swift in Sources */,
				10389A3926FF7841002115E9 /* PodInfoResponse.swift in Sources */,
				84752EE226ED13F5009FD801 /* PayloadJoiner.swift in Sources */,
				1029AE4827094D0E00B7F5B6 /* OmniBLEPumpManager.swift in Sources */,
				10389A3526FF7841002115E9 /* BeepConfigCommand.swift in Sources */,
				1016325D27185EE5007A3BC2 /* AlertSlot.swift in Sources */,
				C1F67EC827975F360017487F /* DeactivatePodViewModel.swift in Sources */,
				C1F67E9127975B830017487F /* DeactivatePodView.swift in Sources */,
				84752EE726ED13F5009FD801 /* PairResult.swift in Sources */,
				8475315D26EDA193009FD801 /* Data.swift in Sources */,
				C1F67E9427975B830017487F /* LowReservoirReminderSetupView.swift in Sources */,
				C1F67EB627975E710017487F /* RoundedCard.swift in Sources */,
				C1F67EC627975F360017487F /* PairPodViewModel.swift in Sources */,
				84752ED626ED13F5009FD801 /* Id.swift in Sources */,
				84752EE826ED13F5009FD801 /* PairMessage.swift in Sources */,
				C187C191278FCEC9006E3557 /* InsulinTypeConfirmation.swift in Sources */,
				C1F67EDC2797A03A0017487F /* PendingCommand.swift in Sources */,
				10389A3726FF7841002115E9 /* SetupPodCommand.swift in Sources */,
				1024E32D2746083800DE01F2 /* EapSqn.swift in Sources */,
				C1F67E9C27975B830017487F /* UncertaintyRecoveredView.swift in Sources */,
				102111482709462300784F13 /* PodInsulinMeasurements.swift in Sources */,
				10389A4126FF7841002115E9 /* MessageTransport.swift in Sources */,
				C1F67E8F27975B830017487F /* OmniBLESettingsView.swift in Sources */,
				10389A2E26FF7841002115E9 /* FaultConfigCommand.swift in Sources */,
				C1F67E9F27975B830017487F /* SetupCompleteView.swift in Sources */,
				C1F67EE227985F580017487F /* ReservoirLevel.swift in Sources */,
			);
			runOnlyForDeploymentPostprocessing = 0;
		};
		84752E8726ED0FFE009FD801 /* Sources */ = {
			isa = PBXSourcesBuildPhase;
			buildActionMask = 2147483647;
			files = (
				A9A5BCF6276C1E6D00B02C86 /* MessagePacketTests.swift in Sources */,
				D802CCFC27DD97210072E3A1 /* AcknowledgeAlertsTests.swift in Sources */,
				A9A5BCF1276C1E5F00B02C86 /* EnDecryptTests.swift in Sources */,
				D802CD0927DD98C10072E3A1 /* PodCommsSessionTests.swift in Sources */,
				D802CD0827DD98C10072E3A1 /* StatusTests.swift in Sources */,
				C10D6D6C27A2393800F53D58 /* OmniBLETests.swift in Sources */,
				A9A5BCF2276C1E6D00B02C86 /* PayloadSplitterTest.swift in Sources */,
				D802CD0A27DD98C10072E3A1 /* TempBasalTests.swift in Sources */,
				A9A5BCEF276C1E2D00B02C86 /* TestUtilities.swift in Sources */,
				A9A5BCF0276C1E2D00B02C86 /* HexConversionTests.swift in Sources */,
				D802CD1227DD9AE10072E3A1 /* BasalScheduleTests.swift in Sources */,
				D802CD0627DD98C10072E3A1 /* PodInfoTests.swift in Sources */,
				D800CF1927E682E90090EADB /* ZeroBasalScheduleTest.swift in Sources */,
				D802CD0727DD98C10072E3A1 /* PodStateTests.swift in Sources */,
				A9A5BCF4276C1E6D00B02C86 /* PayloadJoinerTest.swift in Sources */,
				A9A5BCF3276C1E6D00B02C86 /* StringLengthPrefixEncodingTests.swift in Sources */,
				D802CD0027DD98B80072E3A1 /* MessageTests.swift in Sources */,
				A9A5BCF7276C1E7000B02C86 /* KeyExchangeTests.swift in Sources */,
				D802CD1027DD99AB0072E3A1 /* CRC16Tests.swift in Sources */,
				A9A5BCF5276C1E6D00B02C86 /* PayloadSplitJoinTests.swift in Sources */,
				D802CCFE27DD98AF0072E3A1 /* BolusTests.swift in Sources */,
			);
			runOnlyForDeploymentPostprocessing = 0;
		};
		C187C193279086A8006E3557 /* Sources */ = {
			isa = PBXSourcesBuildPhase;
			buildActionMask = 2147483647;
			files = (
				C187C1A3279087A4006E3557 /* OSLog.swift in Sources */,
				C10D6D6E27A2395700F53D58 /* OmniBLEPlugin.swift in Sources */,
			);
			runOnlyForDeploymentPostprocessing = 0;
		};
/* End PBXSourcesBuildPhase section */

/* Begin PBXTargetDependency section */
		84752E8E26ED0FFE009FD801 /* PBXTargetDependency */ = {
			isa = PBXTargetDependency;
			target = 84752E8126ED0FFE009FD801 /* OmniBLE */;
			targetProxy = 84752E8D26ED0FFE009FD801 /* PBXContainerItemProxy */;
		};
		C187C1A0279086FF006E3557 /* PBXTargetDependency */ = {
			isa = PBXTargetDependency;
			target = 84752E8126ED0FFE009FD801 /* OmniBLE */;
			targetProxy = C187C19F279086FF006E3557 /* PBXContainerItemProxy */;
		};
/* End PBXTargetDependency section */

/* Begin PBXVariantGroup section */
<<<<<<< HEAD
=======
		191DB6522A06F17800212AC9 /* Localizable.strings */ = {
			isa = PBXVariantGroup;
			children = (
				191DB6532A06F17800212AC9 /* de */,
				191DB6542A06F17800212AC9 /* he */,
				191DB6552A06F17800212AC9 /* ar */,
				191DB6562A06F17800212AC9 /* zh-Hans */,
				191DB6572A06F17800212AC9 /* ja */,
				191DB6582A06F17800212AC9 /* en */,
				191DB6592A06F17800212AC9 /* uk */,
				191DB65A2A06F17800212AC9 /* nb */,
				191DB65B2A06F17800212AC9 /* es */,
				191DB65C2A06F17800212AC9 /* da */,
				191DB65D2A06F17800212AC9 /* it */,
				191DB65E2A06F17800212AC9 /* sk */,
				191DB65F2A06F17800212AC9 /* sv */,
				191DB6602A06F17800212AC9 /* tr */,
				191DB6612A06F17800212AC9 /* pl */,
				191DB6622A06F17800212AC9 /* pt-BR */,
				191DB6632A06F17800212AC9 /* vi */,
				191DB6642A06F17800212AC9 /* lt */,
				191DB6652A06F17800212AC9 /* ru */,
				191DB6662A06F17800212AC9 /* fr */,
				191DB6672A06F17800212AC9 /* fi */,
				191DB6682A06F17800212AC9 /* nl */,
				191DB6692A06F17800212AC9 /* bn */,
				191DB66A2A06F17800212AC9 /* pt-PT */,
				191DB66B2A06F17800212AC9 /* ro */,
				191DB66C2A06F17800212AC9 /* ca */,
			);
			name = Localizable.strings;
			sourceTree = "<group>";
		};
>>>>>>> 32967d66
		4B67E2D3289B4EDB002D92AF /* Localizable.strings */ = {
			isa = PBXVariantGroup;
			children = (
				4B67E2D4289B4EDB002D92AF /* de */,
				4B23AA6328D909E2009B453B /* en */,
				4B23AA6428D909E7009B453B /* zh-Hans */,
				4B23AA6528D909E9009B453B /* da */,
				4B23AA6628D909EC009B453B /* nl */,
				4B23AA6728D909EE009B453B /* fi */,
				4B23AA6828D909F1009B453B /* fr */,
				4B23AA6A28D909F5009B453B /* it */,
				4B23AA6B28D909F7009B453B /* ja */,
				4B23AA6C28D909FA009B453B /* nb */,
				4B23AA6D28D909FD009B453B /* pl */,
				4B23AA6E28D909FF009B453B /* pt-BR */,
				4B23AA6F28D90A01009B453B /* ro */,
				4B23AA7028D90A03009B453B /* ru */,
				4B23AA7128D90A06009B453B /* es */,
				4B23AA7228D90A08009B453B /* sv */,
				4B23AA7428D90A0D009B453B /* vi */,
				C19E3881298638CE00851444 /* tr */,
				C15A583029C7866600D3A5A1 /* ar */,
				C121D8D829C7866D00DA0520 /* cs */,
				C1FF3D5229C786A900BDC1EC /* he */,
				C1FAB5C729C786B000D25073 /* hi */,
				C1FDCC1029C786F90056E652 /* sk */,
			);
			name = Localizable.strings;
			sourceTree = "<group>";
		};
/* End PBXVariantGroup section */

/* Begin XCBuildConfiguration section */
		84752E9426ED0FFE009FD801 /* Debug */ = {
			isa = XCBuildConfiguration;
			buildSettings = {
				ALWAYS_SEARCH_USER_PATHS = NO;
				CLANG_ANALYZER_LOCALIZABILITY_NONLOCALIZED = YES;
				CLANG_ANALYZER_NONNULL = YES;
				CLANG_ANALYZER_NUMBER_OBJECT_CONVERSION = YES_AGGRESSIVE;
				CLANG_CXX_LANGUAGE_STANDARD = "gnu++14";
				CLANG_CXX_LIBRARY = "libc++";
				CLANG_ENABLE_MODULES = YES;
				CLANG_ENABLE_OBJC_ARC = YES;
				CLANG_ENABLE_OBJC_WEAK = YES;
				CLANG_WARN_BLOCK_CAPTURE_AUTORELEASING = YES;
				CLANG_WARN_BOOL_CONVERSION = YES;
				CLANG_WARN_COMMA = YES;
				CLANG_WARN_CONSTANT_CONVERSION = YES;
				CLANG_WARN_DEPRECATED_OBJC_IMPLEMENTATIONS = YES;
				CLANG_WARN_DIRECT_OBJC_ISA_USAGE = YES_ERROR;
				CLANG_WARN_DOCUMENTATION_COMMENTS = YES;
				CLANG_WARN_EMPTY_BODY = YES;
				CLANG_WARN_ENUM_CONVERSION = YES;
				CLANG_WARN_INFINITE_RECURSION = YES;
				CLANG_WARN_INT_CONVERSION = YES;
				CLANG_WARN_NON_LITERAL_NULL_CONVERSION = YES;
				CLANG_WARN_OBJC_IMPLICIT_RETAIN_SELF = YES;
				CLANG_WARN_OBJC_LITERAL_CONVERSION = YES;
				CLANG_WARN_OBJC_ROOT_CLASS = YES_ERROR;
				CLANG_WARN_QUOTED_INCLUDE_IN_FRAMEWORK_HEADER = YES;
				CLANG_WARN_RANGE_LOOP_ANALYSIS = YES;
				CLANG_WARN_STRICT_PROTOTYPES = YES;
				CLANG_WARN_SUSPICIOUS_MOVE = YES;
				CLANG_WARN_UNGUARDED_AVAILABILITY = YES_AGGRESSIVE;
				CLANG_WARN_UNREACHABLE_CODE = YES;
				CLANG_WARN__DUPLICATE_METHOD_MATCH = YES;
				COPY_PHASE_STRIP = NO;
				CURRENT_PROJECT_VERSION = 1;
				DEBUG_INFORMATION_FORMAT = dwarf;
				ENABLE_STRICT_OBJC_MSGSEND = YES;
				ENABLE_TESTABILITY = YES;
				GCC_C_LANGUAGE_STANDARD = gnu11;
				GCC_DYNAMIC_NO_PIC = NO;
				GCC_NO_COMMON_BLOCKS = YES;
				GCC_OPTIMIZATION_LEVEL = 0;
				GCC_PREPROCESSOR_DEFINITIONS = (
					"DEBUG=1",
					"$(inherited)",
				);
				GCC_WARN_64_TO_32_BIT_CONVERSION = YES;
				GCC_WARN_ABOUT_RETURN_TYPE = YES_ERROR;
				GCC_WARN_UNDECLARED_SELECTOR = YES;
				GCC_WARN_UNINITIALIZED_AUTOS = YES_AGGRESSIVE;
				GCC_WARN_UNUSED_FUNCTION = YES;
				GCC_WARN_UNUSED_VARIABLE = YES;
				IPHONEOS_DEPLOYMENT_TARGET = 15.1;
				LOCALIZED_STRING_MACRO_NAMES = (
					NSLocalizedString,
					CFCopyLocalizedString,
					LocalizedString,
					FrameworkLocalText,
				);
				MTL_ENABLE_DEBUG_INFO = INCLUDE_SOURCE;
				MTL_FAST_MATH = YES;
				ONLY_ACTIVE_ARCH = YES;
				SDKROOT = iphoneos;
				SWIFT_ACTIVE_COMPILATION_CONDITIONS = DEBUG;
				SWIFT_OPTIMIZATION_LEVEL = "-Onone";
				VERSIONING_SYSTEM = "apple-generic";
				VERSION_INFO_PREFIX = "";
			};
			name = Debug;
		};
		84752E9526ED0FFE009FD801 /* Release */ = {
			isa = XCBuildConfiguration;
			buildSettings = {
				ALWAYS_SEARCH_USER_PATHS = NO;
				CLANG_ANALYZER_LOCALIZABILITY_NONLOCALIZED = YES;
				CLANG_ANALYZER_NONNULL = YES;
				CLANG_ANALYZER_NUMBER_OBJECT_CONVERSION = YES_AGGRESSIVE;
				CLANG_CXX_LANGUAGE_STANDARD = "gnu++14";
				CLANG_CXX_LIBRARY = "libc++";
				CLANG_ENABLE_MODULES = YES;
				CLANG_ENABLE_OBJC_ARC = YES;
				CLANG_ENABLE_OBJC_WEAK = YES;
				CLANG_WARN_BLOCK_CAPTURE_AUTORELEASING = YES;
				CLANG_WARN_BOOL_CONVERSION = YES;
				CLANG_WARN_COMMA = YES;
				CLANG_WARN_CONSTANT_CONVERSION = YES;
				CLANG_WARN_DEPRECATED_OBJC_IMPLEMENTATIONS = YES;
				CLANG_WARN_DIRECT_OBJC_ISA_USAGE = YES_ERROR;
				CLANG_WARN_DOCUMENTATION_COMMENTS = YES;
				CLANG_WARN_EMPTY_BODY = YES;
				CLANG_WARN_ENUM_CONVERSION = YES;
				CLANG_WARN_INFINITE_RECURSION = YES;
				CLANG_WARN_INT_CONVERSION = YES;
				CLANG_WARN_NON_LITERAL_NULL_CONVERSION = YES;
				CLANG_WARN_OBJC_IMPLICIT_RETAIN_SELF = YES;
				CLANG_WARN_OBJC_LITERAL_CONVERSION = YES;
				CLANG_WARN_OBJC_ROOT_CLASS = YES_ERROR;
				CLANG_WARN_QUOTED_INCLUDE_IN_FRAMEWORK_HEADER = YES;
				CLANG_WARN_RANGE_LOOP_ANALYSIS = YES;
				CLANG_WARN_STRICT_PROTOTYPES = YES;
				CLANG_WARN_SUSPICIOUS_MOVE = YES;
				CLANG_WARN_UNGUARDED_AVAILABILITY = YES_AGGRESSIVE;
				CLANG_WARN_UNREACHABLE_CODE = YES;
				CLANG_WARN__DUPLICATE_METHOD_MATCH = YES;
				COPY_PHASE_STRIP = NO;
				CURRENT_PROJECT_VERSION = 1;
				DEBUG_INFORMATION_FORMAT = "dwarf-with-dsym";
				ENABLE_NS_ASSERTIONS = NO;
				ENABLE_STRICT_OBJC_MSGSEND = YES;
				GCC_C_LANGUAGE_STANDARD = gnu11;
				GCC_NO_COMMON_BLOCKS = YES;
				GCC_WARN_64_TO_32_BIT_CONVERSION = YES;
				GCC_WARN_ABOUT_RETURN_TYPE = YES_ERROR;
				GCC_WARN_UNDECLARED_SELECTOR = YES;
				GCC_WARN_UNINITIALIZED_AUTOS = YES_AGGRESSIVE;
				GCC_WARN_UNUSED_FUNCTION = YES;
				GCC_WARN_UNUSED_VARIABLE = YES;
				IPHONEOS_DEPLOYMENT_TARGET = 15.1;
				LOCALIZED_STRING_MACRO_NAMES = (
					NSLocalizedString,
					CFCopyLocalizedString,
					LocalizedString,
					FrameworkLocalText,
				);
				MTL_ENABLE_DEBUG_INFO = NO;
				MTL_FAST_MATH = YES;
				SDKROOT = iphoneos;
				SWIFT_COMPILATION_MODE = wholemodule;
				SWIFT_OPTIMIZATION_LEVEL = "-O";
				VALIDATE_PRODUCT = YES;
				VERSIONING_SYSTEM = "apple-generic";
				VERSION_INFO_PREFIX = "";
			};
			name = Release;
		};
		84752E9726ED0FFE009FD801 /* Debug */ = {
			isa = XCBuildConfiguration;
			buildSettings = {
				CODE_SIGN_STYLE = Automatic;
				DEFINES_MODULE = YES;
				DYLIB_COMPATIBILITY_VERSION = 1;
				DYLIB_CURRENT_VERSION = 1;
				DYLIB_INSTALL_NAME_BASE = "@rpath";
				FRAMEWORK_SEARCH_PATHS = "";
				INFOPLIST_FILE = OmniBLE/Info.plist;
				INSTALL_PATH = "$(LOCAL_LIBRARY_DIR)/Frameworks";
				LD_RUNPATH_SEARCH_PATHS = (
					"$(inherited)",
					"@executable_path/Frameworks",
					"@loader_path/Frameworks",
				);
				LOCALIZED_STRING_MACRO_NAMES = (
					NSLocalizedString,
					CFCopyLocalizedString,
					LocalizedString,
					FrameworkLocalText,
				);
				PRODUCT_BUNDLE_IDENTIFIER = com.randallknutson.OmniBLE;
				PRODUCT_NAME = "$(TARGET_NAME:c99extidentifier)";
				SKIP_INSTALL = YES;
				SWIFT_EMIT_LOC_STRINGS = YES;
				SWIFT_INSTALL_OBJC_HEADER = NO;
				SWIFT_VERSION = 5.0;
				TARGETED_DEVICE_FAMILY = "1,2";
				WRAPPER_EXTENSION = framework;
			};
			name = Debug;
		};
		84752E9826ED0FFE009FD801 /* Release */ = {
			isa = XCBuildConfiguration;
			buildSettings = {
				CODE_SIGN_STYLE = Automatic;
				DEFINES_MODULE = YES;
				DYLIB_COMPATIBILITY_VERSION = 1;
				DYLIB_CURRENT_VERSION = 1;
				DYLIB_INSTALL_NAME_BASE = "@rpath";
				FRAMEWORK_SEARCH_PATHS = "";
				INFOPLIST_FILE = OmniBLE/Info.plist;
				INSTALL_PATH = "$(LOCAL_LIBRARY_DIR)/Frameworks";
				LD_RUNPATH_SEARCH_PATHS = (
					"$(inherited)",
					"@executable_path/Frameworks",
					"@loader_path/Frameworks",
				);
				LOCALIZED_STRING_MACRO_NAMES = (
					NSLocalizedString,
					CFCopyLocalizedString,
					LocalizedString,
					FrameworkLocalText,
				);
				PRODUCT_BUNDLE_IDENTIFIER = com.randallknutson.OmniBLE;
				PRODUCT_NAME = "$(TARGET_NAME:c99extidentifier)";
				SKIP_INSTALL = YES;
				SWIFT_EMIT_LOC_STRINGS = YES;
				SWIFT_INSTALL_OBJC_HEADER = NO;
				SWIFT_VERSION = 5.0;
				TARGETED_DEVICE_FAMILY = "1,2";
				WRAPPER_EXTENSION = framework;
			};
			name = Release;
		};
		84752E9A26ED0FFE009FD801 /* Debug */ = {
			isa = XCBuildConfiguration;
			buildSettings = {
				ALWAYS_EMBED_SWIFT_STANDARD_LIBRARIES = YES;
				CODE_SIGN_STYLE = Automatic;
				FRAMEWORK_SEARCH_PATHS = "";
				INFOPLIST_FILE = OmniBLETests/Info.plist;
				LD_RUNPATH_SEARCH_PATHS = (
					"$(inherited)",
					"@executable_path/Frameworks",
					"@loader_path/Frameworks",
				);
				PRODUCT_BUNDLE_IDENTIFIER = com.randallknutson.OmniBLETests;
				PRODUCT_NAME = "$(TARGET_NAME)";
				SWIFT_VERSION = 5.0;
				TARGETED_DEVICE_FAMILY = "1,2";
			};
			name = Debug;
		};
		84752E9B26ED0FFE009FD801 /* Release */ = {
			isa = XCBuildConfiguration;
			buildSettings = {
				ALWAYS_EMBED_SWIFT_STANDARD_LIBRARIES = YES;
				CODE_SIGN_STYLE = Automatic;
				FRAMEWORK_SEARCH_PATHS = "";
				INFOPLIST_FILE = OmniBLETests/Info.plist;
				LD_RUNPATH_SEARCH_PATHS = (
					"$(inherited)",
					"@executable_path/Frameworks",
					"@loader_path/Frameworks",
				);
				PRODUCT_BUNDLE_IDENTIFIER = com.randallknutson.OmniBLETests;
				PRODUCT_NAME = "$(TARGET_NAME)";
				SWIFT_VERSION = 5.0;
				TARGETED_DEVICE_FAMILY = "1,2";
			};
			name = Release;
		};
		C187C19C279086A8006E3557 /* Debug */ = {
			isa = XCBuildConfiguration;
			buildSettings = {
				CLANG_CXX_LANGUAGE_STANDARD = "gnu++17";
				CODE_SIGN_STYLE = Automatic;
				CURRENT_PROJECT_VERSION = 1;
				DEFINES_MODULE = NO;
				DEVELOPMENT_TEAM = "";
				DYLIB_COMPATIBILITY_VERSION = 1;
				DYLIB_CURRENT_VERSION = 1;
				DYLIB_INSTALL_NAME_BASE = "@rpath";
				GENERATE_INFOPLIST_FILE = NO;
				INFOPLIST_FILE = OmniBLEPlugin/Info.plist;
				INFOPLIST_KEY_NSHumanReadableCopyright = "Copyright © 2022 LoopKit Authors. All rights reserved.";
				INSTALL_PATH = "$(LOCAL_LIBRARY_DIR)/Frameworks";
				IPHONEOS_DEPLOYMENT_TARGET = 15.2;
				LD_DYLIB_INSTALL_NAME = "";
				LD_RUNPATH_SEARCH_PATHS = (
					"$(inherited)",
					"@executable_path/Frameworks",
					"@loader_path/Frameworks",
				);
				MARKETING_VERSION = 1.0;
				PRODUCT_BUNDLE_IDENTIFIER = com.randallknutson.OmniBLEPlugin;
				PRODUCT_NAME = "$(TARGET_NAME:c99extidentifier)";
				SKIP_INSTALL = YES;
				SWIFT_EMIT_LOC_STRINGS = YES;
				SWIFT_VERSION = 5.0;
				TARGETED_DEVICE_FAMILY = 1;
				WRAPPER_EXTENSION = loopplugin;
			};
			name = Debug;
		};
		C187C19D279086A8006E3557 /* Release */ = {
			isa = XCBuildConfiguration;
			buildSettings = {
				CLANG_CXX_LANGUAGE_STANDARD = "gnu++17";
				CODE_SIGN_STYLE = Automatic;
				CURRENT_PROJECT_VERSION = 1;
				DEFINES_MODULE = NO;
				DEVELOPMENT_TEAM = "";
				DYLIB_COMPATIBILITY_VERSION = 1;
				DYLIB_CURRENT_VERSION = 1;
				DYLIB_INSTALL_NAME_BASE = "@rpath";
				GENERATE_INFOPLIST_FILE = NO;
				INFOPLIST_FILE = OmniBLEPlugin/Info.plist;
				INFOPLIST_KEY_NSHumanReadableCopyright = "Copyright © 2022 LoopKit Authors. All rights reserved.";
				INSTALL_PATH = "$(LOCAL_LIBRARY_DIR)/Frameworks";
				IPHONEOS_DEPLOYMENT_TARGET = 15.2;
				LD_DYLIB_INSTALL_NAME = "";
				LD_RUNPATH_SEARCH_PATHS = (
					"$(inherited)",
					"@executable_path/Frameworks",
					"@loader_path/Frameworks",
				);
				MARKETING_VERSION = 1.0;
				PRODUCT_BUNDLE_IDENTIFIER = com.randallknutson.OmniBLEPlugin;
				PRODUCT_NAME = "$(TARGET_NAME:c99extidentifier)";
				SKIP_INSTALL = YES;
				SWIFT_EMIT_LOC_STRINGS = YES;
				SWIFT_VERSION = 5.0;
				TARGETED_DEVICE_FAMILY = 1;
				WRAPPER_EXTENSION = loopplugin;
			};
			name = Release;
		};
/* End XCBuildConfiguration section */

/* Begin XCConfigurationList section */
		84752E7C26ED0FFE009FD801 /* Build configuration list for PBXProject "OmniBLE" */ = {
			isa = XCConfigurationList;
			buildConfigurations = (
				84752E9426ED0FFE009FD801 /* Debug */,
				84752E9526ED0FFE009FD801 /* Release */,
			);
			defaultConfigurationIsVisible = 0;
			defaultConfigurationName = Release;
		};
		84752E9626ED0FFE009FD801 /* Build configuration list for PBXNativeTarget "OmniBLE" */ = {
			isa = XCConfigurationList;
			buildConfigurations = (
				84752E9726ED0FFE009FD801 /* Debug */,
				84752E9826ED0FFE009FD801 /* Release */,
			);
			defaultConfigurationIsVisible = 0;
			defaultConfigurationName = Release;
		};
		84752E9926ED0FFE009FD801 /* Build configuration list for PBXNativeTarget "OmniBLETests" */ = {
			isa = XCConfigurationList;
			buildConfigurations = (
				84752E9A26ED0FFE009FD801 /* Debug */,
				84752E9B26ED0FFE009FD801 /* Release */,
			);
			defaultConfigurationIsVisible = 0;
			defaultConfigurationName = Release;
		};
		C187C19B279086A8006E3557 /* Build configuration list for PBXNativeTarget "OmniBLEPlugin" */ = {
			isa = XCConfigurationList;
			buildConfigurations = (
				C187C19C279086A8006E3557 /* Debug */,
				C187C19D279086A8006E3557 /* Release */,
			);
			defaultConfigurationIsVisible = 0;
			defaultConfigurationName = Release;
		};
/* End XCConfigurationList section */

/* Begin XCRemoteSwiftPackageReference section */
		8475306C26ED15DE009FD801 /* XCRemoteSwiftPackageReference "CryptoSwift" */ = {
			isa = XCRemoteSwiftPackageReference;
			repositoryURL = "https://github.com/krzyzanowskim/CryptoSwift";
			requirement = {
				kind = upToNextMajorVersion;
				minimumVersion = 1.4.1;
			};
		};
/* End XCRemoteSwiftPackageReference section */

/* Begin XCSwiftPackageProductDependency section */
		8475306D26ED15DE009FD801 /* CryptoSwift */ = {
			isa = XCSwiftPackageProductDependency;
			package = 8475306C26ED15DE009FD801 /* XCRemoteSwiftPackageReference "CryptoSwift" */;
			productName = CryptoSwift;
		};
/* End XCSwiftPackageProductDependency section */
	};
	rootObject = 84752E7926ED0FFE009FD801 /* Project object */;
}<|MERGE_RESOLUTION|>--- conflicted
+++ resolved
@@ -67,11 +67,7 @@
 		10389A3C26FF7841002115E9 /* Message.swift in Sources */ = {isa = PBXBuildFile; fileRef = 10389A1D26FF7841002115E9 /* Message.swift */; };
 		10389A3F26FF7841002115E9 /* CRC16.swift in Sources */ = {isa = PBXBuildFile; fileRef = 10389A2026FF7841002115E9 /* CRC16.swift */; };
 		10389A4126FF7841002115E9 /* MessageTransport.swift in Sources */ = {isa = PBXBuildFile; fileRef = 10389A2226FF7841002115E9 /* MessageTransport.swift */; };
-<<<<<<< HEAD
-		4B67E2D5289B4EDB002D92AF /* Localizable.strings in Resources */ = {isa = PBXBuildFile; fileRef = 4B67E2D3289B4EDB002D92AF /* Localizable.strings */; };
-=======
 		191DB66D2A06F17800212AC9 /* Localizable.strings in Resources */ = {isa = PBXBuildFile; fileRef = 191DB6522A06F17800212AC9 /* Localizable.strings */; };
->>>>>>> 32967d66
 		84752E9326ED0FFE009FD801 /* OmniBLE.h in Headers */ = {isa = PBXBuildFile; fileRef = 84752E8526ED0FFE009FD801 /* OmniBLE.h */; settings = {ATTRIBUTES = (Public, ); }; };
 		84752ED626ED13F5009FD801 /* Id.swift in Sources */ = {isa = PBXBuildFile; fileRef = 84752EBF26ED13F5009FD801 /* Id.swift */; };
 		84752ED726ED13F5009FD801 /* X25519KeyGenerator.swift in Sources */ = {isa = PBXBuildFile; fileRef = 84752EC126ED13F5009FD801 /* X25519KeyGenerator.swift */; };
@@ -269,8 +265,6 @@
 		10389A1D26FF7841002115E9 /* Message.swift */ = {isa = PBXFileReference; fileEncoding = 4; lastKnownFileType = sourcecode.swift; path = Message.swift; sourceTree = "<group>"; };
 		10389A2026FF7841002115E9 /* CRC16.swift */ = {isa = PBXFileReference; fileEncoding = 4; lastKnownFileType = sourcecode.swift; path = CRC16.swift; sourceTree = "<group>"; };
 		10389A2226FF7841002115E9 /* MessageTransport.swift */ = {isa = PBXFileReference; fileEncoding = 4; lastKnownFileType = sourcecode.swift; path = MessageTransport.swift; sourceTree = "<group>"; };
-<<<<<<< HEAD
-=======
 		191DB6532A06F17800212AC9 /* de */ = {isa = PBXFileReference; lastKnownFileType = text.plist.strings; name = de; path = de.lproj/Localizable.strings; sourceTree = "<group>"; };
 		191DB6542A06F17800212AC9 /* he */ = {isa = PBXFileReference; lastKnownFileType = text.plist.strings; name = he; path = he.lproj/Localizable.strings; sourceTree = "<group>"; };
 		191DB6552A06F17800212AC9 /* ar */ = {isa = PBXFileReference; lastKnownFileType = text.plist.strings; name = ar; path = ar.lproj/Localizable.strings; sourceTree = "<group>"; };
@@ -297,7 +291,6 @@
 		191DB66A2A06F17800212AC9 /* pt-PT */ = {isa = PBXFileReference; lastKnownFileType = text.plist.strings; name = "pt-PT"; path = "pt-PT.lproj/Localizable.strings"; sourceTree = "<group>"; };
 		191DB66B2A06F17800212AC9 /* ro */ = {isa = PBXFileReference; lastKnownFileType = text.plist.strings; name = ro; path = ro.lproj/Localizable.strings; sourceTree = "<group>"; };
 		191DB66C2A06F17800212AC9 /* ca */ = {isa = PBXFileReference; lastKnownFileType = text.plist.strings; name = ca; path = ca.lproj/Localizable.strings; sourceTree = "<group>"; };
->>>>>>> 32967d66
 		4B23AA6328D909E2009B453B /* en */ = {isa = PBXFileReference; lastKnownFileType = text.plist.strings; name = en; path = en.lproj/Localizable.strings; sourceTree = "<group>"; };
 		4B23AA6428D909E7009B453B /* zh-Hans */ = {isa = PBXFileReference; lastKnownFileType = text.plist.strings; name = "zh-Hans"; path = "zh-Hans.lproj/Localizable.strings"; sourceTree = "<group>"; };
 		4B23AA6528D909E9009B453B /* da */ = {isa = PBXFileReference; lastKnownFileType = text.plist.strings; name = da; path = da.lproj/Localizable.strings; sourceTree = "<group>"; };
@@ -540,24 +533,18 @@
 			path = MessageBlocks;
 			sourceTree = "<group>";
 		};
-<<<<<<< HEAD
+		191DB6512A06F17800212AC9 /* Localizations */ = {
+			isa = PBXGroup;
+			children = (
+				191DB6522A06F17800212AC9 /* Localizable.strings */,
+			);
+			path = Localizations;
+			sourceTree = "<group>";
+		};
 		84752E7826ED0FFE009FD801 = {
 			isa = PBXGroup;
 			children = (
-=======
-		191DB6512A06F17800212AC9 /* Localizations */ = {
-			isa = PBXGroup;
-			children = (
-				191DB6522A06F17800212AC9 /* Localizable.strings */,
-			);
-			path = Localizations;
-			sourceTree = "<group>";
-		};
-		84752E7826ED0FFE009FD801 = {
-			isa = PBXGroup;
-			children = (
 				191DB6512A06F17800212AC9 /* Localizations */,
->>>>>>> 32967d66
 				A91B2DEB276E1E5E001B0E95 /* README.md */,
 				84752EE926ED1402009FD801 /* Common */,
 				84752E8426ED0FFE009FD801 /* OmniBLE */,
@@ -1014,10 +1001,6 @@
 			buildActionMask = 2147483647;
 			files = (
 				C1F67E9527975B830017487F /* HUDAssets.xcassets in Resources */,
-<<<<<<< HEAD
-				4B67E2D5289B4EDB002D92AF /* Localizable.strings in Resources */,
-=======
->>>>>>> 32967d66
 				1029AE4F27094E1900B7F5B6 /* OmniBLEUI.xcassets in Resources */,
 				191DB66D2A06F17800212AC9 /* Localizable.strings in Resources */,
 				8475313726ED838B009FD801 /* PodLifeHUDView.xib in Resources */,
@@ -1232,8 +1215,6 @@
 /* End PBXTargetDependency section */
 
 /* Begin PBXVariantGroup section */
-<<<<<<< HEAD
-=======
 		191DB6522A06F17800212AC9 /* Localizable.strings */ = {
 			isa = PBXVariantGroup;
 			children = (
@@ -1267,7 +1248,6 @@
 			name = Localizable.strings;
 			sourceTree = "<group>";
 		};
->>>>>>> 32967d66
 		4B67E2D3289B4EDB002D92AF /* Localizable.strings */ = {
 			isa = PBXVariantGroup;
 			children = (
