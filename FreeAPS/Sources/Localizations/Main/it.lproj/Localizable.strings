--- conflicted
+++ resolved
@@ -857,10 +857,6 @@
 
 /* */
 "Backfill glucose" = "Backfill glucose";
-<<<<<<< HEAD
-=======
-
->>>>>>> 4aed349f
 
 
 /* Headers for settings ------------------- */
