--- conflicted
+++ resolved
@@ -143,11 +143,7 @@
 "Save" = "Salva";
 
 /*  */
-<<<<<<< HEAD
 "Save as Preset" = "Salva come Predefinito";
-=======
-"Save as preset" = "Salva come predefinito";
->>>>>>> 1747074b
 
 /* Delete Meal Preset */
 "Delete Preset" = "Cancella predefinito";
@@ -264,11 +260,7 @@
 /* */
 "Manual Temp Basal" = "Basale temporanea manuale";
 
-<<<<<<< HEAD
-/* Allow uploads to different services */
-=======
 /* Allow uploads tp NS */
->>>>>>> 1747074b
 "Allow uploads" = "Consenti caricamenti";
 
 /* API secret in NS */
@@ -1171,9 +1163,6 @@
 
 /* */
 "Normal " = "Normale ";
-<<<<<<< HEAD
-
-"Currently no Override active" = "Attualmente nessuna regolazione attiva";
 
 /* */
 "Total Insulin Adjustment" = "Regolazione Insulina Totale";
@@ -1242,79 +1231,6 @@
 "Your profile basal insulin will be adjusted with the override percentage and your profile ISF and CR will be inversly adjusted with the percentage." = "Il profilo dell’insulina basale sarà regolato con la percentuale di override e invece il profilo ISF e CR sarà regolato in maniera inversamente proporzionale alla percentuale.";
 
 /* */
-=======
-
-/* */
-"Currently no Override active" = "Attualmente nessuna regolazione attiva";
-
-/* */
-"Total Insulin Adjustment" = "Regolazione Insulina Totale";
-
-/* */
-"Override your Basal, ISF, CR and Target profiles" = "Regola i profili Basale, ISF, CR e Target";
-
-/* */
-"Enable indefinitely" = "Attiva a tempo indeterminato";
-
-/* */
-"Override Profile target" = "Regolazione Profilo Target";
-
-/* */
-"Disable SMBs" = "Disabilita SMB";
-
-/* Your normal Profile. Use a short string */
-"Normal Profile" = "Profilo Normale";
-
-/* Custom but unsaved Profile */
-"Custom Profile" = "Profilo Personalizzato";
-
-/* */
-"Profiles" = "Profili";
-
-/* */
-"More options" = "Altre opzioni";
-
-/* */
-"Schedule when SMBs are Off" = "Pianifica quando le SMB sono disattivate";
-
-/* */
-"Change ISF and CR" = "Cambia ISF e CR";
-
-/* */
-"Change ISF" = "Cambia ISF";
-
-/* */
-"Change CR" = "Cambia CR";
-
-/* */
-"SMB Minutes" = "Minuti SMB";
-
-/* */
-"UAM SMB Minutes" = "UAM SMB Minuti";
-
-/* */
-"Start new Profile" = "Avvia nuovo profilo";
-
-/* */
-"Save as Profile" = "Salva Profilo";
-
-/* */
-"Return to Normal" = "Ritorna al Normale";
-
-/* Alert */
-"Return to Normal?" = "Ritorno al Normale?";
-
-/* */
-"This will change settings back to your normal profile." = "Questo cambierà le impostazioni al tuo profilo normale.";
-
-/* Start Profile Alert */
-"Start Profile" = "Avvia Profilo";
-
-/* */
-"Your profile basal insulin will be adjusted with the override percentage and your profile ISF and CR will be inversly adjusted with the percentage." = "Il profilo dell’insulina basale sarà regolato con la percentuale di override e invece il profilo ISF e CR sarà regolato in maniera inversamente proporzionale alla percentuale.";
-
-/* */
->>>>>>> 1747074b
 "Starting this override will change your Profiles and/or your Target Glucose used for looping during the entire selected duration. Tapping ”Start Profile” will start your new profile or edit your current active profile." = "Avviando questa regolazione cambieranno i tuoi profili e/o la tuo Target  Glicemico  usato per il looping durante l'intera durata selezionata. Toccando ”Profilo di avvio” inizierai il tuo nuovo profilo o modificherai il tuo profilo attivo.";
 
 /* Change Target glucose in profile settings */
@@ -1355,7 +1271,6 @@
 
 /* Save Carbs and continue to bolus recommendation */
 "Save and continue" = "Salva e continua";
-<<<<<<< HEAD
 
 /* */
 "Save as Preset" = "Salva come Predefinito";
@@ -1418,11 +1333,6 @@
 
 /* Add insulin without bolusing alert */
 " without bolusing" = " without bolusing";
-=======
-
-/* */
-"Save as Preset" = "Salva come Predefinito";
->>>>>>> 1747074b
 
 /* -------------------------------------------------------------------------------------------
   DASH strings
@@ -1706,11 +1616,7 @@
 
 /* --------------------------------------------------------  Dexcom G7 --------------------------------------*/
 
-<<<<<<< HEAD
 "CGM Configuration" = "Configurazione CGM";
-=======
-"Configuration CGM" = "Configurazione CGM";
->>>>>>> 1747074b
 
 "Heartbeat" = "Battito Cardiaco";
 
