/*
  Localizable.strings
  iAPS
*/
/* -------------------------------- */
/* Bolus screen when adding insulin */
"Add insulin without actually bolusing" = "Aggiungi insulina senza eseguire effettivamente un bolo";

/* Add insulin from source outside of pump */
"Add %@ without bolusing" = "Aggiungi %@ senza bolo";

"Bolus" = "Bolo";

"Close" = "Fine";

/* Continue after added carbs without bolus */
"Continue without bolus" = "Continua senza eseguire un bolo";

/* Header */
"Enact Bolus" = "Esegui bolo";

/* Button */
"Enact bolus" = "Esegui bolo";

/*  */
"Insulin recommended" = "Insulina raccomandata";

/*  */
"Insulin required" = "Insulina richiesta";

/* Bolus screen */
"Recommendation" = "Raccomandazione";

/* Button */
"Clear" = "Cancella";

/* Button */
"Done" = "Fine";

/*  */
"Wait please" = "Attendere prego";

/*  */
"Agree and continue" = "Acconsenti e Continua";

/* Headline in enacted pop up (at: at what time) */
"Enacted at" = "Eseguito alle";

/* Headline in suggested pop up (at: at what time) */
"Suggested at" = "Suggerito alle";

/* Headline in enacted pop up (at: at what time) */
"Error at" = "Errore a";

/* Home title */
"Home" = "Home";

/* Looping in progress */
"looping" = "in loop";

/* min ago since last loop */
"min ago" = "minuti fa";

/* Status Title */
"No suggestion" = "Nessun suggerimento";

/* Replace pod text in Header */
"Replace pod" = "Sostituisci pod";

/* Add carbs screen */
"Add Carbs" = "Aggiungi carboidrati";

/* Add carbs header and button in Watch app. You can skip the last " " space. It's just for differentiation */
"Add Carbs " = "Aggiungi Carboidrati ";

/*  */
"Amount Carbs" = "Quantità di carboidrati";

/* Grams unit */
"grams" = "g";

/*  */
"Carbs required" = "Carboidrati necessari";

/* */
"Are you sure?" = "Sei sicuro?";

/* Bottom target temp */
"Bottom target" = "Target basso";

/* Cancel preset name */
"Cancel" = "Cancella";

/*  */
"Cancel Temp Target" = "Cancella basali temporanee";

/* Custom temp target */
"Custom" = "Personalizzato";

/*  */
"Date" = "Data";

/*  */
"Delete" = "Cancella";

/* Delete preset temp target */
"Delete preset \"%@\"" = "Cancella predefinito \"%@\"";

/* Duration of target temp or temp basal */
"Duration" = "Durata";

/*  */
"Enact Temp Target" = "Target Temporaneo";

/* */
"Target" = "Target";

/* */
"Basal Insulin and Sensitivity ratio" = "Rapporto basale insulina e sensibilità";

/* */
"A lower 'Half Basal Target' setting will reduce the basal and raise the ISF earlier, at a lower target glucose." = "Un'impostazione più bassa di \"Half Basal Target\" ridurrà la basale e aumenterà prima l'ISF, con un target glicemico più basso.";

/* */
" Your setting: " = " Le tue impostazioni: ";

/* */
"mg/dl. Autosens.max limits the max endpoint" = "mg/dl. Autosens.max limita l'endpoint massimo";

/*  */
"Enter preset name" = "Inserisci nome predefinito";

/* Preset name */
"Name" = "Nome";

/* minutes of target temp */
"minutes" = "minuti";

/*  */
"Presets" = "Predefiniti";

/* Save preset name */
"Save" = "Salva";

/*  */
"Save as Preset" = "Salva come Predefinito";

/* Delete Meal Preset */
"Delete Preset" = "Cancella predefinito";

/* Confirm Deletion */
"Delete preset '%@'?" = "Cancella predefinito \"%@'?";

/* Button */
"No" = "No";

/* Button */
"Yes" = "Sì";

/* + Button */
"[ +1 ]" = "[ +1 ]";

/* - Button */
"[ -1 ]" = "[ -1 ]";

/* Upper temp target limit */
"Top target" = "Target alto";

/*  Temp target set for ... minutes */
"for" = "per";

/*  Temp target set for ... minutes */
"min" = "min";

/*  */
"Autotune" = "Autotune";

/*  */
"Basal profile" = "Profilo basale";

/*  */
"Carb ratio" = "Rapporto insulina/carboidrati";

/*  */
"Delete autotune data" = "Cancella dati autotune";

/*  */
"Run now" = "Fai partire ora";

/*  */
"Last run" = "Ultimo ciclo";

/*  */
"Sensitivity" = "Sensibilità";

/*  */
"Use Autotune" = "Usa autotune";

/* Add profile basal */
"Add" = "Aggiungi";

/*  */
"Basal Profile" = "Profilo basale";

/* Rate basal profile */
"Rate" = "Valore";

/*  */
"Save on Pump" = "Salva sul microinfusore";

/*  */
"Saving..." = "Sto salvando...";

/*  */
"Schedule" = "Programmazione";

/*  */
"starts at" = "inizia a";

/* Time basal profile */
"Time" = "Tempo";

/* */
"Calculated Ratio" = "Rapporto calcolato";

/* Carb Ratios header */
"Carb Ratios" = "Rapporto carboidrati";

/*  */
"Ratio" = "Rapporto";

/*  */
"Autosens" = "Autosensibilitá";

/*  */
"Calculated Sensitivity" = "Sensibilità calcolata";

/*  */
"Insulin Sensitivities" = "Sensibilità insulinica";

/* */
"Sensitivity Ratio" = "Rapporto sensibilità";

/*  */
"Dismiss" = "Rimuovi";

/*  */
"Important message" = "Messaggio importante";

/*  */
"Amount" = "Quantità";

/* */
"Cancel Temp Basal" = "Cancella basale temporanea";

/* Enact
Enact a temp Basal or a temp target */
"Enact" = "Attiva";

/* */
"Manual Temp Basal" = "Basale temporanea manuale";

/* Allow uploads to different services */
"Allow uploads" = "Consenti caricamenti";

/* API secret in NS */
"API secret" = "API segreta";

/* Connect to NS */
"Connect" = "Connetti";

/* Connected to NS */
"Connected!" = "Connesso!";

/* Connecting to NS */
"Connecting..." = "Sto connettendo...";

/*  */
"Invalid URL" = "URL non valido";

/*  */
"Local glucose source" = "Sorgente locale della glicemia";

/* Header */
"Nightscout Config" = "Nightscout";

/*  */
"Port" = "Porta";

/*  */
"URL" = "URL";

/**/
"Use local glucose server" = "Usa server locale come sorgente glicemia";

/*  */
"Edit settings json" = "Modifica impostazioni json";

/* */
"Glucose units" = "Unità glicemica";

/*  */
"Preferences" = "Preferenze";

/* Recommended Insulin Fraction in preferences */
"Recommended Insulin Fraction" = "Frazione di insulina raccomandata";

/* Do you want to show bolus screen after added carbs? */
"Skip Bolus screen after carbs" = "Salta la schermata del Bolo dopo i carboidrati";

/* Allow remote control from NS */
"Remote control" = "Controllo remoto";

/* Add Medtronic pump */
"Add Medtronic" = "Aggiungi microinfusore Medtronic";

/* Add Omnipod pump */
"Add Omnipod" = "Aggiungi Omnipod";

/* Add Simulator pump */
"Add Simulator" = "Aggiungi Simulazione microinfusore";

/* Insulin model */
"Model" = "Modello";

/*  */
"Pump config" = "Microinfusore";

/*  */
"Delivery limits" = "Limite di erogazione";

/*  */
"Duration of Insulin Action" = "Durata dell’azione dell’insulina";

/* hours of duration of insulin activity */
"hours" = "ore";

/* Max setting */
"Max Basal" = "Basale massima";

/* Max setting */
"Max Bolus" = "Bolo massimo";

/* */
"Pump Settings" = "Microinfusore";

/* Insulin unit per hour */
"U/hr" = "U/ora";

/* Unit in number of units delivered (keep the space character!) */
" U" = " U";

/* /Insulin unit */
"/U" = "/U";

/* Insulin unit */
"U" = "U";

/* Unit per hour with space */
" U/hr" = " U/ora";

/* Number of units per hour*/
"%@ U/hr" = "%@ U/ora";

/* Number of units insulin delivered */
"%@ U" = "%@ U";

/*Carb ratio unit */
"g/U" = "g/U";

/* grams */
" g" = " g";

/* The short unit display string for grams */
"g" = "g";

/* when 0 U/hr */
"0 U/hr" = "0 U/ora";

/* abbreviation for days */
"d" = "gg";

/* abbreviation for hours */
"h" = "h";

/* abbreviation for minutes */
"m" = "min";

/*  */
"Closed loop" = "Loop chiuso";

/* */
"Configuration" = "Impostazioni";

/* */
"Devices" = "Dispositivi";

/*  */
"Pump" = "Microinfusore";

/* */
"Watch" = "Watch";

/* */
"Watch Configuration" = "Watch";

/* */
"Apple Watch" = "Apple Watch";

/* */
"Display on Watch" = "Mostra sul Watch";

/* */
"Garmin Watch" = "Garmin Watch";

/* */
"Add devices" = "Aggiungi dispositivi";

/* */
"Glucose Target" = "Obiettivo glicemico";

/* */
"Heart Rate" = "Frequenza cardiaca";

/* */
"Steps" = "Passi";

/* */
"ISF" = "ISF";

/* */
"The app Garmin Connect must be installed to use for iAPS.\n Go to App Store to download it" = "L'applicazione Garmin Connect deve essere installata per essere utilizzata per iAPS.\n Vai su App Store per scaricarlo";

/* */
"Garmin is not available" = "Garmin non è disponibile";

/*  */
"Services" = "Servizi";

/*  */
"Settings" = "Impostazioni";

/* Recommendation for a Manual Bolus */
"Recommended Bolus Percentage" = "Percentuale Bolo Raccomandata";

/* 2 log files to share */
"Share logs" = "Condividi log file";

/* Upper target */
"High target" = "Target Alto";

/* Lower target */
"Low target" = "Target Basso";

/*  */
"Target Ranges" = "Intervallo Target";

/* When bolusing */
"Bolusing" = "Eseguendo bolo";

/* */
"Pump suspended" = "Micorinfusore sospeso";

/* */
"Middleware" = "Middleware";

/* Header */
"History" = "Storia";

/* CGM option */
"Upload glucose to Nightscout" = "Esporta glicemia su Nightscout";

/* Type of CGM or glucose source */
"Type" = "Tipo";

/* CGM */
"CGM" = "CGM";

/* CGM Transmitter ID */
"Transmitter ID" = "ID trasmettitore";

/* Other CGM setting */
"Other" = "Altro";

/* Whatch app alert */
"Set temp targets presets on iPhone first" = "Imposta prima le pre-impostazioni degli obiettivi temporanei sull'iPhone";

/* Updating Watch app */
"Updating..." = "Aggiornando...";

/* Header for Temp targets in Watch app */
"Temp Targets" = "Obiettivi Temporanei";

/* Delete carbs from data table and Nightscout */
"Delete carbs?" = "Cancella carboidrati?";

/* Delete insulin from pump history and Nightscout */
"Delete insulin?" = "Cancella l'insulina?";

/* Treatments list */
"Treatments" = "Trattamenti";

/* " min" in Treatments list */
" min" = " min";

/* */
"Unable to change anything" = "Impossibile modificare lo stato";


/* Calendar and Libre transmitter settings ---------------
 */
/* */
"Configure Libre Transmitter" = "Configura Trasmettitore Libre";

/* */
"Calibrations" = "Calibrazioni";

/* */
"Create events in calendar" = "Crea eventi nel calendario";

/* */
"Calendar" = "Calendario";

/* */
"Other" = "Altro";

/* */
"Libre Transmitter" = "Trasmettitore Libre";

/* */
"Libre Transmitters" = "Trasmettitori Libre";

/* */
"Bluetooth Transmitters" = "Trasmettitori Bluetooth";

/* */
"Modes" = "Modalità";

/* Libre 2 Direct */
"Libre 2 Direct" = "Libre 2 Direct";

/* */
"Select the third party transmitter you want to connect to" = "Seleziona il trasmettitore di terze parti a cui vuoi connetterti";

/* State was restored */
"State was restored" = "Lo stato è stato ripristinato";

/* The short unit display string for millimoles of glucose per liter */
"mmol/L" = "mmol/L";

/* The short unit display string for milligrams of glucose per decilter */
"mg/dL" = "mg/dL";

/* */
"Add calibration" = "Aggiungi calibrazione";

/* When adding capillary glucose meater reading */
"Meter glucose" = "Inserisci glicemia";

/* */
"Info" = "Info";

/*v*/
"Slope" = "Pendenza";

/* */
"Intercept" = "Intercetta";

/* */
"Chart" = "Grafico";

/* */
"Remove" = "Rimuovi";

/* */
"Remove Last" = "Rimuovi Ultimo";

/* */
"Remove All" = "Rimuovi Tutto";

/* */
"About the Process" = "Informazioni sul processo";

/* */
"Please make sure that your Libre 2 sensor is already activated and finished warming up. If you have other apps connecting to the sensor via bluetooth, these need to be shut down or uninstalled. \n\n You can only have one app communicating with the sensor via bluetooth. Then press the \"pariring and connection\" button below to start the process. Please note that the bluetooth connection might take up to a couple of minutes before it starts working." = "Sei pregato di assicurarti che il tuo sensore di Libre 2 sia giù attivato e abbia terminato il riscaldamento. Se hai altre app connesse al sensore via bluetooth, devono esser arrestate o disinstallate. \n\n Puoi avere solo un'app in comunicazione con il sensore via bluetooth. Poi premi il pulsante \"abbinamento e connessione\" di seguito per avviare il processo. Sei pregato di notare che la connessione bluetooth potrebbe impiegare fino a un paio di minuti prima di iniziare a funzionare.";

/* */
"Pairinginfo" = "Connettinfo";

/* */
"PatchInfo" = "InfoPatch";

/* */
"Calibrationinfo" = "Calibrazioninfo";

/* */
"Unknown" = "Sconosciuto";

/* */
"Not paired yet" = "Non ancora associato";

/* */
"Pair Sensor & connect" = "Associa Sensore e connetti";

/* */
"Phone NFC required!" = "Telefono NFC richiesto!";

/* */
"Your phone or app is not enabled for NFC communications, which is needed to pair to libre2 sensors" = "Il tuo telefono o l'app non sono abilitati per le comunicazioni NFC, necessarie per associarsi ai sensori libre2";

/* Bluetooth Power Off */
"Bluetooth Power Off" = "Bluetooth Disabilitato";

/* Please turn on Bluetooth */
"Please turn on Bluetooth" = "Sei pregato di attivare il Bluetooth";

/* No Libre Transmitter Selected */
"No Libre Transmitter Selected" = "Nessun Trasmettitore di Libre Selezionato";

/* Delete Transmitter and start anew. */
"Delete CGMManager and start anew. Your libreoopweb credentials will be preserved" = "Cancella CGMManager e ricomincia. Le tue credenziali di libreoopweb saranno conservate";

/* Invalid libre checksum */
"Invalid libre checksum" = "Checksum di Libre non valido";

/* Libre sensor was incorrectly read, CRCs were not valid */
"Libre sensor was incorrectly read, CRCs were not valid" = "Il sensore di Libre è stato letto erroneamente, I CRC non erano validi";

/* Glucose */
"Glucose" = "Glicemie";

/* LOWALERT! */
"LOWALERT!" = "AVVISOBASSO!";

/* HIGHALERT! */
"HIGHALERT!" = "AVVISOALTO!";

/* (Snoozed)*/
"(Snoozed)" = "(Posticipato)";

/* Glucose: %@ */
"Glucose: %@" = "Glicemie: %@";

/* Transmitter: %@%% */
"Transmitter: %@%%" = "Trasmettitore: %@%%";

/* No Sensor Detected */
"No Sensor Detected" = "Nessun Sensore Rilevato";

/* This might be an intermittent problem, but please check that your transmitter is tightly secured over your sensor */
"This might be an intermittent problem, but please check that your transmitter is tightly secured over your sensor" = "Questo potrebbe essere un problema intermittente, ma sei pregato di verificare che il tuo trasmettitore sia strettamente protetto sul tuo sensore";

/* New Sensor Detected */
"New Sensor Detected" = "Nuovo Sensore Rilevato";

/* Please wait up to 30 minutes before glucose readings are available! */
"Please wait up to 30 minutes before glucose readings are available!" = "Sei pregato di attendere fino a 30 minuti prima che le letture del glucosio siano disponibili!";

/* Invalid Glucose sample detected, try again later */
"Invalid Glucose sample detected, try again later" = "Campione di Glicemia non valido rilevato, riprova più tardi";

/* ensor might have temporarily stopped, fallen off or is too cold or too warm */
"Sensor might have temporarily stopped, fallen off or is too cold or too warm" = "Il sensore potrebbe essersi interrotto temporaneamente, caduto o troppo freddo o troppo caldo";

/* Invalid Sensor Detected */
"Invalid Sensor Detected" = "Sensore Rilevato Non Valido";

/* Detected sensor seems not to be a libre 1 sensor! */
"Detected sensor seems not to be a libre 1 sensor!" = "Il sensore rilevato non sembra essere un sensore Libre 1!";

/* Detected sensor is invalid: %@ */
"Detected sensor is invalid: %@" = "Sensore rilevato non valido: %@";

/* Low Battery */
"Low battery" = "Batteria scarica";

/* */
"Invalid sensor" = "Sensore non valido";

/* */
"Sensor change" = "Cambio sensore";

/* */
"Sensor expires soon" = "Il sensore scade a breve";

/* Battery is running low %@, consider charging your %@ device as soon as possible */
"Battery is running low %@, consider charging your %@ device as soon as possible" = "Batteria scarsa %@, considera di caricare il tuo dispositivo %@ il prima possibile";

/* Extracting calibrationdata from sensor */
"Extracting calibrationdata from sensor" = "Estraendo i dati di calibrazione dal sensore";

/* Sensor Ending Soon */
"Sensor Ending Soon" = "Il Sensore Terminerà a breve";

/* Current Sensor is Ending soon! Sensor Life left in %@ */
"Current Sensor is Ending soon! Sensor Life left in %@" = "Il Sensore Corrente terminerà presto! Vita del Sensore rimanente in %@";

/* */
"Libre Bluetooth" = "Bluetooth Libre";

/* */
"Snooze Alerts" = "Posticipa Avvisi";

/* */
"Last measurement" = "Ultima misurazione";

/* */
"Sensor Footer checksum" = "Somma di controllo del piè di pagina del sensore";

/* */
"Last Blood Sugar prediction" = "Ultima previsione di Zucchero nel Sangue";

/* */
"CurrentBG" = "Bg Corrente";

/* */
"Sensor Info" = "Info Sensore";

/* */
"Sensor Age" = "Durata Sensore";

/* */
"Sensor Age Left" = "Tempo Rimanente Sensore";

/* */
"Sensor Endtime" = "Termine del Sensore";

/* */
"Sensor State" = "Stato del Sensore";

/* */
"Sensor Serial" = "Seriale del Sensore";

/* */
"Transmitter Info" = "Info del Trasmettitore";

/* */
"Hardware" = "Hardware";

/* */
"Firmware" = "Firmware";

/* */
"Connection State" = "Stato Connessione";

/* */
"Transmitter Type" = "Tipo di Trasmettitore";

/* */
"Sensor Type" = "Tipo di Sensore";

/* */
"Factory Calibration Parameters" = "Parametri di Calibrazione di Fabbrica";

/* */
"Valid for footer" = "Valido per il piè di pagina";

/* */
"Edit calibrations" = "Modifica calibrazioni";

/* */
"edit calibration clicked" = "modifica calibrazione cliccata";

/* */
"Delete CGM" = "Cancella CGM";

/* */
"Are you sure you want to remove this cgm from loop?" = "Sei sicuro di voler rimuovere questo cgm dal ciclo?";

/* */
"There is no undo" = "Impossibile annullare";

/* */
"Advanced" = "Avanzate";

/* */
"Alarms" = "Allarmi";

/* */
"Glucose Settings" = "Impostazioni Glicemia";

/* */
"Notifications" = "Notifiche";

/* */
"Export logs" = "Esporta i registri";

/* */
"Export not available" = "Esportazione non disponibile";

/* */
"Log export requires ios 15" = "L'esportazione del registro richiede iOS 15";

/* */
"Got it!" = "Capito!";

/* */
"Saved to %@" = "Salvato in %@";

/* */
"No logs available" = "Nessun registro disponibile";

/* */
"Glucose Notification visibility" = "Visibilità delle notifiche Glicemie";

/* */
"Always Notify Glucose" = "Notifica Sempre Glicemie";

/* */
"Notify per reading" = "Notifica per lettura";

/* */
"Value" = "Valore";

/* */
"Adds Phone Battery" = "Aggiungi Batteria del Telefono";

/* */
"Adds Transmitter Battery" = "Aggiunge Batteria del Trasmettitore";

/* */
"Also vibrate" = "Vibra anche";

/* */
"Additional notification types" = "Aggiungi tipi di notifica";

/* */
"Misc" = "Varie";

/* */
"Unit override" = "Sovrascrizione unità";

/* */
"Low" = "Basso";

/* */
"High" = "Alto";

/* */
"glucose" = "glicemie";

/* */
"Schedule " = "Programmazione ";

/* */
"tapped save schedules" = "salva pianificazioni toccate";

/* */
"Error" = "Errore";

/* */
"Some ui element was incorrectly specified" = "Alcuni elementi dell'ui sono stati specificati erroneamente";

/* */
"Success" = "Successo";

/* */
"Schedules were saved successfully!" = "Pianificazioni salvate correttamente!";

/* */
"High Glucose Alarm active" = "Allarme Glicemia Alto attiva";

/* */
"Low Glucose Alarm active" = "Allarme Glicemia Basso attiva";

/* */
"No Glucose Alarm active" = "Nessuna Allarme Glicemia attiva";

/* */
"snoozing until %@" = "posticipando fino %@";

/* */
"not snoozing" = "non posticipando";

/* */
"nothing to see here" = "niente da vedere qui";

/* */
"snooze from testview clicked" = "posticipa dal testview cliccato";

/* */
"will snooze for %@ until %@" = "posticiperà per %@ fino a %@";

/* */
"Click to Snooze Alerts" = "Clicca per Posticipare gli Avvisi";

/* */
"Strength" = "Intensità";

/* */
"Hold the top of your iPhone near the sensor to pair" = "Tieni la parte superiore del tuo iPhone affianco al sensore per abbinarlo";

/* */
"Sensor not found" = "Sensore non trovato";

/* */
"Also play alert sound" = "Riproduci anche suono d'avviso";

/* */
"Notification Settings" = "Impostazioni di Notifica";

/* */
"Found devices: %d" = "Dispositivi trovati: %d";

/* */
"Backfill options" = "Opzioni di riempimento";

/* */
"Backfilling from trend is currently not well supported by Loop" = "Il riempimento dalla tendenza non è attualmente ben supportato da Loop";

/* */
"Backfill from history" = "Riempi dalla cronologia";

/* */
"Backfill from trend" = "Riempimento dalla tendenza";

/* */
"Debug options" = "Opzioni di Debug";

/* */
"Adds a lot of data to the Issue Report " = "Aggiunge molti dati al Rapporto Problemi ";

/* */
"Persist sensordata" = "Mantieni i dati del sensore";

/* */
"Battery" = "Batteria";

/* */
"Also add source info" = "Aggiungi anche informazioni sorgente";

/* */
"Carbs Required Threshold" = "Soglia carboidrati necessari";

/* */
"Carbs required: %d g" = "Carboidrati necessari %d g";

/* */
"To prevent LOW required %d g of carbs" = "Per evitare glicemia BASSA servono %d g di carboidrati";

/* */
"iAPS not active" = "iAPS non attivo";

/* */
"Last loop was more then %d min ago" = "L'ultimo ciclo è stato più di %d min fa";

/* Glucose badge */
"Show glucose on the app badge" = "Mostra il glicemie sul badge dell'app";

/* */
"Backfill glucose" = "Riempi glicemia";

/* About this source */
"About this source" = "Informazioni su questa fonte";

/* */
"Bolus failed" = "Bolo fallito";

/* */
"Bolus failed or inaccurate. Check pump history before repeating." = "Bolo fallito o impreciso. Controlla la cronologia del microinfusore prima di ripetere.";

/* */
"Carbs" = "Carboidrati";

/* */
"Temp Basal" = "Basale temporanea";

/* */
"Temp Target" = "Target Temporaneo";

/* */
"Resume" = "Riprendi";

/* */
"Suspend" = "Sospendi";

/* */
"Animated Background" = "Sfondo Animato";

/* Sensor day(s) */
" day(s)" = " giorno/i";

/* Option to show HR in Watch app*/
"Display HR on Watch" = "Mostra FC su Watch";


/* Headers for settings ----------------------- */
"OpenAPS main settings" = "Impostazioni principali di OpenAPS";

"OpenAPS SMB settings" = "Impostazioni SMB di OpenAPS";

"OpenAPS targets settings" = "Impostazioni degli obiettivi di OpenAPS";

"OpenAPS other settings" = "Altre impostazioni di OpenAPS";

/* Glucose Simulator CGM */
"Glucose Simulator" = "Simulatore Glicemia";

/* Restored state message */
"Bluetooth State restored (APS restarted?). Found %d peripherals, and connected to %@ with identifier %@" = "Stato Bluetooth ripristinato (APS riavviato?). Trovato %d periferiche e collegato a %@ con identificatore %@";

/* Shared app group xDrip4iOS */
"Using shared app group with external CGM app xDrip4iOS" = "Utilizzo di un gruppo di app condivise con l'app CGM esterna xDrip4iOS";

/* Shared app group GlucoseDirect */
"Using shared app group with external CGM app GlucoseDirect" = "Utilizzando il gruppo di applicazioni condivise con l'app esterna CGM GlucoseDirect";

/* Dexcom G6 app */
"Dexcom G6 app" = "App nativa G6";

/* Native G5 app */
"Native G5 app" = "App nativa G5";

/* Minilink transmitter */
"Minilink transmitter" = "Trasmettitore Minilink";

/* Simple simulator */
"Simple simulator" = "Simulatore semplice";

/* Direct connection with Libre 1 transmitters or Libre 2 */
"Direct connection with Libre 1 transmitters or European Libre 2 sensors" = "Collegamento diretto con trasmettitori Libre 1 o sensori Europei Libre 2";

/* Online or internal server */
"Online or internal server" = "Server online o interno";

/* -------------- Developer settings ---------------------- */
/* Debug options */

"Developer" = "Sviluppatore";

/* Debug option view NS Upload Profile */
"NS Upload Profile" = "NS Carica Profilo";

/* Debug option view NS Uploaded Profile */
"NS Uploaded Profile" = "NS Profilo caricato";

/* Debug option view Autosense */
"Autosense" = "Autosensibilità";

/* Debug option view Pump History */
"Pump History" = "Cronologia Micro";

/* Debug option view Target Ranges */
"Target ranges" = "Intervallo target";

/* Debug option view Temp targets */
"Temp targets" = "Target temporanei";

/* Debug option view Meal */
"Meal" = "Pasto";

/* Debug option view Pump profile */
"Pump profile" = "Profilo Micro";

/* Debug option view Profile */
"Profile" = "Profilo";

/* Debug option view Enacted */
"Enacted" = "Debug Attivato";

/* Debug option view Announcements (from NS) */
"Announcements" = "Annunci";

/* Debug option view Enacted announcements announcements (from NS) */
"Enacted announcements" = "Annunci attivati";

/* Debug option view Autotune */
"Autotune" = "Autotune";

/* Debug option view Target presets */
"Target presets" = "Target programmato";

/* Debug option view */
"Loop Cycles" = "Cicli Loop";

/* Debug option view Glucose Data used for statistics */
"Glucose Data used for statistics" = "Dati glicemie usati per le statistiche";

/* --------------- HealthKit intergration --------------------*/
/* */
"Apple Health" = "Apple Salute";

/* */
"Connect to Apple Health" = "Connetti con Apple Health";

/* Show when have not permissions for writing to Health */
"For write data to Apple Health you must give permissions in Settings > Health > Data Access" = "Per scrivere dati su Apple Health devi dare il permesso in Impostazioni > Salute > Accesso dati";

/* */
"After you create glucose records in the Health app, please open iAPS to help us guaranteed transfer changed data" = "Dopo aver creato record glicemici nell'app Salute, apri iAPS per aiutarci a trasferire i dati modificati";

/* New ALerts ------------------------- */
/* Info title */
"Info" = "Info";

/* Warning title */
"Warning" = "Avvertimento";

/* Error title */
"Error" = "Errore";

/* Manual temp basal mode */
"Manual" = "Manuale";

/* Status highlight when manual temp basal is running. */
"Manual Basal" = "Basale manuale temporanea";

/* Current Manual Temp basal */
" -  Manual Basal ⚠️" = " - Basale manuale ⚠️";

/* Total AT / Scheduled basal insulin */
" U/day" = " U/giorno";

/* Total AT / Scheduled basal insulin */
"Total" = "Totale";

/* -------------------------------------------- FPU Strings ------------------------------------------------------*/
/* Enable FPU */

"Enable" = "Attiva";

/* Header */
"Conversion settings" = "Impostazioni conversione";

/* Delay */
"Delay In Minutes" = "Ritardo in minuti";

/* Duration */
"Maximum Duration In Hours" = "Durata massima in ore";

/* Interval */
"Interval In Minutes" = "Intervallo in minuti";

/* Override */
"Override With A Factor Of " = "Regolazione con fattore di";

/* Description */
"Allows fat and protein to be converted into future carb equivalents using the Warsaw formula of kilocalories divided by 10.\n\nThis spreads the carb equivilants over a maximum duration setting that can be configured from 5-12 hours.\n\nDelay is time from now until the first future carb entry.\n\nInterval in minutes is how many minutes are between entries. The shorter the interval, the smoother the result. 10, 15, 20, 30, or 60 are reasonable choices.\n\nAdjustment factor is how much effect the fat and protein has on the entries. 1.0 is full effect (original Warsaw Method) and 0.5 is half effect. Note that you may find that your normal carb ratio needs to increase to a larger number if you begin adding fat and protein entries. For this reason, it is best to start with a factor of about 0.5 to ease into it.\n\nDefault settings: Time Cap: 8 h, Interval: 30 min, Factor: 0.5, Delay 60 min" = "Consenti di convertire grassi e proteine in futuri equivalenti di carboidrati utilizzando la formula di Varsavia di chilocalorie divisi per 10.\n\nQuesto diffonde gli equivilanti del carb per un'impostazione di durata massima che può essere configurata da 5-12 ore.\n\nIl ritardo è tempo da ora fino al primo ingresso futuro del carb.\n\nL'intervallo in pochi minuti è il numero di minuti tra le voci. Più breve è l'intervallo, più liscia il risultato. 10, 15, 20, 30 o 60 sono scelte ragionevoli.\n\nIl fattore di aggiustamento è il peso che il grasso e la proteina hanno sulle voci. 1.0 è effetto pieno (metodo di Varsavia originale) e 0. è a metà effetto. Nota che potresti scoprire che il tuo normale rapporto carboidrati deve aumentare ad un numero maggiore se inizi ad aggiungere voci di grasso e proteine. Per questo motivo, è meglio iniziare con un fattore di circa 0,5 per facilitare in esso.\n\nImpostazioni predefinite: Limite temporale: 8 h, Intervallo: 30 min, Fatto: 0.5, Ritardo 60 min";

/* FPU Settings Title */
"Fat and Protein" = "Grassi e proteine";

/* Display fat and protein entities */
"Fat & Protein" = "Grassi & Proteine";

/* */
"Hide Fat & Protein" = "Nascondi Grassi & Proteine";

/* Add Fat */
"Fat" = "Grassi";

/* Add Protein */
"Protein" = "Proteine";

/* Service Section */
"Fat And Protein Conversion" = "Conversione di grassi e proteine";

/* Service Section */
"Profile Override" = "Regolazione Profilo";

/* */
"Override Profiles" = "Regolazioni Profili";

/* */
"Normal " = "Normale ";

<<<<<<< HEAD
=======
"Currently no Override active" = "Attualmente nessuna regolazione attiva";

>>>>>>> 5364635b
/* */
"Total Insulin Adjustment" = "Regolazione Insulina Totale";

/* */
"Override your Basal, ISF, CR and Target profiles" = "Regola i profili Basale, ISF, CR e Target";

/* */
"Enable indefinitely" = "Attiva a tempo indeterminato";

/* */
"Override Profile target" = "Regolazione Profilo Target";

/* */
"Disable SMBs" = "Disabilita SMB";

/* Your normal Profile. Use a short string */
"Normal Profile" = "Profilo Normale";

/* Custom but unsaved Profile */
"Custom Profile" = "Profilo Personalizzato";

/* */
"Profiles" = "Profili";

/* */
"More options" = "Altre opzioni";

/* */
"Schedule when SMBs are Off" = "Pianifica quando le SMB sono disattivate";

/* */
"Change ISF and CR" = "Cambia ISF e CR";

/* */
"Change ISF" = "Cambia ISF";

/* */
"Change CR" = "Cambia CR";

/* */
"SMB Minutes" = "Minuti SMB";

/* */
"UAM SMB Minutes" = "UAM SMB Minuti";

/* */
"Start new Profile" = "Avvia nuovo profilo";

/* */
"Save as Profile" = "Salva Profilo";

/* */
"Return to Normal" = "Ritorna al Normale";

/* Alert */
"Return to Normal?" = "Ritorno al Normale?";

/* */
"This will change settings back to your normal profile." = "Questo cambierà le impostazioni al tuo profilo normale.";

/* Start Profile Alert */
"Start Profile" = "Avvia Profilo";

/* */
"Your profile basal insulin will be adjusted with the override percentage and your profile ISF and CR will be inversly adjusted with the percentage." = "Il profilo dell’insulina basale sarà regolato con la percentuale di override e invece il profilo ISF e CR sarà regolato in maniera inversamente proporzionale alla percentuale.";

/* */
"Starting this override will change your Profiles and/or your Target Glucose used for looping during the entire selected duration. Tapping ”Start Profile” will start your new profile or edit your current active profile." = "Avviando questa regolazione cambieranno i tuoi profili e/o la tuo Target  Glicemico  usato per il looping durante l'intera durata selezionata. Toccando ”Profilo di avvio” inizierai il tuo nuovo profilo o modificherai il tuo profilo attivo.";

/* Change Target glucose in profile settings */
"Override Profile Target" = "Regolazione Profilo Target";

/* Alert string. Keep spaces. */
" SMBs are disabled either by schedule or during the entire duration." = " Le SMS sono disabilitate sia per il programma che per tutta la durata.";

/* Alert strings. Keep spaces */
" infinite duration." = "durata infinita.";

/* Service Section */
"App Icons" = "Icone App";

/* */
"iAPS Icon" = "Icona di iAPS";

/* Service Section */
"Statistics and Home View" = "Statistiche e Vista Iniziale";

/* Alert text */
"Delete carb equivalents?" = "Cancella i carb equivalenti?";

/* */
"Meal Presets" = "Pasto Predefinito";

/* */
"Empty" = "Vuoto";

/* */
"Delete Selected Preset" = "Cancella preimpostazione selezionata";

/* */
"Enter Meal Preset Name" = "Inserisci Nome Predefinito Pasto";

/* */
"Name Of Dish" = "Nome Del Piatto";

/* Save Carbs and continue to bolus recommendation */
"Save and continue" = "Salva e continua";

/* */
"Save as Preset" = "Salva come Predefinito";

/* ----------------------- New Bolus Calculator ---------------------------*/
/* Warning about bolus recommendation. Title */

"Warning!" = "Warning!";

/* Alert to confirm bolus amount to add */
"\n\nTap 'Add' to continue with selected amount." = "\n\nTap 'Add' to continue with selected amount.";

/* */
"Eventual Glucose" = "Eventual Glucose";

/* */
"Target Glucose" = "Target Glucose";

/* */
"Percentage setting" = "Percentage setting";

/* */
"Insulin Sensitivity" = "Insulin Sensitivity";

/* Formula displayed in Bolus info pop-up. Make translation short! */
"(Eventual Glucose - Target) / ISF" = "(Eventual Glucose - Target) / ISF";

/* */
"Formula:" = "Formula:";

/* Bolus pop-up footer */
"Carbs and previous insulin are included in the glucose prediction, but if the Eventual Glucose is lower than the Target Glucose, a bolus will not be recommended." = "Carbs and previous insulin are included in the glucose prediction, but if the Eventual Glucose is lower than the Target Glucose, a bolus will not be recommended.";

/* Hide pop-up */
"Hide" = "Hide";

/* Bolus pop-up / Alert string. Make translations concise! */
"Eventual Glucose > Target Glucose, but glucose is predicted to drop down to " = "Eventual Glucose > Target Glucose, but glucose is predicted to first drop down to ";

/* Bolus pop-up / Alert string. Make translations concise! */
"which is below your Threshold (" = "which is below your Threshold (";

/* Bolus pop-up / Alert string. Make translations concise! */
"Eventual Glucose > Target Glucose, but glucose is climbing slower than expected. Expected: " = "Eventual Glucose > Target Glucose, but glucose is climbing slower than expected. Expected: ";

//* Bolus pop-up / Alert string. Make translations concise! */
". Climbing: " = ". Climbing: ";

/* Bolus pop-up / Alert string. Make translations concise! */
"Eventual Glucose > Target Glucose, but glucose is falling faster than expected. Expected: " = "Eventual Glucose > Target Glucose, but glucose is falling faster than expected. Expected: ";

/* Bolus pop-up / Alert string. Make translations concise! */
". Falling: " = ". Falling: ";

/* Bolus pop-up / Alert string. Make translations concise! */
"Eventual Glucose > Target Glucose, but glucose is changing faster than expected. Expected: " = "Eventual Glucose > Target Glucose, but glucose is changing faster than expected. Expected: ";

/* Bolus pop-up / Alert string. Make translations concise! */
". Changing: " = ". Changing: ";

/* Add insulin without bolusing alert */
" without bolusing" = " without bolusing";

/* -------------------------------------------------------------------------------------------
  DASH strings
*/
"Attach Pod" = "Applica pod";

"Deactivate Pod" = "Disattiva Pod";

/* */
"Deactivating..." = "Sto disattivando...";

"Pair Pod" = "Connetti Pod";

/* Text for previous pod information row */
"Previous Pod Information" = "Informazioni Pod precedente";

/* Text for confidence reminders navigation link */
"Confidence Reminders" = "Promemoria Di Sicurezza";

"Confidence reminders are beeps from the pod which can be used to acknowledge selected commands." = "I promemoria di fiducia sono segnali acustici emessi dal Pod che possono essere utilizzati per confermare i comandi selezionati.";

/* button title for saving low reservoir reminder while saving */
"Saving..." = "Sto salvando...";

/* button title for saving low reservoir reminder */
"Save" = "Salva";

/* Alert title for error when updating confidence reminder preference */
"Failed to update confidence reminder preference." = "Impossibile aggiornare la preferenza per il promemoria di fiducia.";

/* */
"No Error" = "Nessun Errore";

/* description label for active time pod details row */
"Active Time" = "Tempo di attività";

/* Title string for BeepPreference.silent */
"Disabled" = "Disattivato";

/* Title string for BeepPreference.manualCommands */
"Enabled" = "Abilitato";

/* Title string for BeepPreference.extended */
"Extended" = "Esteso";

/* Description for BeepPreference.silent */
"No confidence reminders are used." = "Non vengono utilizzati promemoria di fiducia.";

/* Description for BeepPreference.manualCommands */
"Confidence reminders will sound for commands you initiate, like bolus, cancel bolus, suspend, resume, save notification reminders, etc. When Loop automatically adjusts delivery, no confidence reminders are used." = "I promemoria di fiducia suoneranno per i comandi inoltrati, come boli, cancellazione boli, sospensioni, ripristini erogazione, salvataggi di promemoria, etc. Quando Loop invece regola in automatico l'erogazione allora non userà alcun promemoria di fiducia.";

/* Description for BeepPreference.extended */
"Confidence reminders will sound when Loop automatically adjusts delivery as well as for commands you initiate." = "I promemoria di fiducia suonano quando Loop regola automaticamente l'erogazione e per i comandi avviati dall'utente.";

/* Label text for expiration reminder default row */
"Expiration Reminder Default" = "Promemoria scadenza predefinito";

/* */
"Expiration Reminder" = "Promemoria di scadenza";

/* */
"Low Reservoir" = "Livello serbatoio basso";

/* Value text for no expiration reminder */
"No Reminder" = "Nessun promemoria";

/* */
"Scheduled Reminder" = "Imposta promemoria";

/* */
"Low Reservoir Reminder" = "Notifica serbatoio basso";

/* The action string on pod status page when pod data is stale */
"Make sure your phone and pod are close to each other. If communication issues persist, move to a new area." = "Assicurati che il tuo telefono e il Pod siano vicini l'uno all'altro. Se il problema di comunicazione persiste, spostati in un'altra zona.";
/* Format string for the action string on pod status page when pod expired. (1: service time remaining) */
"Change Pod now. Insulin delivery will stop in %1$@ or when no more insulin remains." = "Cambiare Pod adesso. L' erogazione d'insulina si interromperà tra %1$@ o quando non ci sarà più insulina nel serbatoio.";

/* Label text for temporary basal rate summary */
"Rate" = "Valore";

/* Summary string for temporary basal rate configuration page */
"%1$@ for %2$@" = "%1$@ per %2$@";

/* Description text on manual temp basal action sheet */
"Loop will not automatically adjust your insulin delivery until the temporary basal rate finishes or is canceled." = "Loop non regolerà automaticamente l'erogazione d'insulina fino a quando l'impostazione della basale temporanea non sarà terminata o cancellata.";
/* Button text for setting manual temporary basal rate*/
"Set Temporary Basal" = "Imposta basale temporanea";

/* Navigation Title for ManualTempBasalEntryView */
"Temporary Basal" = "Basale Temporanea";

/* Alert title for a failure to set temporary basal */
"Temporary Basal Failed" = "Base Temporanea Fallita";

/* Alert format string for a failure to set temporary basal with recovery suggestion. (1: error description) (2: recovery text) */
"Unable to set a temporary basal rate: %1$@\n\n%2$@" = "Impossibile impostare una velocità basale temporanea: %1$@\n\n%2$@";

/* Alert format string for a failure to set temporary basal. (1: error description) */
"Unable to set a temporary basal rate: %1$@" = "Impossibile impostare una velocità basale temporanea: %1$@";

/* Alert title for missing temp basal configuration */
"Missing Config" = "Configurazione mancante";

/* Alert format string for missing temp basal configuration. */
"This PumpManager has not been configured with a maximum basal rate because it was added before manual temp basal was a feature. Please go to therapy settings -> delivery limits and set a new maximum basal rate." = "Questo microinfusore non è stato configurato con una dose di basale massima perché questa è stata inserita prima che la basale temporanea manuale diventasse una funzione attiva. Andare su Impostazioni terapia - > Limiti erogazione e impostare un nuovo profilo basale massimo.";

/* description label for active time pod details row */
"Active Time" = "Tempo di attività";

/* description label for total delivery pod details row */
"Total Delivery" = "Totale Consegnata";

/* */
"Add Omnipod Dash" = "Agg Omnipod Dash";

/* */
"Insert Cannula" = "Inserisci cannula";

/* */
"Check Cannula" = "Controlla cannula";

/* */
"Setup Complete" = "Installazione Completata";

/* */
"Insulin Suspended" = "Insulina Sospesa";

/* Text for suspend resume button when insulin delivery is suspending */
"Suspending insulin delivery..." = "Sospendi la somministrazione d'insulina...";

/* Text for suspend resume button when insulin delivery is suspended */
"Resume Insulin Delivery" = "Riprendi erogazione insulina";

/* Text for suspend resume button when insulin delivery is resuming */
"Resuming insulin delivery..." = "Sto riprendendo l'erogazione d'insulina...";

/* Alert title for suspend error */
"Failed to Suspend Insulin Delivery" = "Sospensione della consegna dell'insulina non riuscita";

//* -----------------------------------------------------------------------*/
/* ----------------------Statistics strings -------------------------------*/
/* */


"Today" = "Oggi";

/* */
"Day" = "Giorno";

/* */
"Week" = "Settimana";

/* */
"Month" = "Mese";

/* */
"Total" = "Totale";

/* Headline Statistics */
"Statistics" = "Statistiche";

/* Option in preferences */
"Allow Upload of Statistics to NS" = "Consenti caricare statistiche su NS";

/* Low Glucose Threshold in Statistics settings */
"Low" = "Basso";

/* High Glucose Threshold in Statistics settings */
"High" = "Alto";

/* In Range */
"In Range" = "Nell'intervallo";

/* Display % */
"Change HbA1c Unit" = "Cambia Unità HbA1c";

/* */
"Display Chart X - Grid lines" = "Grafico di visualizzazione X - Linee griglia";

/* */
"Display Chart Y - Grid lines" = "Grafico di visualizzazione Y - Linee griglia";

/* */
"Display Chart Threshold lines for Low and High" = "Visualizza le linee di soglia del grafico per bassa e alta";

/* */
"Standing / Laying TIR Chart" = "Grafico TIR in piedi / sdraiato";

/* */
"Hours X-Axis (6 default)" = "Ore X-Axis (6 predefinito)";

/* Average BG = */
"Average" = "Media";

/* Median BG */
"Median" = "Mediana";

/* CGM readings in statView */
"Readings today" = "Letture oggi";

/* CGM readings in statView */
"Readings / 24h" = "Letture / 24h";

/* Days of saved readings*/
"Days" = "Giorni";

/* Normal BG (within TIR) */
"Normal" = "Normale";

/* Title High BG in statPanel */
"High (>" = "Alto (>";

/* Title Low BG in statPanel */
"Low (<" = "Basso (<";

/* SD */
"SD" = "SD";

/* CV */
"CV" = "CV";

/* Estimated HbA1c */
"HbA1c" = "HbA1c";

/* Total number of days of data for HbA1c estimation, part 1/2*/
"All" = "Tutti";

/* Total number of days of data for HbA1c estimation, part 2/2*/
"days" = "giorni";

/* Nr of Loops in statPanel */
"Loops" = "Cicli";

/* Loop Errors in statPanel */
"Errors" = "Errori";

/* Average loop interval */
"Interval" = "Intervallo";

/* Median loop interval */
"Duration" = "Durata";

/* "Display SD */
"Display SD instead of CV" = "Mostra SD invece di CV";

/* Description for display SD */
"Display Standard Deviation (SD) instead of Coefficient of Variation (CV) in statPanel" = "Mostra deviazione standard (SD) invece di Coefficiente di variazione (CV) nello statPanel";

/* How often to update the statistics */
"Update every number of minutes:" = "Aggiorna ogni numero di minuti:";

/* Description for update interval for statistics */
"Default is 20 minutes. How often to update and save the statistics.json and to upload last array, when enabled, to Nightscout." = "Il valore predefinito è di 20 minuti. Quante volte aggiornare e salvare le statistiche.json e caricare l'ultimo array, quando abilitato, su Nightscout.";

/* Duration displayed in statPanel */
"Past 24 Hours " = "Ultime 24 ore";

/* Duration displayed in statPanel */
"Past Week " = "Ultima settimana";

/* Duration displayed in statPanel */
"Past Month " = "Ultimo mese";

/* Duration displayed in statPanel */
"Past 90 Days " = "Ultimi 90 giorni";

/* Duration displayed in statPanel */
"All Past Days of Data " = "Tutti gli ultimi giorni di dati ";

/* "Display Loop statistics in statPanel */
"Display Loop Cycle statistics" = "Visualizza le statistiche di Loop";

/* Description for Display Loop statistics */
"Displays Loop statistics in the statPanel in Home View" = "Visualizza le statistiche Loop nel pannello di stato nella vista Home";

/* Description for Override HbA1c unit */
"Change default HbA1c unit in statPanlel. The unit in statPanel will be updateded with next statistics.json update" = "Cambia unità HbA1c predefinita nel pannello. L' unità del pannello verrà aggiornata con il prossimo aggiornamento statistics.json";

/* HbA1c for all glucose storage days */
"all" = "tutti";

/* --------------------------------------------------------  Dexcom G7 --------------------------------------*/

"CGM Configuration" = "Configurazione CGM";

"Heartbeat" = "Battito Cardiaco";

"CGM address :" = "Indirizzo CGM :";

"CGM is not used as heartbeat." = "CGM non è usato come battito cardiaco.";

"Are you sure you want to delete this CGM?" = "Sei sicuro di voler cancellare questo CGM?";

/* New Experimental feature */
"Experimental" = "Sperimentale";
/* Smoothing of CGM readings */
"Smooth Glucose Value" = "Valori Glicemici Levigati";

/* -----------------------------------------------------------------------------------------------------------

  Infotexts from openaps.docs and androidaps.docs
  iAPS
*/
/* Headline Rewind Resets Autosens */

"Rewind Resets Autosens" = "Riavvolgi Resetta Autosensibilità";

/* ”Rewind Resets Autosens” */
"This feature, enabled by default, resets the autosens ratio to neutral when you rewind your pump, on the assumption that this corresponds to a probable site change. Autosens will begin learning sensitivity anew from the time of the rewind, which may take up to 6 hours. If you usually rewind your pump independently of site changes, you may want to consider disabling this feature." = "Questa funzione, abilitata di default, resetta il rapporto di autosens alla neutralità quando si riavvolge il microinfusore, assumendo che questo corrisponda ad un cambio di set. Autosens ricomincia ad imparare la sensibilità da capo dal momento del riavvolgimento, cosa che impiega circa 6 ore. Se riavvolgi il microinfusore senza cambiare sito è meglio disattivare questa opzione.";

/* Headline "High Temptarget Raises Sensitivity" */
"High Temptarget Raises Sensitivity" = "Alto Temptarget Aumenta Sensibilità";

/* ”High Temptarget Raises Sensitivity" */
"Defaults to false. When set to true, raises sensitivity (lower sensitivity ratio) for temp targets set to >= 111. Synonym for exercise_mode. The higher your temp target above 110 will result in more sensitive (lower) ratios, e.g., temp target of 120 results in sensitivity ratio of 0.75, while 140 results in 0.6 (with default halfBasalTarget of 160)." = "Valore predefinito è falso. Quando impostato su Vero, aumenta la sensibilità (minor rapporto di sensibilità) per i target temporanei impostati a >= 111. Sinonimo di modalità_esercizio. Più alto sarà il target temporaneo rispetto a 110 più il rapporto della sensibililità sarà basso; ad es. target temporaneo di 120 risulta in rapporto di sensibilità di 0,75, mentre con 140 risultata in 0,6 (con halfBasalTarget predefinito di 160).";

/* Headline ”Low Temptarget Lowers Sensitivity" */
"Low Temptarget Lowers Sensitivity" = "Basso Temptarget Abbassa Sensibilità";

/* ”Low Temptarget Lowers Sensitivity" */
"Defaults to false. When set to true, can lower sensitivity (higher sensitivity ratio) for temptargets <= 99. The lower your temp target below 100 will result in less sensitive (higher) ratios, e.g., temp target of 95 results in sensitivity ratio of 1.09, while 85 results in 1.33 (with default halfBasalTarget of 160)." = "Valore predefinito è falso. Quando impostato su Vero, diminuisce la sensibilità (maggior rapporto di sensibilità) per i target temporanei impostati a <= 99. Più basso sarà il target temporaneo rispetto a 100 più il rapporto della sensibililità sarà incrementato; ad es. target temporaneo di 95 risulta in rapporto di sensibilità di 1.09, mentre con 85 risultata di 1.33 (con halfBasalTarget predefinito di 160).";

/* Headline ”Sensitivity Raises Target" */
"Sensitivity Raises Target" = "Sensibilità Aumenta Target";

/* ”Sensitivity Raises Target" */
"When true, raises BG target when autosens detects sensitivity" = "Quando VERO, aumenta il target glicemia quando l'autosensibilità rileva la maggiore sensibilità insulinica";

/* Headline ”Resistance Lowers Target" */
"Resistance Lowers Target" = "Resistenza Abbassa Target";

/* ”Resistance Lowers Target" */
"Defaults to false. When true, will lower BG target when autosens detects resistance" = "I valori predefiniti sono falsi. Quando VERO, abbasserà il target glicemico quando autosensibilità rileva resistenza insulinica";

/* Headline ”Advanced Target Adjustments" */
"Advanced Target Adjustments" = "Aggiustamenti Avanzati Di Target";

/* ”Advanced Target Adjustments" */
"This feature was previously enabled by default but will now default to false (will NOT be enabled automatically) in oref0 0.6.0 and beyond. (There is no need for this with 0.6.0). This feature lowers oref0’s target BG automatically when current BG and eventualBG are high. This helps prevent and mitigate high BG, but automatically switches to low-temping to ensure that BG comes down smoothly toward your actual target. If you find this behavior too aggressive, you can disable this feature. If you do so, please let us know so we can better understand what settings work best for everyone." = "Questa funzione è stata abilitata in precedenza per impostazione predefinita, ma ora sarà predefinita in falso (NON sarà abilitata automaticamente) in oref0 0.6.0 e oltre. (Non c'è bisogno di questo con 0.6.0). Questa funzione abbassa automaticamente il target di glicemia di oref0 quando la glicemia corrente ed eventualBG sono alti. Questo aiuta a prevenire e mitigare l'alta glicemia, ma passa automaticamente a basali temporane basse per garantire che la glicemia scenda senza intoppi verso il vostro obiettivo effettivo. Se trovi questo comportamento troppo aggressivo, puoi disabilitare questa funzionalità. Se lo fai, faccelo sapere in modo da poter capire meglio quali impostazioni funzionano meglio per tutti.";

/* Headline "Exercise Mode" */
"Exercise Mode" = "Modalità Esercizio";

/* "Exercise Mode" */
"Defaults to false. When true, > 105 mg/dL high temp target adjusts sensitivityRatio for exercise_mode. Synonym for high_temptarget_raises_sensitivity" = "I valori predefiniti sono falsi. Quando Vero, valori di target maggiore > 105 mg/dL regolano la sensitivityRatio per la modalità esercizio. Sinonimo di high_temptarget_raises_sensitivity";

/* Headline "Wide BG Target Range" */
"Wide BG Target Range" = "Ampio intervallo target BG";

/* "Wide BG Target Range" */
"Defaults to false, which means by default only the low end of the pump’s BG target range is used as OpenAPS target. This is a safety feature to prevent too-wide targets and less-optimal outcomes. Therefore the higher end of the target range is used only for avoiding bolus wizard overcorrections. Use wide_bg_target_range: true to force neutral temps over a wider range of eventualBGs." = "Predefiniti a false, il che significa per impostazione predefinita solo l'estremità bassa del campo di destinazione BG della pompa viene utilizzato come obiettivo OpenAPS. Si tratta di una caratteristica di sicurezza per evitare obiettivi troppo ampi e risultati meno ottimali. Pertanto l'estremità superiore dell'intervallo di riferimento viene utilizzata solo per evitare correzioni guidate in bolo. Usare wide_bg_target_range: true per forzare basali temporanee neutre su un più ampio intervallo di eventualBG.";

/* Headline "Skip Neutral Temps" */
"Skip Neutral Temps" = "Salta Tempi Neutrali";

/* "Skip Neutral Temps" */
"Defaults to false, so that iAPS will set temps whenever it can, so it will be easier to see if the system is working, even when you are offline. This means iAPS will set a “neutral” temp (same as your default basal) if no adjustments are needed. This is an old setting for OpenAPS to have the options to minimise sounds and notifications from the 'rig', that may wake you up during the night." = "I valori predefiniti sono falsi, in modo che iAPS imposterà basali temporanee ogni volta che è possibile, così sarà più facile vedere se il sistema funziona, anche quando sei offline. Ciò significa che OpenAPS imposterà una basale temporanea “neutrale” (uguale alla basale predefinita) se non sono necessarie modifiche. Questa è una vecchia impostazione per OpenAPS per avere le opzioni per minimizzare i suoni e le notifiche del dispositivo, che può svegliarti durante la notte. ";

/* Headline "Unsuspend If No Temp” */
"Unsuspend If No Temp" = "Sospendi Se Nessuna Temp";

/* "Unsuspend If No Temp” */
"Many people occasionally forget to resume / unsuspend their pump after reconnecting it. If you’re one of them, and you are willing to reliably set a zero temp basal whenever suspending and disconnecting your pump, this feature has your back. If enabled, it will automatically resume / unsuspend the pump if you forget to do so before your zero temp expires. As long as the zero temp is still running, it will leave the pump suspended." = "Molte persone di tanto in tanto dimenticano di riprendere / rimuovere la sospensione del microinfusore dopo averlo riconnesso. Se sei uno di loro, e si è disposti a impostare in modo affidabile una basale temporanea zero ogni volta che sospende e scollega la pompa, questa funzione ha un senso. Se abilitata, ripristinerà automaticamente / annullerà la sospensione del microinfusore se lo dimentichi prima che scada la basale temporanea zero. Finché la basale temporanea zero è ancora in funzione, lascerà la pompa sospesa.";

/* Headline "Enable UAM" */
"Enable UAM" = "Abilita UAM";

/* "Enable UAM" */
"With this option enabled, the SMB algorithm can recognize unannounced meals. This is helpful, if you forget to tell iAPS about your carbs or estimate your carbs wrong and the amount of entered carbs is wrong or if a meal with lots of fat and protein has a longer duration than expected. Without any carb entry, UAM can recognize fast glucose increasments caused by carbs, adrenaline, etc, and tries to adjust it with SMBs. This also works the opposite way: if there is a fast glucose decreasement, it can stop SMBs earlier." = "Con questa opzione abilitata, l'algoritmo SMB può riconoscere i pasti senza preavviso. Questo è utile, se dimenticate di dire ad iAPS i vostri carboidrati o stimate i vostri carboidrati in modo sbagliato o la quantità di carboidrati inseriti è sbagliata o se un pasto è particolarmente ricco di grassi e proteine ed ha una durata più lunga di quanto previsto. Senza alcuna voce di carboidrati, UAM può riconoscere aumenti rapidi di glucosio causati da carboidrati, adrenalina, ecc, e cerca di regolarlo con le SMB. Questo funziona anche in modo opposto: se c'è una rapida diminuzione del glucosio, può fermare SMB prima.";

/* Headline "Enable SMB With COB" */
"Enable SMB With COB" = "Abilita SMB con COB";

/* Enable SMB With COB" */
"This enables supermicrobolus (SMB) while carbs on board (COB) are positive." = "Ciò consente il supermicrobolo (SMB) mentre i carboidrati da assorbire (COB) sono presenti.";

/* Headline "Enable SMB With Temptarget” */
"Enable SMB With Temptarget" = "Abilita SMB con target temporanei";

/* "Enable SMB With Temptarget” */
"This enables supermicrobolus (SMB) with eating soon / low temp targets. With this feature enabled, any temporary target below 100mg/dL, such as a temp target of 99 (or 80, the typical eating soon target) will enable SMB." = "Questo abilita supermicrobolo (SMB) con funzione eating soon / obiettivi temporanei glicemici bassi. Con questa funzione abilitata, qualsiasi obiettivo temporaneo inferiore a 100 mg/dL, come un obiettivo di temperatura di 99 (o 80, il tipico target eating soon) abiliterà SMB.";

/* Headline "Enable SMB Always" */
"Enable SMB Always" = "Abilita SMB Sempre";

/* "Enable SMB Always" */
"Defaults to false. When true, always enable supermicrobolus (unless disabled by high temptarget)." = "I valori predefiniti sono falsi. Quando Vero, abilita sempre il supermicrobolo(Smb) (a meno che non sia disabilitato da un elevato target temporaneo).";

/* Headline "Enable SMB After Carbs" */
"Enable SMB After Carbs" = "Abilita SMB dopo i CHO";

/* "Enable SMB After Carbs" */
"Defaults to false. When true, enables supermicrobolus (SMB) for 6h after carbs, even with 0 carbs on board (COB)." = "I valori predefiniti sono falsi. Quando è vero, abilita il supermicrobolo (SMB) per 6 ore dopo inserimenro di carboidrati, anche con 0 carboidrati da assorbire (COB).";

/* Enable "Allow SMB With High Temptarget" */
"Allow SMB With High Temptarget" = "Consenti SMB con Alto Temptarget";

/* Headline "Allow SMB With High Temptarget" */
"Allow SMB With High Temptarget" = "Consenti SMB con Alto Temptarget";

/* "Allow SMB With High Temptarget" */
"Defaults to false. When true, allows supermicrobolus (if otherwise enabled) even with high temp targets (> 100 mg/dl)." = "I valori predefiniti sono falsi. Quando Vero, permette il supermicrobolo (se altrimenti abilitato) anche con target temporanei alti.";

/* Headline "Use Custom Peak Time” */
"Use Custom Peak Time" = "Usa Picco Tempo Personalizzato";

/* "Use Custom Peak Time” */
"Defaults to false. Setting to true allows changing insulinPeakTime" = "I valori predefiniti sono falsi. Impostare a Vero permette di cambiare il tempo di picco dell’insulina";

/* Headline "Suspend Zeros IOB” */
"Suspend Zeros IOB" = "Sospendi Zero IOB";

/* "Suspend Zeros IOB” */
"Default is false. Any existing temp basals during times the pump was suspended will be deleted and 0 temp basals to negate the profile basal rates during times pump is suspended will be added." = "Il valore predefinito è falso. Eventuali basali temporanee esistenti durante il periodo di sospensione della pompa verranno eliminate e verrà inserita una basale temporanea a zero basali per eliminare le velocità basali del profilo durante il periodo di sospensione della pompa.";

/* Headline "Max IOB" */
"Max IOB" = "Max IOB";

/* "Max IOB" */
"Max IOB is the maximum amount of insulin on board from all sources – both basal (or SMB correction) and bolus insulin – that your loop is allowed to accumulate to treat higher-than-target BG. Unlike the other two OpenAPS safety settings (max_daily_safety_multiplier and current_basal_safety_multiplier), max_iob is set as a fixed number of units of insulin. As of now manual boluses are NOT limited by this setting. \n\n To test your basal rates during nighttime, you can modify the Max IOB setting to zero while in Closed Loop. This will enable low glucose suspend mode while testing your basal rates settings\n\n(Tip from https://www.loopandlearn.org/freeaps-x/#open-loop)." = "La quantità massima di IOB è la quantità massima di insulina in circolo da tutte le fonti – sia la correzione basale (o SMB) che l’insulina proveniente da boli – che in ogni ciclo può accumularsi per trattare la glicemia superiore al target. A differenza delle altre due impostazioni di sicurezza OpenAPS (max_daily_safety_multiplier e current_basal_safety_multiplier), max_iob è impostato come un numero fisso di unità di insulina. Da ora in poi i boli manuali NON sono limitati da questa impostazione. \n\n Per testare le tue basali durante la notte, puoi modificare l'impostazione di Max IOB a zero mentre sei in Closed Loop. Questo abiliterà la modalità di sospensione dell’infusione per glicemia bassa durante il test delle impostazioni delle basali\n\n(Tip da https://www.loopandlearn.org/freeaps-x/#open-loop).";

/* Headline "Max Daily Safety Multiplier" */
"Max Daily Safety Multiplier" = "Moltiplicatore sicurezza Max Giornaliero";

/* "Max Daily Safety Multiplier" */
"This is an important OpenAPS safety limit. The default setting (which is unlikely to need adjusting) is 3. This means that OpenAPS will never be allowed to set a temporary basal rate that is more than 3x the highest hourly basal rate programmed in a user’s pump, or, if enabled, determined by autotune." = "Questo è un importante limite di sicurezza di OpenAPS. L'impostazione predefinita (che è improbabile che debba essere modificata) è 3. Ciò significa che a OpenAPS non sarà mai permesso di impostare una velocità basale temporanea superiore a 3x la più alta velocità basale oraria programmata nella pompa di un utente, o, se abilitato, determinato da autotune.";

/* Headline "Current Basal Safety Multiplier" */
"Current Basal Safety Multiplier" = "Corrente Moltiplicatore Basale Sicurezza";

/* "Current Basal Safety Multiplier" */
"This is another important OpenAPS safety limit. The default setting (which is also unlikely to need adjusting) is 4. This means that OpenAPS will never be allowed to set a temporary basal rate that is more than 4x the current hourly basal rate programmed in a user’s pump, or, if enabled, determined by autotune." = "Questo è un altro importante limite di sicurezza di OpenAPS. L'impostazione predefinita (che è improbabile che debba essere modificata) è 4. Ciò significa che a OpenAPS non sarà mai permesso di impostare una velocità basale temporanea superiore a 4x l’attuale velocità basale oraria programmata nella pompa di un utente, o, se abilitato, determinato da autotune.";

/* Headline "Autosens Max" */
"Autosens Max" = "Autosensibilità Max";

/* "Autosens Max" */
"This is a multiplier cap for autosens (and autotune) to set a 20% max limit on how high the autosens ratio can be, which in turn determines how high autosens can adjust basals, how low it can adjust ISF, and how low it can set the BG target." = "Questo è un valore di moltiplicatore per autosens (e presto autotune) per impostare un limite massimo del 20% su quanto in alto può essere il rapporto di autosens, che a sua volta determina quanto in alto autosens possibile regolare basalsi, quanto in basso può regolare ISF e quanto in basso è possibile impostare il target glicemico.";

/* Headline "Autosens Min" */
"Autosens Min" = "Autosensibilità Min";

/* "Autosens Min" */
"The other side of the autosens safety limits, putting a cap on how low autosens can adjust basals, and how high it can adjust ISF and BG targets." = "Un altro limite di sicurezza dell'autosensibilità, imposta un blocco a quanto in basso può regolare le basali l'autosensibilità e a quanto in alto può regolare ISF e target glicemici.";

/* Headline "Half Basal Exercise Target" */
"Half Basal Exercise Target" = "Obiettivo Di Esercizio Metà Basale";

/* "Half Basal Exercise Target" */
"Set to a number, e.g. 160, which means when temp target is 160 mg/dL and exercise_mode=true, run 50% basal at this level (120 = 75%; 140 = 60%). This can be adjusted, to give you more control over your exercise modes." = "Impostare ad un numero finito, ad es. 160, il che significa che quando il target glicemico temporaneo è 160 mg/dL e modalità_esercizio=true, esegue il 50% basale a questo livello (120 = 75%; 140 = 60%). Questo può essere regolato, per darti più controllo sulle modalità di esercizio.";

/* Headline "Max COB" */
"Max COB" = "Max COB";

/* "Max COB" */
"This defaults maxCOB to 120 because that’s the most a typical body can absorb over 4 hours. (If someone enters more carbs or stacks more; OpenAPS will just truncate dosing based on 120. Essentially, this just limits AMA as a safety cap against weird COB calculations due to fluky data.)" = "Questo valore predefinito maxCOB posto a 120 e perché questo è il valore più tipico che il nostro corpo è in grado di assorbire in 4 ore. (Se qualcuno mangia più carboidrati; OpenAPS troncherà solo il dosaggio basato su 120. Essenzialmente, questo limita solo AMA come un tappo di sicurezza contro calcoli COB strani a causa di dati erronei.)";

/* Headline "Bolus Snooze DIA Divisor" */
"Bolus Snooze DIA Divisor" = "Bolo posticipato - Divisore DIA";

/* "Bolus Snooze DIA Divisor" */
"Bolus snooze is enacted after you do a meal bolus, so the loop won’t counteract with low temps when you’ve just eaten. The example here and default is 2; so a 3 hour DIA means that bolus snooze will be gradually phased out over 1.5 hours (3DIA/2)." = "Bolo posticipato è attivato dopo un bolo pasto per fare in modo che il loop non imposti basali temporanee basse quando hai appena mangiato. L’esempio qui sotto prende il valore di default di 2; Con DIA di 3 ore \"bolo posticipato\" durerà 1.5 ore (3/2).";

/* Headline "Min 5m Carbimpact" */
"Min 5m Carbimpact" = "Min 5m Carbimpact";

/* "Min 5m Carbimpact" */
"This is a setting for default carb absorption impact per 5 minutes. The default is an expected 8 mg/dL/5min. This affects how fast COB is decayed in situations when carb absorption is not visible in BG deviations. The default of 8 mg/dL/5min corresponds to a minimum carb absorption rate of 24g/hr at a CSF of 4 mg/dL/g." = "Questa è un'impostazione per un impatto predefinito di assorbimento di carboidrati per 5 minuti. Il valore predefinito è 8 mg/dL/5min. Ciò influisce sulla velocità di riduzione del COB in situazioni in cui l’assorbimento dei carboidrati non sia rilevabile nelle deviazioni della glicemia. Il valore predefinito di 8 mg/dL/5min corrisponde ad una velocità minima di assorbimento dei carboidrati di 24g/h a un CSF di 4 mg/dL/g.";

/* Headline "Autotune ISF Adjustment Fraction" */
"Autotune ISF Adjustment Fraction" = "Autotune ISF Regolazione Frazione";

/* "Autotune ISF Adjustment Fraction" */
"The default of 0.5 for this value keeps autotune ISF closer to pump ISF via a weighted average of fullNewISF and pumpISF. 1.0 allows full adjustment, 0 is no adjustment from pump ISF." = "Il valore predefinito di 0.5 per questo valore mantiene l'autotune ISF più vicino alla pompa ISF tramite una media ponderata di fullNewISF e pompa. 1.0 permette la regolazione completa, 0 non consente regolazione dalla ISF della pompa.";

/* Headline "Remaining Carbs Fraction" */
"Remaining Carbs Fraction" = "Frazione Carbs Rimanenti";

/* "Remaining Carbs Fraction" */
"This is the fraction of carbs we’ll assume will absorb over 4h if we don’t yet see carb absorption." = "Questa è la frazione di carboidrati che supponiamo sia assorbita in 4h se non vediamo ancora l'assorbimento di carboidrati.";

/* Headline "Remaining Carbs Cap" */
"Remaining Carbs Cap" = "Cap Carbs Rimanenti";

/* "Remaining Carbs Cap" */
"This is the amount of the maximum number of carbs we’ll assume will absorb over 4h if we don’t yet see carb absorption." = "Questa è la quantità massima di carboidrati che supponiamo verrà assorbita in 4h se non vediamo ancora l'assorbimento del carboidrato.";

/* Headline ”Max SMB Basal Minutes" */
"Max SMB Basal Minutes" = "Minuti Basali Max SMB";

/* ”Max SMB Basal Minutes" */
"Defaults to start at 30. This is the maximum minutes of basal that can be delivered as a single SMB with uncovered COB. This gives the ability to make SMB more aggressive if you choose. It is recommended that the value is set to start at 30, in line with the default, and if you choose to increase this value, do so in no more than 15 minute increments, keeping a close eye on the effects of the changes. It is not recommended to set this value higher than 90 mins, as this may affect the ability for the algorithm to safely zero temp. It is also recommended that pushover is used when setting the value to be greater than default, so that alerts are generated for any predicted lows or highs." = "Predefinito per iniziare a 30 minuti. Questo è il massimo di minuti di basale che possono essere somministrati come un singolo SMB con COB non coperti. Questo dà la possibilità di rendere SMB più aggressivo se viene selezionato. Si raccomanda che il valore sia impostato per iniziare a 30, in linea con il valore predefinito, e se si sceglie di aumentare questo valore, farlo con incrementi non superiori a 15 minuti, facendo grande attenzione agli effetti dei cambiamenti. Non è consigliabile impostare questo valore oltre a 90 minuti, in quanto ciò potrebbe influire sulla capacità dell'algoritmo di azzerare in sicurezza la basale temporanea. Si raccomanda inoltre di utilizzare il pushover quando si imposta un valore maggiore di quello predefinito, in modo che le siano generati in anticipo avvertimenti per alti o bassi valori glicemici predetti.";

/* Headline "Max UAM SMB Basal Minutes" */
"Max UAM SMB Basal Minutes" = "Minuti Basali Max UAM SMB";

/* "Max UAM SMB Basal Minutes" */
"Defaults to start at 30. This is the maximum minutes of basal that can be delivered by UAM as a single SMB when IOB exceeds COB. This gives the ability to make UAM more or less aggressive if you choose. It is recommended that the value is set to start at 30, in line with the default, and if you choose to increase this value, do so in no more than 15 minute increments, keeping a close eye on the effects of the changes. Reducing the value will cause UAM to dose less insulin for each SMB. It is not recommended to set this value higher than 60 mins, as this may affect the ability for the algorithm to safely zero temp. It is also recommended that pushover is used when setting the value to be greater than default, so that alerts are generated for any predicted lows or highs." = "Predefinito per iniziare a 30 minuti. Questo è il massimo minuti di basale che può essere somministrato da UAM come un singolo SMB quando IOB supera la COB. Questo dà la possibilità di rendere UAM più o meno aggressivo se viene attivato. Si raccomanda che il valore sia impostato per iniziare a 30, in linea con il valore predefinito, e se si sceglie di aumentare questo valore, farlo con incrementi non superiori a 15 minuti, tenendo un occhio attento agli effetti dei cambiamenti. La riduzione del valore causerà una riduzione della dose di insulina UAM per ogni SMB. Non è consigliabile impostare questo valore superiore a 60 minuti, in quanto ciò potrebbe influire sulla capacità dell'algoritmo di azzerare in sicurezza la basale temporanea. Si raccomanda inoltre di utilizzare il pushover quando si imposta un valore maggiore di quello predefinito, in modo che vengano eseguite segnalazioni in anticipo per valori glicemi predetti alti o bassi.";

/* Headline "SMB Interval" */
"SMB Interval" = "Intervallo SMB";

/* "SMB Interval" */
"Minimum duration in minutes for new SMB since last SMB or manual bolus" = "Durata minima in minuti per il nuovo SMB dall'ultimo SMB o bolo manuale";

/* Headline "Bolus Increment" */
"Bolus Increment" = "Incremento bolo";

/* "Bolus Increment" */
"Smallest enacted SMB amount. Minimum amount for Omnipod pumps is 0.05 U, whereas for Medtronic pumps it differs for various models, from 0.025 U to 0.10 U. Please check the minimum bolus amount which can be delivered by your pump. The default value is 0.1." = "Quantità minima per pompe Omnipod è di 0,05 U, mentre per pompe Medtronic differisce per vari modelli, da 0. 25 U a 0.10 U. Si prega di controllare l'importo minimo del bolo che può essere consegnato dalla pompa. Il valore predefinito è 0.1.";

/* Headline "Insulin Peak Time" */
"Insulin Peak Time" = "Tempo Picco Insulina";

/* "Insulin Peak Time" */
"Time of maximum blood glucose lowering effect of insulin, in minutes. Beware: Oref assumes for ultra-rapid (Lyumjev) & rapid-acting (Fiasp) curves minimal (35 & 50 min) and maximal (100 & 120 min) applicable insulinPeakTimes. Using a custom insulinPeakTime outside these bounds will result in issues with iAPS, longer loop calculations and possible red loops." = "Tempo del massimo effetto dell'insulina di riduzione del glucosio nel sangue, in minuti. Attenzione: Oref presume le curve ultra rapide (Lyumjev) e ad azione rapida (Fiasp) minime (35 e 50 min) e massime (100 e 120 min) degli insulinPeakTimes applicabili. Usare un insulinPeakTime personalizzato al di fuori di questi limiti risulterà in problemi con iAPS, calcoli ciclici più lunghi e possibili cicli rossi.";

/* Headline "Carbs Req Threshold" */
"Carbs Req Threshold" = "Soglia carboidrati necessari";

/* "Carbs Req Threshold" */
"Grams of carbsReq to trigger a pushover. Defaults to 1 (for 1 gram of carbohydrate). Can be increased if you only want to get Pushover for carbsReq at X threshold." = "Grammi di CarboidratiRichiesti per attivare un pushover. Predefiniti a 1 (per 1 grammo di carboidrati). Può essere aumentato se si desidera solo ottenere Pushover per CarboidratiRichiesti alla soglia X.";

/* Headline "Noisy CGM Target Multiplier" */
"Noisy CGM Target Multiplier" = "CGM Rumoroso Moltiplicatore Target";

/* "Noisy CGM Target Multiplier" */
"Defaults to 1.3. Increase target by this amount when looping off raw/noisy CGM data" = "Predefinito a 1.3. Aumenta l'obiettivo glicemico di questa quantità quando si hanno dati CGM grezzi/rumorosi";

/* Headline "SMB DeliveryRatio" */
"SMB DeliveryRatio" = "SMB DeliveryRatio";

/* SMB DeliveryRatio */
"Default value: 0.5 This is another key OpenAPS safety cap, and specifies what share of the total insulin required can be delivered as SMB. Increase this experimental value slowly and with caution." = "Valore predefinito: 0.5 Questo è un altro tappo di sicurezza chiave di OpenAPS e specifica quale parte dell'insulina totale richiesta può essere fornita come SMB. Aumentare questo valore sperimentale lentamente e con cautela.";

// Dynamic ISF + CR Settings:
/* Headline "Adjust Dynamic ISF constant" */

"Adjust Dynamic ISF constant" = "Regola i rapporti dinamici della costante ISF";

/* Adjust Dynamic ISF constant */
"Adjust Dynamic ISF constant" = "Regola i rapporti dinamici della costante ISF";

/* Enable Dynamic ISF, Headline */
"Enable Dynamic ISF" = "Abilita ISF Dinamico";

/* Headline "Enable Dynamic ISF" */
"Enable Dynamic ISF" = "Abilita ISF Dinamico";

/* Enable Dynamic ISF */
"Calculate a new ISF with every loop cycle. New ISF will be based on current BG, TDD of insulin (past 24 hours or a weighted average) and an Adjustment Factor (default is 1).\n\nDynamic ISF and CR ratios will be limited by your autosens.min/max limits.\n\nDynamic ratio replaces the autosens.ratio: New ISF = Static ISF / Dynamic ratio,\nDynamic ratio = profile.sens * adjustmentFactor * tdd * Math.log(BG/insulinFactor+1) / 1800,\ninsulinFactor = 120 - InsulinPeakTimeInMinutes" = "Calcola un nuovo ISF per ogni ciclo di loop. Il nuovo ISF sarà basato sulla glicemia attuale, sulla TDD dell’insulina (oltre 24 ore o media ponderata) e su un fattore di aggiustamento (valore predefinito è 1).\n\nI rapporti ISF e CR dinamici saranno limitati dai tuoi limiti autosens.min/max.\n\nIl rapporto dinamico sostituisce il rapporto autosens.ratio: New ISF = rapporto statico ISF / dinamico,\nRapporto dinamico = profilo. ens * adjustmentFactor * tdd * Math.log(BG/insulinFactor+1) / 1800,\ninsulinFactor = 120 - InsulinPeakTimeInMinuti";

/* Headline "Enable Dynamic CR" */
"Enable Dynamic CR" = "Abilita CR Dinamico";

/* Enable Dynamic CR */
"Use Dynamic CR. The dynamic ratio will be used for CR as follows:\n\n When ratio > 1:  dynCR = (newRatio - 1) / 2 + 1.\nWhen ratio < 1: dynCR = CR/dynCR.\n\nDon't use toghether with a high Insulin Fraction (> 2)" = "Usa CR Dinamico. Il rapporto dinamico sarà utilizzato per CR come segue:\n\n Quando rapporto > 1: dynCR = (newRatio - 1) / 2 + 1.\nQuando il rapporto < 1: dynCR = CR/dynCR.\n\nNon usare insieme a frazione d'insulina elevata (> 2)";

/* Headline "Adjust Dynamic ISF constant" */
"Adjust Dynamic ISF constant" = "Regola i rapporti dinamici della costante ISF";

/* Adjust Dynamic ISF constant */
"Adjust Dynamic ratios by a constant. Default is 0.5. The higher the value, the larger the correction of your ISF will be for a high or a low BG. Maximum correction is determined by the Autosens min/max settings. For Sigmoid function an adjustment factor of 0.4 - 0.5 is recommended to begin with. For the logaritmic formula there is less consensus, but starting with 0.5 - 0.8 is more appropiate for most users" = "Regola i rapporti dinamici di una costante. Il valore predefinito è 0,5. Più alto è il valore, maggiore sarà la correzione del tuo ISF per una glicemia alta o bassa. La correzione massima è determinata dalle impostazioni Autosens min/max. Per la funzione sigmoidea si consiglia di iniziare con un fattore di correzione di 0,4 - 0,5. Per la formula logaritmica c'è meno consenso, ma iniziare con 0,5 - 0,8 è più appropriato per la maggior parte degli utenti
Regola la costante ISF dinamica";


/* Headline "Use Sigmoid Function" */
"Use Sigmoid Function" = "Usa Funzione Sigmoid";

/* Use Sigmoid Function */
"Use a sigmoid function for ISF (and for CR, when enabled), instead of the default Logarithmic formula. Requires the Dynamic ISF setting to be enabled in settings\n\nThe Adjustment setting adjusts the slope of the curve (Y: Dynamic ratio, X: Blood Glucose). A lower value ==> less steep == less aggressive.\n\nThe autosens.min/max settings determines both the max/min limits for the dynamic ratio AND how much the dynamic ratio is adjusted. If AF is the slope of the curve, the autosens.min/max is the height of the graph, the Y-interval, where Y: dynamic ratio. The curve will always have a sigmoid shape, no matter which autosens.min/max settings are used, meaning these settings have big consequences for the outcome of the computed dynamic ISF. Please be careful setting a too high autosens.max value. With a proper profile ISF setting, you will probably never need it to be higher than 1.5\n\nAn Autosens.max limit > 1.5 is not advisable when using the sigmoid function." = "Usa una funzione sigmoid per ISF (e per CR, quando abilitato), invece della formula Logaritmica predefinita. Richiede l'impostazione ISF dinamica per essere abilitata nelle impostazioni\n\nL'impostazione di regolazione regola la pendenza della curva (Y: Dynamic ratio, X: Colla Di Sangue). Un valore inferiore ==> meno ripido == meno aggressivo.\n\nGli autosens. le impostazioni in/max determinano sia i limiti max/min per il rapporto dinamico E quanto il rapporto dinamico viene regolato. Se AF è la pendenza della curva, gli autosensi. in/max è l'altezza del grafico, l'intervallo Y, dove Y: rapporto dinamico. La curva avrà sempre una forma di sigmoid, indipendentemente dagli autosensi. le impostazioni in/max sono usate, il che significa che queste impostazioni hanno grandi conseguenze per il risultato del ISF dinamico calcolato. Attenzione all'impostazione di un valore autosens.max troppo alto. Con una corretta impostazione ISF del profilo, probabilmente non avrete mai bisogno di essere superiore a 1.\n\nUn limite di Autosens.max > 1.5 non è consigliabile quando si utilizza la funzione sigmoid.";


/* Headline "Threshold Setting" */
"Threshold Setting (mg/dl)" = "Impostazione Soglia (mg/dl)";

/* Threshold Setting */
"The default threshold in FAX depends on your current minimum BG target, as follows:\n\nIf your minimum BG target = 90 mg/dl -> threshold = 65 mg/dl,\n\nif minimum BG target = 100 mg/dl -> threshold = 70 mg/dl,\n\nminimum BG target = 110 mg/dl -> threshold = 75 mg/dl,\n\nand if minimum BG target = 130 mg/dl  -> threshold = 85 mg/dl.\n\nThis setting allows you to change the default to a higher threshold for looping with dynISF. Valid values are 65 mg/dl<= Threshold Setting <= 120 mg/dl." = "La soglia predefinita in FAX dipende dall'attuale obiettivo di glicemia minima, come segue:\n\nSe il vostro obiettivo minimo di glicemia = 90 mg/dl -> soglia = 65 mg/dl,\n\nse obiettivo minimo di glicemia = 100 mg/dl -> soglia = 70 mg/dl,\n\nobiettivo minimo di glicemia = 110 mg/dl -> soglia = 75 mg/dl,\n\ne se obiettivo minimo di glicemia = 130 mg/dl -> soglia = 85 mg/dl.\n\nQuesta impostazione ti permette di cambiare il valore predefinito ad una soglia più alta per il looping con dynISF. Valori validi sono 65 mg/dl<= Impostazione soglia <= 120 mg/dl.";

/* Headline "Weighted Average of TDD. Weight of past 24 hours:" */
"Weighted Average of TDD. Weight of past 24 hours:" = "Media ponderata di TDD. Peso delle ultime 24 ore:";

/* Weight of past 24 hours of insulin */
"Has to be > 0 and <= 1.\nDefault is 0.65 (65 %) * TDD. The rest will be from average of total data (up to 14 days) of all TDD calculations (35 %). To only use past 24 hours, set this to 1.\n\nTo avoid sudden fluctuations, for instance after a big meal, an average of the past 2 hours of TDD calculations is used instead of just the current TDD (past 24 hours at this moment)." = "Deve essere > 0 e <= 1.\nIl valore predefinito è 0,65 (65 %) * TDD. Il resto sarà dalla media dei dati totali (fino a 14 giorni) di tutti i calcoli TDD (35 %). Per utilizzare solo le ultime 24 ore, impostare questo a 1.\n\nPer evitare fluttuazioni improvvise, per esempio dopo un pasto grande, viene utilizzata una media delle ultime 2 ore di calcolo della TDD invece che solo la corrente TDD (le ultime 24 ore in questo momento).";

/* Headline "Adjust basal" */
"Adjust basal" = "Regola basale";

/* Enable adjustment of basal profile */
"Enable adjustment of basal based on the ratio of current TDD / 7 day average TDD" = "Abilita la regolazione della basale in base al rapporto tra TDD / TDD media di 7 giorni";

/* Headline "Max Delta-BG Threshold SMB" */
"Max Delta-BG Threshold SMB" = "Max Delta-BG Soglia SMB";

/* Max Delta-BG Threshold SMB */
"Defaults to 0.2 (20%). Maximum positive percentual change of BG level to use SMB, above that will disable SMB. Hardcoded cap of 40%. For UAM fully-closed-loop 30% is advisable. Observe in log and popup (maxDelta 27 > 20% of BG 100 - disabling SMB!)." = "Predefiniti a 0,2 (20%). Massima variazione percentuale positiva del livello di glicemia per utilizzare SMB, sopra che disabiliterà SMB. Limite rigido del 40%. Per UAM è consigliabile un loop completamente chiuso. Osservare in log e popup (maxDelta 27 > 20% di BG 100 - disabilitare SMB!).";

/* Headline "... When Blood Glucose Is Over (mg/dl):" */
"... When Blood Glucose Is Over (mg/dl):" = "... Quando le glicemie sono Sopra (mg/dl):";

/* ... When Blood Glucose Is Over (mg/dl): */
"Set the value enableSMB_high_bg will compare against to enable SMB. If BG > than this value, SMBs should enable." = "Impostare il valore enableSMB_high_bg comparerà per abilitare SMB. Se BG > di questo valore, le SMB si dovrebbero abilitare.";

/* Headline "Enable SMB With High BG" */
"Enable SMB With High BG" = "Abilita SMB con BG Alta";

/* "Enable SMB With High BG" */
"Enable SMBs when a high BG is detected, based on the high BG target (adjusted or profile)" = "Abilita SMB quando viene rilevata una BG alta, in base al target alto di BG (regola il profilo)";

/* Headline "Dynamic settings" */
"Dynamic settings" = "Impostazioni dinamiche";

/* Insulin curve */
"Insulin curve" = "Curva insulinica";

/* Headline "Adjustment Factor" */
"Adjustment Factor" = "Fattore Regolazione";<|MERGE_RESOLUTION|>--- conflicted
+++ resolved
@@ -1164,11 +1164,6 @@
 /* */
 "Normal " = "Normale ";
 
-<<<<<<< HEAD
-=======
-"Currently no Override active" = "Attualmente nessuna regolazione attiva";
-
->>>>>>> 5364635b
 /* */
 "Total Insulin Adjustment" = "Regolazione Insulina Totale";
 
