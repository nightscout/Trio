/*
  Localizable.strings
  FreeAPS X
*/
/* -------------------------------- */
/* Bolus screen when adding insulin */
"Add insulin without actually bolusing" = "仅添加胰岛素 没有实际注射";

/* Add insulin from source outside of pump */
"Add %@ without bolusing" = "添加 %@ 不是通过胰岛素泵注射的剂量";

"Bolus" = "大剂量";

"Close" = "关闭";

/* Continue after added carbs without bolus */
"Continue without bolus" = "不输注胰岛素并继续";

/* Header */
"Enact Bolus" = "执行大剂量";

/* Button */
"Enact bolus" = "执行大剂量";

/*  */
"Insulin recommended" = "推荐剂量";

/*  */
"Insulin required" = "所需剂量";

/* Bolus screen */
"Recommendation" = "推荐";

/* Button */
"Clear" = "清除";

/* Button */
"Done" = "完成";

/*  */
"Wait please" = "请稍候";

/*  */
"Agree and continue" = "同意并继续";

/* Enacted at a date */
"Enacted at %@" = "运行于 %@";

/* Home title */
"Home" = "主页";

/* Looping in progress */
"looping" = "闭环中";

/* min ago since last loop */
"min ago" = "分钟前";

/* Status Title */
"No suggestion" = "暂无建议";

/* Replace pod text in Header */
"Replace pod" = "更换Pod";

/* Suggested at a date */
"Suggested at %@" = "建议于%@";

/* Add carbs screen */
"Add Carbs" = "添加碳水化合物";

/* Add carbs header and button in Watch app. You can skip the last " " space. It's just for differentiation */
"Add Carbs " = "添加碳水化合物 ";

/*  */
"Amount Carbs" = "碳水化合物含量";

/* Grams unit */
"grams" = "克";

/*  */
"Carbs required" = "所需碳水化合物";

/* */
"Are you sure?" = "确定？";

/* Bottom target temp */
"Bottom target" = "血糖下限";

/* Cancel preset name */
"Cancel" = "取消";

/*  */
"Cancel Temp Target" = "取消临时目标";

/* Custom temp target */
"Custom" = "自定义";

/*  */
"Date" = "日期";

/*  */
"Delete" = "删除";

/* Delete preset temp target */
"Delete preset \"%@\"" = "删除预设\"\"%@\"";

/* Duration of target temp or temp basal */
"Duration" = "持续时间";

/*  */
"Enact Temp Target" = "设置临时目标";

/*  */
"Enter preset name" = "输入预设名称";

/* Preset name */
"Name" = "设备名称";

/* minutes of target temp */
"minutes" = "分钟";

/*  */
"Presets" = "预设";

/* Save preset name */
"Save" = "保存​​";

/*  */
"Save as preset" = "保存为预设";

/* Upper temp target limit */
"Top target" = "血糖上限";

/*  Temp target set for ... minutes */
<<<<<<< HEAD
"for %@ min" = "for %@ min";
=======
"for" = "持续";

/*  Temp target set for ... minutes */
"min" = "分钟";
>>>>>>> b523be49

/*  */
"Autotune" = "自动调谐";

/*  */
"Basal profile" = "基础率配置文件";

/*  */
"Carb ratio" = "碳水化合物系数";

/*  */
"Delete autotune data" = "删除自动调谐数据";

/*  */
"Run now" = "马上执行";

/*  */
"Last run" = "上次运行";

/*  */
"Sensitivity" = "胰岛素敏感系数";

/*  */
"Use Autotune" = "使用自动调谐";

/* Add profile basal */
"Add" = "添加";

/*  */
"Basal Profile" = "基础率配置文件";

/* Rate basal profile */
"Rate" = "输注率";

/*  */
"Save on Pump" = "在泵上保存";

/*  */
"Saving..." = "正在保存...";

/*  */
"Schedule" = "设定时间";

/*  */
"starts at" = "开始于";

/* Time basal profile */
"Time" = "时间";

/* */
"Calculated Ratio" = "计算的比率";

/* Carb Ratios header */
"Carb Ratios" = "碳水化合物系数";

/*  */
"Ratio" = "比率";

/*  */
"Autosens" = "自动传输";

/*  */
"Calculated Sensitivity" = "计算的敏感系数";

/*  */
"Insulin Sensitivities" = "胰岛素敏感系数";

/* */
"Sensitivity Ratio" = "敏感率";

/*  */
"Dismiss" = "忽略";

/*  */
"Important message" = "重要信息";

/*  */
"Amount" = "数量";

/* */
"Cancel Temp Basal" = "取消临时基础率";

/* Enact
Enact a temp Basal or a temp target */
"Enact" = "执行";

/* */
"Manual Temp Basal" = "手动设置临时基础";

/* Allow uploads tp NS */
"Allow uploads" = "允许上传";

/* API secret in NS */
"API secret" = "API密钥";

/* Connect to NS */
"Connect" = "连接";

/* Connected to NS */
"Connected!" = "已连接";

/* Connecting to NS */
"Connecting..." = "正在连接...";

/*  */
"Invalid URL" = "网址不正确";

/*  */
"Local glucose source" = "本地血糖数据源";

/* Header */
"Nightscout Config" = "Nightscout配置";

/*  */
"Port" = "端口";

/*  */
"URL" = "网址：";

/**/
"Use local glucose server" = "使用本地端口获取血糖";

/*  */
"Edit settings json" = "编辑设置文件";

/* */
"Glucose units" = "血糖单位";

/*  */
"Preferences" = "选项";

/* Recommended Insulin Fraction in preferences */
"Recommended Insulin Fraction" = "建议胰岛素比率";

/* Do you want to show bolus screen after added carbs? */
"Skip Bolus screen after carbs" = "添加碳水后跳过大剂量操作";

/* Allow remote control from NS */
"Remote control" = "远程控制";

/* Add Medtronic pump */
"Add Medtronic" = "添加美敦力泵";

/* Add Omnipod pump */
"Add Omnipod" = "添加Omnipod";

/* Add Simulator pump */
"Add Simulator" = "添加模拟器";

/* Insulin model */
"Model" = "模型";

/*  */
"Pump config" = "泵配置";

/*  */
"Delivery limits" = "输注限制";

/*  */
"Duration of Insulin Action" = "胰岛素作用时间（DIA）";

/* hours of duration of insulin activity */
"hours" = "小时";

/* Max setting */
"Max Basal" = "最大基础率";

/* Max setting */
"Max Bolus" = "最大大剂量";

/* */
"Pump Settings" = "泵设置";

/* Insulin unit per hour */
"U/hr" = "U/小时";

/* Unit in number of units delivered (keep the space character!) */
" U" = "U";

/* /Insulin unit */
"/U" = "/U";

/* Insulin unit */
"U" = "U";

/* Unit per hour with space */
" U/hr" = " U/小时";

/* Number of units per hour*/
"%@ U/hr" = "%@ U/小时";

/* Number of units insulin delivered */
"%@ U" = "%@ U";

/*Carb ratio unit */
"g/U" = "克/U";

/* grams */
" g" = " 克";

/* The short unit display string for grams */
"g" = "克";

/* when 0 U/hr */
"0 U/hr" = "0 U/小时";

/* abbreviation for days */
"d" = "天";

/* abbreviation for hours */
"h" = "时";

/* abbreviation for minutes */
"m" = "分";

/*  */
"Closed loop" = "启动闭环";

/* */
"Configuration" = "配置";

/* */
"Devices" = "设备";

/*  */
"Pump" = "胰岛素泵";

/*  */
"Services" = "服务";

/*  */
"Settings" = "设置";

/* 2 log files to share */
"Share logs" = "分享日志";

/* Upper target */
"High target" = "高目标";

/* Lower target */
"Low target" = "血糖低目标";

/*  */
"Target Ranges" = "目标范围：";

/* When bolusing */
"Bolusing" = "注射中";

/* */
"Pump suspended" = "泵已暂停输注";

/* */
"Middleware" = "中间件";

/* Header */
"History" = "历史";

/* CGM option */
"Upload glucose to Nightscout" = "将葡萄糖上传到 Nightscout";

/* Type of CGM or glucose source */
"Type" = "类型";

/* CGM */
"CGM" = "动态血糖";

/* CGM Transmitter ID */
"Transmitter ID" = "发射器编号";

/* Other CGM setting */
"Other" = "其他";

/* Whatch app alert */
"Set temp targets presets on iPhone first" = "首先在 iPhone 上设置临时目标预设";

/* Updating Watch app */
"Updating..." = "更新中...";

/* Header for Temp targets in Watch app */
"Temp Targets" = "临时目标";

/* Delete carbs from Treatments list*/
"Delete carbs?" = "删除碳水？";

/* Treatments list */
"Treatments" = "治疗";

/* " min" in Treatments list */
" min" = " 分钟";


/* Calendar and Libre transmitter settings ---------------
 */
/* */
"Configure Libre Transmitter" = "配置 Libre 发射器";

/* */
"Calibrations" = "校准";

/* */
"Create events in calendar" = "在日历中创建事件";

/* */
"Calendar" = "日历";

/* */
"Other" = "其他";

/* */
"Libre Transmitter" = "Libre 发射器";

/* */
"Libre Transmitters" = "Libre 发射器";

/* */
"Bluetooth Transmitters" = "蓝牙发射器";

/* */
"Modes" = "模式";

/* Libre 2 Direct */
"Libre 2 Direct" = "雅培2代直连";

/* */
"Select the third party transmitter you want to connect to" = "选择您想要连接的第三方发射器";

/* State was restored */
"State was restored" = "状态已恢复";

/* The short unit display string for millimoles of glucose per liter */
"mmol/L" = "mmol/L";

/* The short unit display string for milligrams of glucose per decilter */
"mg/dL" = "mg/dL";

/* */
"Add calibration" = "添加校准";

/* When adding capillary glucose meater reading */
"Meter glucose" = "指尖血糖";

/* */
"Info" = "信息";

/*v*/
"Slope" = "斜率";

/* */
"Intercept" = "截距";

/* */
"Chart" = "图表";

/* */
"Remove" = "移除";

/* */
"Remove Last" = "移除最后一个";

/* */
"Remove All" = "删除所有";

/* */
"About the Process" = "关于流程";

/* */
"Please make sure that your Libre 2 sensor is already activated and finished warming up. If you have other apps connecting to the sensor via bluetooth, these need to be shut down or uninstalled. \n\n You can only have one app communicating with the sensor via bluetooth. Then press the \"pariring and connection\" button below to start the process. Please note that the bluetooth connection might take up to a couple of minutes before it starts working." = "请确保您的 Libre 2 传感器已经激活并完成预热。 如果您有其他应用通过蓝牙连接到传感器，这些应用需要关闭或卸载。 \n\n 您只能有一个应用通过蓝牙与传感器通信。 然后按下下面的“解析和连接”按钮来启动进程。 请注意，蓝牙连接可能需要几分钟才能开始工作。";

/* */
"Pairinginfo" = "配对信息";

/* */
"PatchInfo" = "PatchInfo";

/* */
"Calibrationinfo" = "校准信息";

/* */
"Unknown" = "未知";

/* */
"Not paired yet" = "未配对";

/* */
"Pair Sensor & connect" = "配对传感器并连接";

/* */
"Phone NFC required!" = "需要手机支持NFC";

/* */
"Your phone or app is not enabled for NFC communications, which is needed to pair to libre2 sensors" = "您的手机或应用程序尚未启用 NFC，需要启用NFC配对 libre2 传感器";

/* Bluetooth Power Off */
"Bluetooth Power Off" = "蓝牙已关闭";

/* Please turn on Bluetooth */
"Please turn on Bluetooth" = "请打开蓝牙";

/* No Libre Transmitter Selected */
"No Libre Transmitter Selected" = "未选择瞬感发射器";

/* Delete Transmitter and start anew. */
"Delete CGMManager and start anew. Your libreoopweb credentials will be preserved" = "删除动态血糖数据源再次添加时会重置血糖算法配置";

/* Invalid libre checksum */
"Invalid libre checksum" = "瞬感传感器数据校验错误";

/* Libre sensor was incorrectly read, CRCs were not valid */
"Libre sensor was incorrectly read, CRCs were not valid" = "Libre 传感器数据不正确，CRC无效";

/* Glucose */
"Glucose" = "葡萄糖";

/* LOWALERT! */
"LOWALERT!" = "低血糖！";

/* HIGHALERT! */
"HIGHALERT!" = "高血糖！";

/* (Snoozed)*/
"(Snoozed)" = "延后";

/* Glucose: %@ */
"Glucose: %@" = "血糖:%@";

/* Transmitter: %@%% */
"Transmitter: %@%%" = "发射器:%@%%";

/* No Sensor Detected */
"No Sensor Detected" = "未检测到传感器！";

/* This might be an intermittent problem, but please check that your transmitter is tightly secured over your sensor */
"This might be an intermittent problem, but please check that your transmitter is tightly secured over your sensor" = "这可能是一个间歇性问题，但请检查您的发射器是否对贴紧传感器";

/* New Sensor Detected */
"New Sensor Detected" = "检测到新的传感器";

/* Please wait up to 30 minutes before glucose readings are available! */
"Please wait up to 30 minutes before glucose readings are available!" = "请等待30分钟后获取葡萄糖读数！";

/* Invalid Glucose sample detected, try again later */
"Invalid Glucose sample detected, try again later" = "检测到无效的血糖值，请稍后再试";

/* ensor might have temporarily stopped, fallen off or is too cold or too warm */
"Sensor might have temporarily stopped, fallen off or is too cold or too warm" = "传感器可能已经暂时停止, 温度过高或过低, 也可能传感器脱落";

/* Invalid Sensor Detected */
"Invalid Sensor Detected" = "检测到无效传感器";

/* Detected sensor seems not to be a libre 1 sensor! */
"Detected sensor seems not to be a libre 1 sensor!" = "检测到的传感器似乎不是一个瞬感1代！";

/* Detected sensor is invalid: %@ */
"Detected sensor is invalid: %@" = "检测到的传感器无效： %@";

/* Low Battery */
"Low battery" = "电量不足";

/* */
"Invalid sensor" = "无效传感器";

/* */
"Sensor change" = "更换传感器";

/* */
"Sensor expires soon" = "传感器即将过期";

/* Battery is running low %@, consider charging your %@ device as soon as possible */
"Battery is running low %@, consider charging your %@ device as soon as possible" = "电池运行低 %@，考虑尽快充电您的 %@ 设备";

/* Extracting calibrationdata from sensor */
"Extracting calibrationdata from sensor" = "从传感器提取校准数据";

/* Sensor Ending Soon */
"Sensor Ending Soon" = "传感器即将结束";

/* Current Sensor is Ending soon! Sensor Life left in %@ */
"Current Sensor is Ending soon! Sensor Life left in %@" = "当前传感器即将结束！传感器剩余 %@";

/* */
"Libre Bluetooth" = "瞬感发射器";

/* */
"Snooze Alerts" = "延后警报";

/* */
"Last measurement" = "上次测量";

/* */
"Sensor Footer checksum" = "传感器Footer校验";

/* */
"Last Blood Sugar prediction" = "最后一次血糖预测";

/* */
"CurrentBG" = "当前血糖";

/* */
"Sensor Info" = "传感器信息";

/* */
"Sensor Age" = "传感器使用时间";

/* */
"Sensor Age Left" = "传感器剩余时间";

/* */
"Sensor Endtime" = "传感器到期时间";

/* */
"Sensor State" = "传感器状态";

/* */
"Sensor Serial" = "传感器编号";

/* */
"Transmitter Info" = "发射器信息";

/* */
"Hardware" = "硬件";

/* */
"Firmware" = "固件";

/* */
"Connection State" = "连接状态";

/* */
"Transmitter Type" = "发射器类型";

/* */
"Sensor Type" = "传感器类型";

/* */
"Factory Calibration Parameters" = "工厂校准参数";

/* */
"Valid for footer" = "Valid for footer";

/* */
"Edit calibrations" = "编辑校准参数";

/* */
"edit calibration clicked" = "编辑校准已点击";

/* */
"Delete CGM" = "删除CGM数据源";

/* */
"Are you sure you want to remove this cgm from loop?" = "确定要从Loop中删除该CGM吗？";

/* */
"There is no undo" = "没有撤销!";

/* */
"Advanced" = "高级选项";

/* */
"Alarms" = "报警";

/* */
"Glucose Settings" = "血糖设置";

/* */
"Notifications" = "通知";

/* */
"Export logs" = "导出日志";

/* */
"Export not available" = "无法导出";

/* */
"Log export requires ios 15" = "日志导出需要 ios 15";

/* */
"Got it!" = "知道了";

/* */
"Saved to %@" = "保存到 %@";

/* */
"No logs available" = "没有可用的日志";

/* */
"Glucose Notification visibility" = "血糖通知设置";

/* */
"Always Notify Glucose" = "总是提醒新的血糖读数";

/* */
"Notify per reading" = "每次读数都推送";

/* */
"Value" = "值";

/* */
"Adds Phone Battery" = "通知中包括手机电量";

/* */
"Adds Transmitter Battery" = "通知中包括发射器电量";

/* */
"Also vibrate" = "同时振动";

/* */
"Additional notification types" = "额外的通知类型";

/* */
"Misc" = "其他";

/* */
"Unit override" = "覆盖单位";

/* */
"Low" = "低";

/* */
"High" = "高";

/* */
"glucose" = "葡萄糖";

/* */
"Schedule " = "配置 ";

/* */
"tapped save schedules" = "点击保存配置";

/* */
"Error" = "错误";

/* */
"Some ui element was incorrectly specified" = "某些ui 元素指定不正确";

/* */
"Success" = "成功";

/* */
"Schedules were saved successfully!" = "配置已成功保存";

/* */
"High Glucose Alarm active" = "高血糖报警激活";

/* */
"Low Glucose Alarm active" = "低血糖报警激活";

/* */
"No Glucose Alarm active" = "所有血糖报警都没有激活";

/* */
"snoozing until %@" = "推迟至 %@";

/* */
"not snoozing" = "不要休眠";

/* */
"nothing to see here" = "暂无内容";

/* */
"snooze from testview clicked" = "已点击测试视图休眠";

/* */
"will snooze for %@ until %@" = "将暂停 %@ 到 %@";

/* */
"Click to Snooze Alerts" = "点击以暂停提醒";

/* */
"Strength" = "强度";

/* */
"Hold the top of your iPhone near the sensor to pair" = "按住传感器附近的 iPhone 顶部配对";

/* */
"Sensor not found" = "找不到传感器 ！";

/* */
"Also play alert sound" = "同时播放警报声音";

/* */
"Notification Settings" = "通知设置";

/* */
"Found devices: %d" = "已发现设备: %d";

/* */
"Backfill options" = "回填选项";

/* */
"Backfilling from trend is currently not well supported by Loop" = "Loop不支持从当前值中回填数据功能";

/* */
"Backfill from history" = "从历史数据中回填";

/* */
"Backfill from trend" = "从当前数据中回填";

/* */
"Debug options" = "调试选项";

/* */
"Adds a lot of data to the Issue Report " = "给问题报告添加大量数据 ";

/* */
"Persist sensordata" = "保存所有血糖数据";

/* */
"Battery" = "电量";

/* */
"Also add source info" = "同时添加源信息";

/* */
"Carbs Required Threshold" = "所需碳水阈值";

/* */
"Carbs required: %d g" = "所需碳水: %d 克";

/* */
"To prevent LOW required %d g of carbs" = "为了防止低血糖, 需要%d 克碳水";

/* */
"FreeAPS X not active" = "FreeAPS X 未激活";

/* */
"Last loop was more then %d min ago" = "上次闭环成功在 %d 分钟前";

/* Glucose badge */
"Show glucose on the app badge" = "在应用图表上显示葡萄糖。";

/* */
"Backfill glucose" = "回填血糖数据";

/* About this source */
"About this source" = "关于该来源";

/* */
"Bolus failed" = "大剂量输注失败";

/* */
"Bolus failed or inaccurate. Check pump history before repeating." = "大剂量失败或者不准确，请在重复操作前检查胰岛素泵历史";

/* */
"Bolus failed" = "Bolus failed";

/* */
"Bolus failed or inaccurate. Check pump history before repeating." = "Bolus failed or inaccurate. Check pump history before repeating.";


/* Headers for settings ----------------------- */
"OpenAPS main settings" = "OpenAPS 主要设置";

"OpenAPS SMB settings" = "OpenAPS SMB 设置";

"OpenAPS targets settings" = "OpenAPS 目标设置";

"OpenAPS other settings" = "OpenAPS 其他设置";

/* Glucose Simulator CGM */
"Glucose Simulator" = "葡萄糖模拟器";

/* Restored state message */
"Bluetooth State restored (APS restarted?). Found %d peripherals, and connected to %@ with identifier %@" = "蓝牙状态已恢复(APS 重启?) 找到 %d 个蓝牙，并连接到 %@ 标识符为 %@ 的设备";

/* Shared app group */
"Shared app group" = "共享的应用组";

/* Native G6 app */
"Native G6 app" = "官方G6 App";

/* Native G5 app */
"Native G5 app" = "官方G5 App";

/* Minilink transmitter */
"Minilink transmitter" = "Minilink发射器";

/* Simple simulator */
"Simple simulator" = "简单模拟器";

/* Direct connection with Libre 1 transmitters or Libre 2 */
"Direct connection with Libre 1 transmitters or Libre 2" = "直连Libre2或者Libre1发射器组合";

/* Online or internal server */
"Online or internal server" = "在线或内部服务器";

/* HealthKit intergration --------------------*/
/* */
"Apple Health" = "苹果健康";

/* */
"Connect to Apple Health" = "连接到苹果健康";

/* Show when have not permissions for writing to Health */
<<<<<<< HEAD
"For write data to Apple Health you must give permissions in Settings > Health > Data Access" = "For write data to Apple Health you must give permissions in Settings > Health > Data Access";

/* */
"After you create glucose records in the Health app, please open FreeAPS X to help us guaranteed transfer changed data" = "After you create glucose records in the Health app, please open FreeAPS X to help us guaranteed transfer changed data";
=======
"For write data to Apple Health you must give permissions in Settings > Health > Data Access" = "若要将数据写入苹果健康，您必须在“设置 > Health > 数据访问权限”中授予权限";

/* */
"After you create glucose records in the Health app, please open FreeAPS X to help us guaranteed transfer changed data" = "在您在 Health App中创建血糖记录后，请打开 FreeAPS X，以帮助我们保证传输数据已更改";
>>>>>>> b523be49
/* --------------------------------------------


  Infotexts from openaps.docs and androidaps.docs
  FreeAPS X
*/
/* ”Rewind Resets Autosens” */

"This feature, enabled by default, resets the autosens ratio to neutral when you rewind your pump, on the assumption that this corresponds to a probable site change. Autosens will begin learning sensitivity anew from the time of the rewind, which may take up to 6 hours. If you usually rewind your pump independently of site changes, you may want to consider disabling this feature." = "该功能默认启用，当复位胰岛素泵时，Autosens参数会重置为中性，这基于复位胰岛素泵是您会更换管路部位的假设。Autosens将会在胰岛素泵复位后开始重新学习灵敏度，这可能需要6个小时。如果你通常复位泵时并没有同时更换部位，你可能要考虑禁用这一功能。";

/* ”High Temptarget Raises Sensitivity" */
"Defaults to false. When set to true, raises sensitivity (lower sensitivity ratio) for temp targets set to >= 111. Synonym for exercise_mode. The higher your temp target above 110 will result in more sensitive (lower) ratios, e.g., temp target of 120 results in sensitivity ratio of 0.75, while 140 results in 0.6 (with default halfBasalTarget of 160)." = "
默认禁用。当设置为 \"true \"时，对设置为>=111的临时目标提高敏感系数（降低灵敏度比率）。与exercise_mode同义。你的临时目标越高于110，将导致更低的敏感系数，例如，临时目标为120，导致敏感系数为0.75，而140导致0.6（默认halfBasalTarget为160）。";

/* ”Low Temptarget Lowers Sensitivity" */
"Defaults to false. When set to true, can lower sensitivity (higher sensitivity ratio) for temptargets <= 99. The lower your temp target below 100 will result in less sensitive (higher) ratios, e.g., temp target of 95 results in sensitivity ratio of 1.09, while 85 results in 1.33 (with default halfBasalTarget of 160)." = "默认禁用。当设置为 \"true \"时，当临时目标<=99时会降低敏感系数（较高的灵敏度比率）。血糖低于100mg/dL时,临时目标越低，会导致较高的敏感系数，例如，温度目标为95会导致敏感系数为1.09，而85会导致1.33（默认halfBasalTarget为160）。";

/* ”Sensitivity Raises Target" */
"When true, raises BG target when autosens detects sensitivity" = "当启用时，当Autosens检测到敏感度变大时，会提高血糖目标。";

/* ”Resistance Lowers Target" */
"Defaults to false. When true, will lower BG target when autosens detects resistance" = "默认禁用。当启用时，当Autosens检测到抵抗时，将降低血糖目标。";

/* ”Advanced Target Adjustments" */
"This feature was previously enabled by default but will now default to false (will NOT be enabled automatically) in oref0 0.6.0 and beyond. (There is no need for this with 0.6.0). This feature lowers oref0’s target BG automatically when current BG and eventualBG are high. This helps prevent and mitigate high BG, but automatically switches to low-temping to ensure that BG comes down smoothly toward your actual target. If you find this behavior too aggressive, you can disable this feature. If you do so, please let us know so we can better understand what settings work best for everyone." = "这个功能以前是默认启用的，但现在在oref0 0.6.0及以后的版本中会默认为false(不会自动启用)。(0.6.0中没有必要这样做)。当当前BG和最终BG较高时，这个功能会自动降低oref0的目标BG。这有助于防止和缓解高BG，但会自动切换到低Temping，以确保BG平稳地朝你的实际目标下降。如果你觉得这种行为过于激进，你可以禁用这个功能。如果你这样做，请让我们知道，以便我们能够更好地了解什么设置对每个人都是最有效的。";

/* "Exercise Mode" */
"Defaults to false. When true, > 105 mg/dL high temp target adjusts sensitivityRatio for exercise_mode. Synonym for high_temptarget_raises_sensitivity" = "默认为false。当启用时，>105 mg/dL的高临时目标会调整运动模式下的敏感系数。与high_temptarget_raises_sensitivity同义。";

/* "Wide BG Target Range" */
"Defaults to false, which means by default only the low end of the pump’s BG target range is used as OpenAPS target. This is a safety feature to prevent too-wide targets and less-optimal outcomes. Therefore the higher end of the target range is used only for avoiding bolus wizard overcorrections. Use wide_bg_target_range: true to force neutral temps over a wider range of eventualBGs." = "默认禁用，这意味着默认情况下只有泵上设备的低血糖限制被用作OpenAPS目标。这是一个安全功能，以防止目标范围过宽和不理想的结果。因此，高的血糖目标范围仅用于大剂量向导的过度校正。使用 wide_bg_target_range: true使用适中的目标血糖来约束更宽的血糖控制目标。";

/* "Skip Neutral Temps" */
"Defaults to false, so that FreeAPS X will set temps whenever it can, so it will be easier to see if the system is working, even when you are offline. This means FreeAPS X will set a “neutral” temp (same as your default basal) if no adjustments are needed. This is an old setting for OpenAPS to have the options to minimise sounds and notifications from the 'rig', that may wake you up during the night." = "默认禁用，这样FreeAPS X就会在任何时候设置临时目标，这样就会更容易看到系统是否在工作，即使你不在线。这意味着如果不需要调整，OpenAPS将设置一个 \"中性 \"临时基础（与你的默认基础相同）。这是OpenAPS的一个旧设置，可以选择最大限度地减少 \"设备 \"的声音和通知，这些声音和通知可能会在夜间吵醒你。";

/* "Unsuspend If No Temp” */
"Many people occasionally forget to resume / unsuspend their pump after reconnecting it. If you’re one of them, and you are willing to reliably set a zero temp basal whenever suspending and disconnecting your pump, this feature has your back. If enabled, it will automatically resume / unsuspend the pump if you forget to do so before your zero temp expires. As long as the zero temp is still running, it will leave the pump suspended." = " 默认为false。在泵被暂停期间，任何现有的临时基础率将被删除，并以空的基础率来抵消配置基础率。";

/* "Enable UAM" */
"With this option enabled, the SMB algorithm can recognize unannounced meals. This is helpful, if you forget to tell FreeAPS X about your carbs or estimate your carbs wrong and the amount of entered carbs is wrong or if a meal with lots of fat and protein has a longer duration than expected. Without any carb entry, UAM can recognize fast glucose increasments caused by carbs, adrenaline, etc, and tries to adjust it with SMBs. This also works the opposite way: if there is a fast glucose decreasement, it can stop SMBs earlier." = "启用该选项后，SMB算法可以识别未宣布的膳食。这很有帮助，如果你忘记告诉FreeAPS X你的碳水化合物，或者估计错误，输入的碳水化合物的数量是错误的，或者如果一餐有大量脂肪和蛋白质的时间比预期的长。在没有任何碳水化合物输入的情况下，UAM可以识别由碳水化合物、肾上腺素等引起的快速葡萄糖增量，并尝试用SMB进行调整。这也有相反的作用：如果有快速的葡萄糖递减，它可以提前停止SMBs。";

/* Enable SMB With COB" */

"This enables supermicrobolus (SMB) while carbs on board (COB) are positive." = "当COB (活性碳水化合物) 为正时启动SMB功能";

/* "Enable SMB With Temptarget” */
"This enables supermicrobolus (SMB) with eating soon / low temp targets. With this feature enabled, any temporary target below 100mg/dL, such as a temp target of 99 (or 80, the typical eating soon target) will enable SMB." = "这可以使超微循环（SMB）与即将进食/临时目标相结合。启用该功能后，任何低于100mg/dL的临时目标，如目标为99（或80，典型的快餐目标）都将启用SMB。";

/* "Enable SMB Always" */
"Defaults to false. When true, always enable supermicrobolus (unless disabled by high temptarget)." = "
默认为禁用。当为 \"true \"时，总是启用SMB(除非被高的临时目标禁用)。";

/* "Enable SMB After Carbs" */
"Defaults to false. When true, enables supermicrobolus (SMB) for 6h after carbs, even with 0 carbs on board (COB)." = "默认为禁用。当启用时，在碳水化合物之后的6小时内启用(SMB)，即使活性碳水化合物(COB)为0。";

/* "Allow SMB With High Temptarget" */
"Defaults to false. When true, allows supermicrobolus (if otherwise enabled) even with high temp targets." = "默认为禁用。当启用时，允许SMB(如果其他情况下启用)，即使是比较高的临时目标。";

/* "Use Custom Peak Time” */
"Defaults to false. Setting to true allows changing insulinPeakTime" = "默认禁用，如果启用则可以调整模拟胰岛素达峰时间";

/* "Suspend Zeros IOB” */
"Default is false. Any existing temp basals during times the pump was suspended will be deleted and 0 temp basals to negate the profile basal rates during times pump is suspended will be added." = "默认为false。在泵被暂停期间，任何现有的临时基础率将被删除，并以空的基础率来抵消配置基础率。";

/* "Max IOB" */
"Max IOB is the maximum amount of insulin on board from all sources – both basal (or SMB correction) and bolus insulin – that your loop is allowed to accumulate to treat higher-than-target BG. Unlike the other two OpenAPS safety settings (max_daily_safety_multiplier and current_basal_safety_multiplier), max_iob is set as a fixed number of units of insulin. As of now manual boluses are NOT limited by this setting. \n\n To test your basal rates during nighttime, you can modify the Max IOB setting to zero while in Closed Loop. This will enable low glucose suspend mode while testing your basal rates settings\n\n(Tip from https://www.loopandlearn.org/freeaps-x/#open-loop)." = "“Max IOB是所有来源(基础胰岛素、smb胰岛素和大剂量胰岛素)的最大胰岛素量，你的循环允许积累以治疗高于目标的BG。不同于其他两个OpenAPS安全设置(最大每日安全倍增器和当前基础安全倍增器)，最大IOB设置为固定数量的胰岛素单位。到目前为止，手动大剂量不受此设置的限制。为了在夜间测试你的基础率，你可以在闭环中将最大IOB设置为零。这将打开低血糖时暂停模式，同时测试您的基础率设置(提示：来自 https://www.loopandlearn.org/freeaps-x/#open-loop)。";

/* "Max Daily Safety Multiplier" */
"This is an important OpenAPS safety limit. The default setting (which is unlikely to need adjusting) is 3. This means that OpenAPS will never be allowed to set a temporary basal rate that is more than 3x the highest hourly basal rate programmed in a user’s pump, or, if enabled, determined by autotune." = "这是一个重要的OpenAPS安全限制。这意味着OpenAPS永远不会被允许设置一个超过用户泵中最高基础速率3倍的临时基础速率(一般不需要修改)。如果启用，由会由AutoSens决定。";

/* "Current Basal Safety Multiplier" */
"This is another important OpenAPS safety limit. The default setting (which is also unlikely to need adjusting) is 4. This means that OpenAPS will never be allowed to set a temporary basal rate that is more than 4x the current hourly basal rate programmed in a user’s pump, or, if enabled, determined by autotune." = "这是另一个重要的OpenAPS安全限制。默认设置（也不太可能需要调整）是4。这意味着OpenAPS永远不会被允许设置一个临时的基础代谢率超过用户泵中当前每小时基础代谢率的4倍，或者，如果启用，由Autosens决定。";

/* "Autosens Max" */
"This is a multiplier cap for autosens (and autotune) to set a 20% max limit on how high the autosens ratio can be, which in turn determines how high autosens can adjust basals, how low it can adjust ISF, and how low it can set the BG target." = "这是Antosens(和AutoTune)的一个倍数上限，将调高Autosens比率最大限制设定为20%，这反过来又决定了AutoTune可以跳高基础率，调低的ISF，以及可以设定多低的BG目标。";

/* "Autosens Min" */
"The other side of the autosens safety limits, putting a cap on how low autosens can adjust basals, and how high it can adjust ISF and BG targets." = "Autosens安全限制的另一方面，为Autosens在调低基础率和调高ISF和BG目标设置了上限。";

/* "Half Basal Exercise Target" */
"Set to a number, e.g. 160, which means when temp target is 160 mg/dL and exercise_mode=true, run 50% basal at this level (120 = 75%; 140 = 60%). This can be adjusted, to give you more control over your exercise modes." = "设置为一个数字，例如160，这意味着当临时目标为160毫克/分升，并且exercise_mode=true时，在这个水平上运行50%的基础（120=75%；140=60%）。这一点可以调整，以使你对运动模式有更多的控制。";

/* "Max COB" */
"This defaults maxCOB to 120 because that’s the most a typical body can absorb over 4 hours. (If someone enters more carbs or stacks more; OpenAPS will just truncate dosing based on 120. Essentially, this just limits AMA as a safety cap against weird COB calculations due to fluky data.)" = "默认把maxCOB设为120，因为一般来说这是身体在4小时内所能吸收的最多的碳水化合物。（如果有人输入更多的碳水化合物或堆积更多的碳水化合物；OpenAPS将只是根据120来分配剂量。从本质上讲，这只是对AMA的限制，作为一个安全上限，以防止由于数据不稳定而导致的奇怪的COB计算)";

/* "Bolus Snooze DIA Divisor" */
"Bolus snooze is enacted after you do a meal bolus, so the loop won’t counteract with low temps when you’ve just eaten. The example here and default is 2; so a 3 hour DIA means that bolus snooze will be gradually phased out over 1.5 hours (3DIA/2)." = "大剂量snooze是在输注餐时大剂量后开始生效的, 所以在你刚吃完饭的时候, 闭环不会因为你输注了大剂量而减少或停基础。这里的例子和缺省是 2; 因此, 3 小时的DIA(胰岛素持续作用时间) 意味着大剂量snooze将逐步在１. ５小时 (3 DIA/2) 后失效。";

/* "Min 5m Carbimpact" */
"This is a setting for default carb absorption impact per 5 minutes. The default is an expected 8 mg/dL/5min. This affects how fast COB is decayed in situations when carb absorption is not visible in BG deviations. The default of 8 mg/dL/5min corresponds to a minimum carb absorption rate of 24g/hr at a CSF of 4 mg/dL/g." = "这是对每5分钟默认碳水化合物吸收影响的设置。默认的预期是8毫克/分升/5分钟。这影响到在BG偏差中看不到碳水化合物吸收的情况下，COB衰减的速度。默认的8mg/dL/5min对应于CSF为4mg/dL/g时的最低碳水化合物吸收率为24g/hr。";

/* "Autotune ISF Adjustment Fraction" */
"The default of 0.5 for this value keeps autotune ISF closer to pump ISF via a weighted average of fullNewISF and pumpISF. 1.0 allows full adjustment, 0 is no adjustment from pump ISF." = "这个值的默认值为0.5，通过fullNewISF和pumpISF的加权平均，使AutoTune ISF更接近泵的ISF。1.0允许完全调整，0是不调整泵的ISF。";

/* "Remaining Carbs Fraction" */
"This is the fraction of carbs we’ll assume will absorb over 4h if we don’t yet see carb absorption." = "如果我们还没有看到碳水化合物的吸收，这就是我们假设在4小时内会吸收的那部分碳水化合物。";

/* "Remaining Carbs Cap" */
"This is the amount of the maximum number of carbs we’ll assume will absorb over 4h if we don’t yet see carb absorption." = "这是我们假设在4小时内会吸收的最大数量的碳水化合物的量，如果我们还没有看到碳水化合物的吸收。";

/* ”Max SMB Basal Minutes" */
"Defaults to start at 30. This is the maximum minutes of basal that can be delivered as a single SMB with uncovered COB. This gives the ability to make SMB more aggressive if you choose. It is recommended that the value is set to start at 30, in line with the default, and if you choose to increase this value, do so in no more than 15 minute increments, keeping a close eye on the effects of the changes. It is not recommended to set this value higher than 90 mins, as this may affect the ability for the algorithm to safely zero temp. It is also recommended that pushover is used when setting the value to be greater than default, so that alerts are generated for any predicted lows or highs." = "默认以30分钟为起点。这是在未覆盖COB的情况下，作为一个单一的SMB可以提供的最大分钟数的基础率。如果你选择的话，这可以使SMB更加积极。建议将该值设置为30，与默认值一致，如果你选择增加该值，以不超过15分钟为单位，密切关注变化的效果。不建议将这个值设置得高于90分钟，因为这可能会影响算法调整零基础率的能力。还建议在设置该值大于默认值时，使用PushOVer，以便对任何预测的低点或高点产生警报。";

/* "Max UAM SMB Basal Minutes" */
"Defaults to start at 30. This is the maximum minutes of basal that can be delivered by UAM as a single SMB when IOB exceeds COB. This gives the ability to make UAM more or less aggressive if you choose. It is recommended that the value is set to start at 30, in line with the default, and if you choose to increase this value, do so in no more than 15 minute increments, keeping a close eye on the effects of the changes. Reducing the value will cause UAM to dose less insulin for each SMB. It is not recommended to set this value higher than 60 mins, as this may affect the ability for the algorithm to safely zero temp. It is also recommended that pushover is used when setting the value to be greater than default, so that alerts are generated for any predicted lows or highs." = "默认以30为起点。这是当IOB无法覆盖COB时，UAM作为单个SMB所能提供的基础率时间最大时间。如果你选择的话，这可以使UAM干预更频繁或更迟钝。建议该值从30开始，与默认值一致，如果你选择增加该值，以不超过15分钟为单位，密切关注变化的效果。降低这个值会导致UAM对每个SMB的胰岛素剂量减少。不建议将该值设置为高于60分钟，因为这可能会影响算法回到临时基础的能力。另外，建议在设置该值大于默认值时，使用PushOver，以便对任何预测的低点或高点发出警报。";

/* "SMB Interval" */
"Minimum duration in minutes between two enacted SMBs" = "两次自动大剂量的最短时间";

/* "Bolus Increment" */
"Smallest possible bolus amount" = "可能的最小大剂量输注";

/* "Insulin Peak Time" */
"Time of maximum blood glucose lowering effect of insulin, in minutes. Beware: Oref assumes for ultra-rapid (Lyumjev) & rapid-acting (Fiasp) curves minimal (35 & 50 min) and maximal (100 & 120 min) applicable insulinPeakTimes. Using a custom insulinPeakTime outside these bounds will result in issues with FreeAPS-X, longer loop calculations and possible red loops." = "胰岛素的最大降血糖作用，以分钟为单位";

/* "Carbs Req Threshold" */
"Grams of carbsReq to trigger a pushover. Defaults to 1 (for 1 gram of carbohydrate). Can be increased if you only want to get Pushover for carbsReq at X threshold." = "触发Pushover的碳水化合物的克数。默认为1（对于1克碳水化合物）。如果你只想在X阈值时得到碳水化合物需求的Pushover通知，可以增加。";

/* "Noisy CGM Target Multiplier" */
"Defaults to 1.3. Increase target by this amount when looping off raw/noisy CGM data" = "默认值为 1.3. 当闭环与原始/躁点血糖数据偏离时调高目标";<|MERGE_RESOLUTION|>--- conflicted
+++ resolved
@@ -131,14 +131,10 @@
 "Top target" = "血糖上限";
 
 /*  Temp target set for ... minutes */
-<<<<<<< HEAD
-"for %@ min" = "for %@ min";
-=======
 "for" = "持续";
 
 /*  Temp target set for ... minutes */
 "min" = "分钟";
->>>>>>> b523be49
 
 /*  */
 "Autotune" = "自动调谐";
@@ -882,12 +878,6 @@
 /* */
 "Bolus failed or inaccurate. Check pump history before repeating." = "大剂量失败或者不准确，请在重复操作前检查胰岛素泵历史";
 
-/* */
-"Bolus failed" = "Bolus failed";
-
-/* */
-"Bolus failed or inaccurate. Check pump history before repeating." = "Bolus failed or inaccurate. Check pump history before repeating.";
-
 
 /* Headers for settings ----------------------- */
 "OpenAPS main settings" = "OpenAPS 主要设置";
@@ -933,17 +923,10 @@
 "Connect to Apple Health" = "连接到苹果健康";
 
 /* Show when have not permissions for writing to Health */
-<<<<<<< HEAD
-"For write data to Apple Health you must give permissions in Settings > Health > Data Access" = "For write data to Apple Health you must give permissions in Settings > Health > Data Access";
-
-/* */
-"After you create glucose records in the Health app, please open FreeAPS X to help us guaranteed transfer changed data" = "After you create glucose records in the Health app, please open FreeAPS X to help us guaranteed transfer changed data";
-=======
 "For write data to Apple Health you must give permissions in Settings > Health > Data Access" = "若要将数据写入苹果健康，您必须在“设置 > Health > 数据访问权限”中授予权限";
 
 /* */
 "After you create glucose records in the Health app, please open FreeAPS X to help us guaranteed transfer changed data" = "在您在 Health App中创建血糖记录后，请打开 FreeAPS X，以帮助我们保证传输数据已更改";
->>>>>>> b523be49
 /* --------------------------------------------
 
 
