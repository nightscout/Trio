--- conflicted
+++ resolved
@@ -357,17 +357,10 @@
 "Skip Bolus screen after carbs" = "Skip Bolus skærm efter kulhydrater";
 
 /* Allow remote control from NS */
-<<<<<<< HEAD
-"Remote control" = "Fjernkontrol";
-
-/* Imported Profiles Alert */
-"\nNow please verify all of your new settings thoroughly:\n\n* Basal Settings\n * Carb Ratios\n * Glucose Targets\n * Insulin Sensitivities\n * DIA\n\n in iAPS Settings > Configuration.\n\nBad or invalid profile settings could have disatrous effects." = "\nKontroller nu alle dine nye indstillinger grundigt:\n\n* Basal Indstillinger\n * Kulhydratratios\n * Glukose Mål\n * Insulin Følsomhed\n * VIA\n\n i iAPS Indstillinger > Konfiguration.\n\nDårlige eller ugyldige profilindstillinger kan have katastrofale effekter.";
-=======
 "Remote Control" = "Fjernkontrol";
 
 /* Imported Profiles Alert */
 "\nNow please verify all of your new settings thoroughly: \n\n • DIA (Pump settings)\n • Basal Profile\n • Insulin Sensitivities\n • Carb Ratios\n • Target Glucose\n\n in Trio Settings -> Configuration.\n\nBad or invalid profile settings could have disastrous effects." = "\nKontroller nu alle dine nye indstillinger grundigt:\n\n* Basal Indstillinger\n * Kulhydratratios\n * Glukose Mål\n * Insulin Følsomhed\n * VIA\n\n i Trio Indstillinger > Konfiguration.\n\nDårlige eller ugyldige profilindstillinger kan have katastrofale effekter.";
->>>>>>> 9672da25
 
 /* Profile Import Alert */
 "This will replace some or all of your current pump settings. Are you sure you want to import profile settings from Nightscout?" = "Dette vil erstatte nogle eller alle dine aktuelle pumpeindstillinger. Er du sikker på, at du vil importere profilindstillinger fra Nightscout?";
@@ -437,8 +430,6 @@
 
 /* Max setting */
 "Max Carbs" = "Maks Kulhydrater";
-<<<<<<< HEAD
-=======
 
 /* Max setting */
 "Max Fat" = "Max Fat";
@@ -463,7 +454,6 @@
 
 /* Limit Exceeded label */
 "exceeded" = "exceeded";
->>>>>>> 9672da25
 
 /* */
 "Pump Settings" = "Pumpe Indstillinger";
@@ -553,11 +543,7 @@
 "ISF" = "Insulin følsomhedsfaktor";
 
 /* */
-<<<<<<< HEAD
-"The app Garmin Connect must be installed to use for iAPS.\n Go to App Store to download it" = "Garmin Connect skal være installeret for at bruge iAPS.\n Gå til App Store for at downloade den";
-=======
 "The app Garmin Connect must be installed to use for Trio.\n Go to App Store to download it" = "Garmin Connect skal være installeret for at bruge Trio.\n Gå til App Store for at downloade den";
->>>>>>> 9672da25
 
 /* */
 "Garmin is not available" = "Garmin er ikke tilgængelig";
@@ -899,11 +885,7 @@
 "Delete CGM" = "Slet CGM";
 
 /* */
-<<<<<<< HEAD
-"Are you sure you want to remove this cgm from loop?" = "Er du sikker på at du vil fjerne denne CGM fra iAPS?";
-=======
 "Are you sure you want to remove this cgm from loop?" = "Er du sikker på at du vil fjerne denne CGM fra Trio?";
->>>>>>> 9672da25
 
 /* */
 "There is no undo" = "Der er ingen fortryd";
@@ -1243,11 +1225,7 @@
 "For write data to Apple Health you must give permissions in Settings > Health > Data Access" = "For at skrive til Apple Health er skal du give tilladelser i Indstillinger > Sundhed > Data Adgang";
 
 /* */
-<<<<<<< HEAD
-"This allows iAPS to read from and write to Apple Heath. You must also give permissions in Settings > Health > Data Access. If you enter a glucose value into Apple Health, open iAPS to confirm it shows up." = "Dette gør det muligt for iAPS at læse fra og skrive til Apple Heath. Du skal også give tilladelser i Indstillinger > Sundhed > Dataadgang. Hvis du indtaster en glukoseværdi i Apple Health, skal du åbne iAPS for at bekræfte, at den dukker op.";
-=======
 "This allows Trio to read from and write to Apple Heath. You must also give permissions in Settings > Health > Data Access. If you enter a glucose value into Apple Health, open Trio to confirm it shows up." = "Dette gør det muligt for Trio at læse fra og skrive til Apple Heath. Du skal også give tilladelser i Indstillinger > Sundhed > Dataadgang. Hvis du indtaster en glukoseværdi i Apple Health, skal du åbne Trio for at bekræfte, at den dukker op.";
->>>>>>> 9672da25
 
 /* New ALerts ------------------------- */
 /* Info title */
@@ -1286,11 +1264,7 @@
 "Enable" = "Aktivér";
 
 /* Header */
-<<<<<<< HEAD
-"Conversion settings" = "Indstillinger for konvertering";
-=======
 "Fat and Protein Conversion Settings" = "Fat and Protein Conversion Settings";
->>>>>>> 9672da25
 
 /* Delay */
 "Delay In Minutes" = "Forsinkelse I Minutter";
@@ -1323,11 +1297,7 @@
 "Protein" = "Protein";
 
 /* Service Section */
-<<<<<<< HEAD
-"Fat And Protein Conversion" = "Fedt Og Protein Konvertering";
-=======
 "Meal Settings" = "Meal Settings";
->>>>>>> 9672da25
 
 /* Service Section */
 "Profile Override" = "Profile Override";
@@ -1425,11 +1395,7 @@
 "App Icons" = "Appikoner";
 
 /* */
-<<<<<<< HEAD
-"iAPS Icon" = "iAPS Ikon";
-=======
 "Trio Icon" = "Trio Ikon";
->>>>>>> 9672da25
 
 /* Service Section */
 "Statistics and Home View" = "Statistics and Home View";
@@ -1460,19 +1426,11 @@
 
 /* Save Carbs and continue to bolus recommendation */
 "Save and continue" = "Gem og fortsæt";
-<<<<<<< HEAD
 
 /* */
 "Save as Preset" = "Gem som forudindstilling";
 
 /* */
-=======
-
-/* */
-"Save as Preset" = "Gem som forudindstilling";
-
-/* */
->>>>>>> 9672da25
 "Predictions" = "Predictions";
 
 /* Watch Config Option */
@@ -1488,19 +1446,11 @@
 
 /* */
 "Eventual Glucose" = "Eventuelt Glukoseniveau";
-<<<<<<< HEAD
 
 /* */
 "Please wait" = "Please wait";
 
 /* */
-=======
-
-/* */
-"Please wait" = "Please wait";
-
-/* */
->>>>>>> 9672da25
 "Glucose, " = "Glucose, ";
 
 /* */
@@ -2148,42 +2098,14 @@
 "Use a sigmoid function for ISF (and for CR, when enabled), instead of the default Logarithmic formula. Requires the Dynamic ISF setting to be enabled in settings\n\nThe Adjustment setting adjusts the slope of the curve (Y: Dynamic ratio, X: Blood Glucose). A lower value ==> less steep == less aggressive.\n\nThe autosens.min/max settings determines both the max/min limits for the dynamic ratio AND how much the dynamic ratio is adjusted. If AF is the slope of the curve, the autosens.min/max is the height of the graph, the Y-interval, where Y: dynamic ratio. The curve will always have a sigmoid shape, no matter which autosens.min/max settings are used, meaning these settings have big consequences for the outcome of the computed dynamic ISF. Please be careful setting a too high autosens.max value. With a proper profile ISF setting, you will probably never need it to be higher than 1.5\n\nAn Autosens.max limit > 1.5 is not advisable when using the sigmoid function." = "Use a sigmoid function for ISF (and for CR, when enabled), instead of the default Logarithmic formula. Requires the Dynamic ISF setting to be enabled in settings\n\nThe Adjustment setting adjusts the slope of the curve (Y: Dynamic ratio, X: Blood Glucose). A lower value ==> less steep == less aggressive.\n\nThe autosens.min/max settings determines both the max/min limits for the dynamic ratio AND how much the dynamic ratio is adjusted. If AF is the slope of the curve, the autosens.min/max is the height of the graph, the Y-interval, where Y: dynamic ratio. The curve will always have a sigmoid shape, no matter which autosens.min/max settings are used, meaning these settings have big consequences for the outcome of the computed dynamic ISF. Please be careful setting a too high autosens.max value. With a proper profile ISF setting, you will probably never need it to be higher than 1.5\n\nAn Autosens.max limit > 1.5 is not advisable when using the sigmoid function.";
 
 /* Headline Threshold Setting */
-<<<<<<< HEAD
-"Threshold Setting" = "Threshold Setting";
-
-/* Dynamic ISF Setting Title */
-"Minimum Threshold Setting" = "Minimum Threshold Setting";
-
-/* Minimum Threshold Setting, Part 1 */
-"This setting lets you choose a level below which no insulin will be given.\n\nThe threshold is using the largest amount of your threshold setting and the computed threshold:\n\nTarget Glucose - (Target Glucose - 40) / 2\n, here using mg/dl as glucose unit.\n\nFor example, if your Target Glucose is " = "This setting lets you choose a level below which no insulin will be given.\n\nThe threshold is using the largest amount of your threshold setting and the computed threshold:\n\nTarget Glucose - (Target Glucose - 40) / 2\n, here using mg/dl as glucose unit.\n\nFor example, if your Target Glucose is ";
-
-/* Minimum Threshold Setting, Part 2 */
-"the threshold will be " = "the threshold will be ";
-
-/* Minimum Threshold Setting, Part 3 */
-"unless your threshold setting is set higher:" = "unless your threshold setting is set higher:";
-
-/* Threshold Table Columns Title */
-"Setting" = "Setting";
-
-/* Threshold Table Columns Title */
-"Threshold" = "Threshold";
+"Minimum Safety Threshold (mg/dL)" = "Minimum Safety Threshold (mg/dL)";
+
+/* Minimum Safety Threshold */
+"All insulin will be suspended if your glucose is predicted to drop below the safety threshold.\n\nMust be set between 60-120 mg/dL.\nTo convert from mmol/L, multiply by 18.\n\nNote: Basal may be resumed if there's negative IOB and glucose is rising faster than predicted." = "All insulin will be suspended if your glucose is predicted to drop below the safety threshold.\n\nMust be set between 60-120 mg/dL.\nTo convert from mmol/L, multiply by 18.\n\nNote: Basal may be resumed if there's negative IOB and glucose is rising faster than predicted.";
 
 /* Header */
 "Calculator settings" = "Calculator settings";
 
-/* Bolus Calculator Setting */
-"Use alternate Bolus Calculator" = "Use alternate Bolus Calculator";
-
-/* Bolus Calculator Setting */
-"Fatty Meals" = "Fatty Meals";
-
-/* Bolus Calculator Setting */
-"Apply factor for fatty meals" = "Apply factor for fatty meals";
-
-/* Bolus Calculator Footer */
-"The new alternate bolus calculator is another approach to the default bolus calculator in iAPS. If the toggle is on you use this bolus calculator and not the original iAPS calculator. At the end of the calculation a custom factor is applied as it is supposed to be when using smbs (default 0.8).\n\nYou can also add the option in your bolus calculator to apply another (!) customizable factor at the end of the calculation which could be useful for fatty meals, e.g Pizza (default 0.7)." = "The new alternate bolus calculator is another approach to the default bolus calculator in iAPS. If the toggle is on you use this bolus calculator and not the original iAPS calculator. At the end of the calculation a custom factor is applied as it is supposed to be when using smbs (default 0.8).\n\nYou can also add the option in your bolus calculator to apply another (!) customizable factor at the end of the calculation which could be useful for fatty meals, e.g Pizza (default 0.7).";
-
 /* UI/UX option */
 "Display Predictions" = "Display Predictions";
 
@@ -2201,15 +2123,6 @@
 
 /* UI/UX option */
 "Home View Button Panel " = "Home View Button Panel ";
-
-/* UI/UX title */
-"Home Chart settings " = "Home Chart settings ";
-
-/* UI/UX title */
-"Statistics settings " = "Statistics settings ";
-
-/* UI/UX title */
-"Override HbA1c Unit" = "Override HbA1c Unit";
 
 /* UI/UX option */
 "In case you're using both profiles and temp targets" = "In case you're using both profiles and temp targets";
@@ -2225,15 +2138,6 @@
 /* UI/UX option */
 "Horizontal Scroll View Visible hours" = "Horizontal Scroll View Visible hours";
 
-/* UI/UX option */
-"Display Time Interval Setting Button" = "Display Time Interval Setting Button";
-
-/* Setting title */
-"Bolus Calculator" = "Bolus Calculator";
-
-/* Setting title */
-"Dynamic ISF" = "Dynamic ISF";
-
 /* Notification option */
 "Live Activity" = "Live Activity";
 
@@ -2241,63 +2145,7 @@
 "Live activity displays blood glucose live on the lock screen and on the dynamic island (if available)" = "Live activity displays blood glucose live on the lock screen and on the dynamic island (if available)";
 
 /* Notification option */
-"Show Live activity" = "Show Live activity";
-
-/* Live Activity Footer */
-"Live activity displays blood glucose live on the lock screen and on the dynamic island (if available)" = "Live activity displays blood glucose live on the lock screen and on the dynamic island (if available)";
-
-/* Live Activity Footer when off */
-"Live activities are turned OFF in system settings. To enable live activities, go to Settings app -> iAPS -> Turn live Activities ON.\n\n" = "Live activities are turned OFF in system settings. To enable live activities, go to Settings app -> iAPS -> Turn live Activities ON.\n\n";
-=======
-"Minimum Safety Threshold (mg/dL)" = "Minimum Safety Threshold (mg/dL)";
-
-/* Minimum Safety Threshold */
-"All insulin will be suspended if your glucose is predicted to drop below the safety threshold.\n\nMust be set between 60-120 mg/dL.\nTo convert from mmol/L, multiply by 18.\n\nNote: Basal may be resumed if there's negative IOB and glucose is rising faster than predicted." = "All insulin will be suspended if your glucose is predicted to drop below the safety threshold.\n\nMust be set between 60-120 mg/dL.\nTo convert from mmol/L, multiply by 18.\n\nNote: Basal may be resumed if there's negative IOB and glucose is rising faster than predicted.";
-
-/* Header */
-"Calculator settings" = "Calculator settings";
-
-/* UI/UX option */
-"Display Predictions" = "Display Predictions";
-
-/* UI/UX option */
-"Smaller iPhone Screens" = "Smaller iPhone Screens";
-
-/* UI/UX option */
-"Display and allow Fat and Protein entries" = "Display and allow Fat and Protein entries";
-
-/* UI/UX option */
-"Add Meal View settings " = "Add Meal View settings ";
-
-/* UI/UX option */
-"Display Temp Targets Button" = "Display Temp Targets Button";
-
-/* UI/UX option */
-"Home View Button Panel " = "Home View Button Panel ";
-
-/* UI/UX option */
-"In case you're using both profiles and temp targets" = "In case you're using both profiles and temp targets";
-
-/* UI/UX option */
-"Always Color Glucose Value (green, yellow etc)" = "Always Color Glucose Value (green, yellow etc)";
-
-/* UI/UX option */
-"Header settings" = "Header settings";
-/* UI/UX option */
-"Normally glucose is colored red only when over or under your notification limits for high/low" = "Normally glucose is colored red only when over or under your notification limits for high/low";
-
-/* UI/UX option */
-"Horizontal Scroll View Visible hours" = "Horizontal Scroll View Visible hours";
-
-/* Notification option */
-"Live Activity" = "Live Activity";
-
-/* Notification option */
-"Live activity displays blood glucose live on the lock screen and on the dynamic island (if available)" = "Live activity displays blood glucose live on the lock screen and on the dynamic island (if available)";
-
-/* Notification option */
 "Show live activity" = "Show live activity";
->>>>>>> 9672da25
 
 /* Headline "Weighted Average of TDD. Weight of past 24 hours:" */
 "Weighted Average of TDD. Weight of past 24 hours:" = "Weighted Average of TDD. Weight of past 24 hours:";
