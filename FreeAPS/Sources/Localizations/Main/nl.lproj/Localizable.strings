/*
  Localizable.strings
  iAPS
*/
/* -------------------------------- */
/* Bolus screen when adding insulin */
"Add insulin without actually bolusing" = "Insuline toevoegen zonder daadwerkelijke bolus";

/* Add insulin from source outside of pump */
"Add %@ without bolusing" = "Voeg %@ toe zonder bolus";

"Bolus" = "Bolus";

"Close" = "Sluiten";

/* Continue after added carbs without bolus */
"Continue without bolus" = "Verdergaan zonder bolus";

/* Header */
"Enact Bolus" = "Bolus geven";

/* Button */
"Enact bolus" = "Bolus geven";

/*  */
"Insulin recommended" = "Aanbevolen insuline";

/*  */
"Insulin required" = "Benodigde insuline";

/* Bolus screen */
"Recommendation" = "Advies";

/* Button */
"Clear" = "Wissen";

/* Button */
"Done" = "Gereed";

/*  */
"Wait please" = "Wachten";

/*  */
"Agree and continue" = "Akkoord en doorgaan";

/* Headline in enacted pop up (at: at what time) */
"Enacted at" = "Toegediend op";

/* Headline in suggested pop up (at: at what time) */
"Suggested at" = "Voorgesteld op";

/* Headline in enacted pop up (at: at what time) */
"Error at" = "Foutmelding op";

/* Home title */
"Home" = "Hoofdmenu";

/* Looping in progress */
"looping" = "Loopen";

/* min ago since last loop */
"min ago" = "Min. terug";

/* Status Title */
"No suggestion" = "Geen suggestie";

/* Replace pod text in Header */
"Replace pod" = "Vervang Pod";

/* Add carbs screen */
"Add Carbs" = "Koolhydraten toevoegen";

/* Add carbs header and button in Watch app. You can skip the last " " space. It's just for differentiation */
"Add Carbs " = "Koolhydraten toevoegen ";

/*  */
"Amount Carbs" = "Hoeveelheid koolhydraten";

/* Grams unit */
"grams" = "gram";

/*  */
"Carbs required" = "Koolhydraten benodigd";

/* */
"Are you sure?" = "Weet u het zeker?";

/* Bottom target temp */
"Bottom target" = "Ondergrens doel";

/* Cancel preset name */
"Cancel" = "Annuleer";

/*  */
"Cancel Temp Target" = "Annuleer tijdelijk doel";

/* Custom temp target */
"Custom" = "Aangepast";

/*  */
"Date" = "Datum";

/*  */
"Delete" = "Verwijderen";

/* Delete preset temp target */
"Delete preset \"%@\"" = "Voorinstelling \"%@\" verwijderen";

/* Duration of target temp or temp basal */
"Duration" = "Duur";

/*  */
"Enact Temp Target" = "Start tijdelijk doel";

/* */
"Target" = "Doelbereik";

/* */
"Basal Insulin and Sensitivity ratio" = "Verhouding basale insuline en gevoeligheid";

/* */
"A lower 'Half Basal Target' setting will reduce the basal and raise the ISF earlier, at a lower target glucose." = "Bij een lagere instelling \"Half Basaal Doel\" wordt de basaal verlaagd en de ISF eerder verhoogd, bij een lagere streefglucose.";

/* */
" Your setting: " = "Uw instelling: ";

/* */
"mg/dl. Autosens.max limits the max endpoint" = "mg/dl. Autosens.max beperkt het maximum eindpunt";

/*  */
"Enter preset name" = "Voer naam voorinstelling in";

/* Preset name */
"Name" = "Naam";

/* minutes of target temp */
"minutes" = "minuten";

/*  */
"Presets" = "Voorkeursinstellingen";

/* Save preset name */
"Save" = "Opslaan";

/*  */
"Save as Preset" = "Bewaar als voorinstelling";

/* Delete Meal Preset */
"Delete Preset" = "Verwijder voorinstelling";

/* Confirm Deletion */
"Delete preset '%@'?" = "Verwijder voorinstelling '%@'?";

/* Button */
"No" = "Nee";

/* Button */
"Yes" = "Ja";

/* + Button */
"[ +1 ]" = "[ +1 ]";

/* - Button */
"[ -1 ]" = "[ -1 ]";

/* Upper temp target limit */
"Top target" = "Bovengrens doel";

/*  Temp target set for ... minutes */
"for" = "voor";

/*  Temp target set for ... minutes */
"min" = "min";

/*  */
"Autotune" = "Autotune";

/*  */
"Basal profile" = "Basaal profiel";

/*  */
"Carb ratio" = "Koolhydraten ratio";

/*  */
"Delete autotune data" = "Verwijder autotune-gegevens";

/*  */
"Run now" = "Nu uitvoeren";

/*  */
"Last run" = "Laatste berekening";

/*  */
"Sensitivity" = "Gevoeligheid";

/*  */
"Use Autotune" = "Autotune gebruiken";

/* Add profile basal */
"Add" = "Toevoegen";

/*  */
"Basal Profile" = "Basaal profiel";

/* Rate basal profile */
"Rate" = "Waarde";

/*  */
"Save on Pump" = "Opslaan op pomp";

/*  */
"Saving..." = "Opslaan...";

/*  */
"Schedule" = "Schema";

/*  */
"starts at" = "Start";

/* Time basal profile */
"Time" = "Tijd";

/* */
"Calculated Ratio" = "Gecalculeerde ratio";

/* Carb Ratios header */
"Carb Ratios" = "Koolhydraten ratio's";

/*  */
"Ratio" = "Ratio";

/*  */
"Autosens" = "Gevoeligheidsdetectie (Autosens)";

/*  */
"Calculated Sensitivity" = "Berekende gevoeligheid";

/*  */
"Insulin Sensitivities" = "Insuline gevoeligheden";

/* */
"Sensitivity Ratio" = "Gevoeligheidsratio";

/*  */
"Dismiss" = "Negeren";

/*  */
"Important message" = "Belangrijk bericht";

/*  */
"Amount" = "Hoeveelheid";

/* */
"Cancel Temp Basal" = "Annuleer tijdelijke basaal";

/* Enact
Enact a temp Basal or a temp target */
"Enact" = "Uitvoeren";

/* */
"Manual Temp Basal" = "Handmatige tijdelijke basaal";

/* Allow uploads to different services */
"Allow uploads" = "Uploaden toestaan";

/* API secret in NS */
"API secret" = "API code";

/* Connect to NS */
"Connect" = "Verbinden";

/* Connected to NS */
"Connected!" = "Verbonden!";

/* Connecting to NS */
"Connecting..." = "Bezig met verbinden...";

/*  */
"Invalid URL" = "Ongeldige URL";

/*  */
"Local glucose source" = "Lokale glucose bron";

/* Header */
"Nightscout Config" = "Nightscout instellingen";

/*  */
"Port" = "Poort";

/*  */
"URL" = "URL";

/**/
"Use local glucose server" = "Lokale glucose server gebruiken";

/*  */
"Edit settings json" = "Bewerk instellingen json";

/* */
"Glucose units" = "Glucose eenheid";

/*  */
"Preferences" = "Voorkeuren";

/* Recommended Insulin Fraction in preferences */
"Recommended Insulin Fraction" = "Aanbevolen insuline fractie";

/* Do you want to show bolus screen after added carbs? */
"Skip Bolus screen after carbs" = "Sla bolusscherm over na koolhydraten";

/* Allow remote control from NS */
"Remote control" = "Afstandsbediening";

/* Add Medtronic pump */
"Add Medtronic" = "Medtronic toevoegen";

/* Add Omnipod pump */
"Add Omnipod" = "Omnipod toevoegen";

/* Add Simulator pump */
"Add Simulator" = "Simulator toevoegen";

/* Insulin model */
"Model" = "Model";

/*  */
"Pump config" = "Pomp configuratie";

/*  */
"Delivery limits" = "Limiet op toediening";

/*  */
"Duration of Insulin Action" = "Duur Insuline Activiteit (DIA)";

/* hours of duration of insulin activity */
"hours" = "uren";

/* Max setting */
"Max Basal" = "Max basaal";

/* Max setting */
"Max Bolus" = "Max bolus";

/* */
"Pump Settings" = "Pomp instellingen";

/* Insulin unit per hour */
"U/hr" = "E/uur";

/* Unit in number of units delivered (keep the space character!) */
" U" = " E";

/* /Insulin unit */
"/U" = "/E";

/* Insulin unit */
"U" = "E";

/* Unit per hour with space */
" U/hr" = " E/uur";

/* Number of units per hour*/
"%@ U/hr" = "%@ E/uur";

/* Number of units insulin delivered */
"%@ U" = "%@ E";

/*Carb ratio unit */
"g/U" = "g/E";

/* grams */
" g" = " gr ";

/* The short unit display string for grams */
"g" = "gr";

/* when 0 U/hr */
"0 U/hr" = "0 E/uur";

/* abbreviation for days */
"d" = "d";

/* abbreviation for hours */
"h" = "u";

/* abbreviation for minutes */
"m" = "m";

/*  */
"Closed loop" = "Gesloten loop";

/* */
"Configuration" = "Instellingen";

/* */
"Devices" = "Apparaten";

/*  */
"Pump" = "Pomp";

/* */
"Watch" = "Watch";

/* */
"Watch Configuration" = "Watch configuratie";

/* */
"Apple Watch" = "Apple Watch";

/* */
"Display on Watch" = "Weergave op horloge";

/* */
"Garmin Watch" = "Garmin Watch";

/* */
"Add devices" = "Apparaten toevoegen";

/* */
"Glucose Target" = "Glucose streefwaarde";

/* */
"Heart Rate" = "Hartslag";

/* */
"Steps" = "Stappen";

/* */
"ISF" = "ISF";

/* */
"The app Garmin Connect must be installed to use for iAPS.\n Go to App Store to download it" = "De app Garmin Connect moet geïnstalleerd zijn om iAPS te kunnen gebruiken. \nGa naar de App Store om deze te downloaden.";

/* */
"Garmin is not available" = "Garmin is niet beschikbaar";

/*  */
"Services" = "Apps";

/*  */
"Settings" = "Instellingen";

/* Recommendation for a Manual Bolus */
"Recommended Bolus Percentage" = "Aanbevolen boluspercentage";

/* 2 log files to share */
"Share logs" = "Deel logbestanden";

/* Upper target */
"High target" = "Bovengrens doel";

/* Lower target */
"Low target" = "Ondergrens doel";

/*  */
"Target Ranges" = "Streefdoel";

/* When bolusing */
"Bolusing" = "Bolussen";

/* */
"Pump suspended" = "Pomp uitgeschakeld";

/* */
"Middleware" = "Middleware";

/* Header */
"History" = "Geschiedenis";

/* CGM option */
"Upload glucose to Nightscout" = "Upload glucose naar Nightscout";

/* Type of CGM or glucose source */
"Type" = "Type";

/* CGM */
"CGM" = "CGM";

/* CGM Transmitter ID */
"Transmitter ID" = "Zender ID";

/* Other CGM setting */
"Other" = "Anders";

/* Whatch app alert */
"Set temp targets presets on iPhone first" = "Stel eerst tijdelijke doelen voorinstelling op iPhone in";

/* Updating Watch app */
"Updating..." = "Updaten...";

/* Header for Temp targets in Watch app */
"Temp Targets" = "Tijdelijk streefdoel";

/* Delete carbs from data table and Nightscout */
"Delete carbs?" = "Koolhydraten verwijderen?";

/* Delete insulin from pump history and Nightscout */
"Delete insulin?" = "Insuline verwijderen?";

/* Treatments list */
"Treatments" = "Behandelingen";

/* " min" in Treatments list */
" min" = "min";

/* */
"Unable to change anything" = "Kan de status niet wijzigen";


/* Calendar and Libre transmitter settings ---------------
 */
/* */
"Configure Libre Transmitter" = "Configureer Libre zender";

/* */
"Calibrations" = "Kalibraties";

/* */
"Create events in calendar" = "Voeg gebeurtenissen toe aan de kalender";

/* */
"Calendar" = "Agenda";

/* */
"Other" = "Anders";

/* */
"Libre Transmitter" = "Libre zender";

/* */
"Libre Transmitters" = "Libre zenders";

/* */
"Bluetooth Transmitters" = "Bluetooth zenders";

/* */
"Modes" = "Modussen";

/* Libre 2 Direct */
"Libre 2 Direct" = "Libre 2 Direct";

/* */
"Select the third party transmitter you want to connect to" = "Selecteer de zender van de derde partij waarmee u wilt verbinden";

/* State was restored */
"State was restored" = "Staat is teruggezet";

/* The short unit display string for millimoles of glucose per liter */
"mmol/L" = "mmol/l";

/* The short unit display string for milligrams of glucose per decilter */
"mg/dL" = "mg/dl";

/* */
"Add calibration" = "Kalibratie toevoegen";

/* When adding capillary glucose meater reading */
"Meter glucose" = "Meter glucosewaarde";

/* */
"Info" = "Info";

/*v*/
"Slope" = "Toename";

/* */
"Intercept" = "Ondervangen";

/* */
"Chart" = "Grafiek";

/* */
"Remove" = "Verwijder";

/* */
"Remove Last" = "Laatste verwijderen";

/* */
"Remove All" = "Alles verwijderen";

/* */
"About the Process" = "Over de werkwijze";

/* */
"Please make sure that your Libre 2 sensor is already activated and finished warming up. If you have other apps connecting to the sensor via bluetooth, these need to be shut down or uninstalled. \n\n You can only have one app communicating with the sensor via bluetooth. Then press the \"pariring and connection\" button below to start the process. Please note that the bluetooth connection might take up to a couple of minutes before it starts working." = "Zorg ervoor dat uw Libre 2-sensor al geactiveerd is en klaar is met opwarmen. Als er andere apps zijn die via bluetooth verbinding maken met de sensor dan moeten deze uitgeschakeld of verwijderd worden. \n\n Je kunt maar één app gebruiken die communiceert met de sensor via bluetooth. Druk vervolgens op de knop \"koppelen en verbinden\" hieronder om het proces te starten. Houd er rekening mee dat de bluetooth-verbinding tot enkele minuten kan duren voordat deze begint te werken.";

/* */
"Pairinginfo" = "Koppeling informatie";

/* */
"PatchInfo" = "Patch info";

/* */
"Calibrationinfo" = "Kalibratie info";

/* */
"Unknown" = "Onbekend";

/* */
"Not paired yet" = "Nog niet gekoppeld";

/* */
"Pair Sensor & connect" = "Sensor koppelen en verbinden";

/* */
"Phone NFC required!" = "iPhone NFC vereist!";

/* */
"Your phone or app is not enabled for NFC communications, which is needed to pair to libre2 sensors" = "Je iPhone of app is niet ingeschakeld voor NFC communicatie, wat nodig is om te koppelen met Libre2 sensoren";

/* Bluetooth Power Off */
"Bluetooth Power Off" = "Bluetooth uitschakelen";

/* Please turn on Bluetooth */
"Please turn on Bluetooth" = "Activeer Bluetooth a.u.b.";

/* No Libre Transmitter Selected */
"No Libre Transmitter Selected" = "Geen Libre zender geselecteerd";

/* Delete Transmitter and start anew. */
"Delete CGMManager and start anew. Your libreoopweb credentials will be preserved" = "Verwijder CGMManager en start opnieuw. De libreoopweb gegevens blijven bewaard";

/* Invalid libre checksum */
"Invalid libre checksum" = "Ongeldige libre controlesom";

/* Libre sensor was incorrectly read, CRCs were not valid */
"Libre sensor was incorrectly read, CRCs were not valid" = "Libre sensor is onjuist gelezen, CRC's waren niet geldig";

/* Glucose */
"Glucose" = "Glucosewaarde";

/* LOWALERT! */
"LOWALERT!" = "Waarschuwing LAAG!";

/* HIGHALERT! */
"HIGHALERT!" = "Waarschuwing HOOG!";

/* (Snoozed)*/
"(Snoozed)" = "(Gesluimerd)";

/* Glucose: %@ */
"Glucose: %@" = "Bloedsuiker: %@";

/* Transmitter: %@%% */
"Transmitter: %@%%" = "Zender: %@%%";

/* No Sensor Detected */
"No Sensor Detected" = "Geen sensor gevonden";

/* This might be an intermittent problem, but please check that your transmitter is tightly secured over your sensor */
"This might be an intermittent problem, but please check that your transmitter is tightly secured over your sensor" = "Dit kan een tijdelijk probleem zijn, maar controleer of uw zender stevig vastzit op uw sensor";

/* New Sensor Detected */
"New Sensor Detected" = "Nieuwe sensor gevonden";

/* Please wait up to 30 minutes before glucose readings are available! */
"Please wait up to 30 minutes before glucose readings are available!" = "Wacht tot 30 minuten voordat glucosewaardes beschikbaar zijn!";

/* Invalid Glucose sample detected, try again later */
"Invalid Glucose sample detected, try again later" = "Ongeldige glucosewaarde ontdekt, probeer het later opnieuw";

/* ensor might have temporarily stopped, fallen off or is too cold or too warm */
"Sensor might have temporarily stopped, fallen off or is too cold or too warm" = "Mogelijk is de sensor tijdelijk gestopt, losgeraakt of te koud of te warm";

/* Invalid Sensor Detected */
"Invalid Sensor Detected" = "Ongeldige sensor gevonden";

/* Detected sensor seems not to be a libre 1 sensor! */
"Detected sensor seems not to be a libre 1 sensor!" = "Gevonden sensor lijkt geen Libre 1 sensor te zijn!";

/* Detected sensor is invalid: %@ */
"Detected sensor is invalid: %@" = "Gevonden sensor is ongeldig: %@";

/* Low Battery */
"Low battery" = "Batterij bijna leeg";

/* */
"Invalid sensor" = "Ongeldige sensor";

/* */
"Sensor change" = "Sensor wisselen";

/* */
"Sensor expires soon" = "Sensor verloopt binnenkort";

/* Battery is running low %@, consider charging your %@ device as soon as possible */
"Battery is running low %@, consider charging your %@ device as soon as possible" = "Batterijniveau is laag %@, laad uw %@ apparaat zo snel mogelijk op";

/* Extracting calibrationdata from sensor */
"Extracting calibrationdata from sensor" = "Kalibratiegegevens uit de sensor halen";

/* Sensor Ending Soon */
"Sensor Ending Soon" = "Sensor verloopt binnenkort";

/* Current Sensor is Ending soon! Sensor Life left in %@ */
"Current Sensor is Ending soon! Sensor Life left in %@" = "Huidige sensor verloopt in %@";

/* */
"Libre Bluetooth" = "Libre bluetooth";

/* */
"Snooze Alerts" = "Alarmen tijdelijk uitschakelen";

/* */
"Last measurement" = "Laatste meting";

/* */
"Sensor Footer checksum" = "Sensor voettekst controlesom";

/* */
"Last Blood Sugar prediction" = "Laatste bloedsuikervoorspelling";

/* */
"CurrentBG" = "Huidige BG";

/* */
"Sensor Info" = "Sensor info";

/* */
"Sensor Age" = "Sensor leeftijd";

/* */
"Sensor Age Left" = "Sensor nog te gebruiken";

/* */
"Sensor Endtime" = "Sensor verloopt";

/* */
"Sensor State" = "Sensor status";

/* */
"Sensor Serial" = "Sensor serienummer";

/* */
"Transmitter Info" = "Zender informatie";

/* */
"Hardware" = "Hardware";

/* */
"Firmware" = "Firmware";

/* */
"Connection State" = "Verbindingsstatus";

/* */
"Transmitter Type" = "Type zender";

/* */
"Sensor Type" = "Type sensor";

/* */
"Factory Calibration Parameters" = "Fabriekskalibratie voor parameters";

/* */
"Valid for footer" = "Geldig voor voettekst";

/* */
"Edit calibrations" = "Kalibraties bewerken";

/* */
"edit calibration clicked" = "Bewerken geselecteerde kalibratie";

/* */
"Delete CGM" = "Verwijder CGM";

/* */
"Are you sure you want to remove this cgm from loop?" = "Weet je zeker dat je deze CGM uit de lijst wilt verwijderen?";

/* */
"There is no undo" = "Ongedaan maken is niet mogelijk";

/* */
"Advanced" = "Geavanceerd";

/* */
"Alarms" = "Alarmen";

/* */
"Glucose Settings" = "Glucose instellingen";

/* */
"Notifications" = "Meldingen";

/* */
"Export logs" = "Logboek exporteren";

/* */
"Export not available" = "Exporteren niet beschikbaar";

/* */
"Log export requires ios 15" = "Log export vereist iOS 15 of hoger";

/* */
"Got it!" = "Begrepen!";

/* */
"Saved to %@" = "Opgeslagen in %@";

/* */
"No logs available" = "Geen logboeken beschikbaar";

/* */
"Glucose Notification visibility" = "Zichtbaarheid glucose melding";

/* */
"Always Notify Glucose" = "Altijd glucose melden";

/* */
"Notify per reading" = "Melding bij elke meting";

/* */
"Value" = "Waarde";

/* */
"Adds Phone Battery" = "Batterij iPhone toevoegen";

/* */
"Adds Transmitter Battery" = "Zender batterij toevoegen";

/* */
"Also vibrate" = "Ook trillen";

/* */
"Additional notification types" = "Andere meldingsinstellingen";

/* */
"Misc" = "Overige";

/* */
"Unit override" = "Eenheid aanpassen";

/* */
"Low" = "Laag";

/* */
"High" = "Hoog";

/* */
"glucose" = "glucose";

/* */
"Schedule " = "Schema ";

/* */
"tapped save schedules" = "geselecteerde schema's opslaan";

/* */
"Error" = "Fout";

/* */
"Some ui element was incorrectly specified" = "Sommige ui-elementen zijn onjuist opgegeven";

/* */
"Success" = "Geslaagd";

/* */
"Schedules were saved successfully!" = "Schema's zijn succesvol opgeslagen!";

/* */
"High Glucose Alarm active" = "Glucose alarm bij HOOG actief";

/* */
"Low Glucose Alarm active" = "Glucose alarm bij LAAG actief";

/* */
"No Glucose Alarm active" = "Geen glucose alarm actief";

/* */
"snoozing until %@" = "sluimeren tot %@";

/* */
"not snoozing" = "niet gesluimerd";

/* */
"nothing to see here" = "er is hier niets te zien";

/* */
"snooze from testview clicked" = "sluimeren geklikt in de testweergave";

/* */
"will snooze for %@ until %@" = "zal sluimeren voor %@ tot %@";

/* */
"Click to Snooze Alerts" = "Klik om waarschuwingen tijdelijk uit te schakelen";

/* */
"Strength" = "Intensiteit";

/* */
"Hold the top of your iPhone near the sensor to pair" = "Houd de bovenkant van uw iPhone dicht bij de sensor om te koppelen";

/* */
"Sensor not found" = "Sensor niet gevonden";

/* */
"Also play alert sound" = "Ook alarmgeluid afspelen";

/* */
"Notification Settings" = "Instellingen voor meldingen";

/* */
"Found devices: %d" = "Gevonden apparaten: %d";

/* */
"Backfill options" = "Terugzet opties";

/* */
"Backfilling from trend is currently not well supported by Loop" = "Terugzetten van trend wordt momenteel niet goed ondersteund door Loop";

/* */
"Backfill from history" = "Terugzetten van geschiedenis";

/* */
"Backfill from trend" = "Terugzetten van trend";

/* */
"Debug options" = "Foutopsporing opties";

/* */
"Adds a lot of data to the Issue Report " = "Voegt veel data toe aan het probleemrapport ";

/* */
"Persist sensordata" = "Sensorgegevens bewaren";

/* */
"Battery" = "Batterij";

/* */
"Also add source info" = "Voeg ook bron info toe";

/* */
"Carbs Required Threshold" = "Koolhydraten vereist drempelwaarde";

/* */
"Carbs required: %d g" = "Koolhydraten vereist: %d g";

/* */
"To prevent LOW required %d g of carbs" = "Om LAAG te voorkomen zijn %d g koolhydraten nodig";

/* */
"iAPS not active" = "iAPS is niet actief!";

/* */
"Last loop was more then %d min ago" = "Laatste loop was meer dan %d min geleden";

/* Glucose badge */
"Show glucose on the app badge" = "Toon glucosewaarde op de app icoon";

/* */
"Backfill glucose" = "Terugzetten glucose";

/* About this source */
"About this source" = "Over deze bron";

/* */
"Bolus failed" = "Bolus is mislukt";

/* */
"Bolus failed or inaccurate. Check pump history before repeating." = "Bolus mislukt of onjuist. Controleer de pompgeschiedenis voordat je herhaalt.";

/* */
"Carbs" = "Koolhydraten";

/* */
"Temp Basal" = "Tijdelijk basaal";

/* */
"Temp Target" = "Tijdelijk streefdoel";

/* */
"Resume" = "Hervat";

/* */
"Suspend" = "Onderbreek";

/* */
"Animated Background" = "Bewegende achtergrond";

/* Sensor day(s) */
" day(s)" = " dag(en)";

/* Option to show HR in Watch app*/
"Display HR on Watch" = "Toon hartritme op horloge";


/* Headers for settings ----------------------- */
"OpenAPS main settings" = "Oref0 hoofdinstellingen";

"OpenAPS SMB settings" = "Oref0 SMB instellingen";

"OpenAPS targets settings" = "Oref0 doel instellingen";

"OpenAPS other settings" = "Oref0 overige instellingen";

/* Glucose Simulator CGM */
"Glucose Simulator" = "Glucose simulator";

/* Restored state message */
"Bluetooth State restored (APS restarted?). Found %d peripherals, and connected to %@ with identifier %@" = "Herstelde Bluetooth-status (iAPS opnieuw opgestart?). %d randapparatuur gevonden en verbonden met %@ met de identificatie %@";

/* Shared app group xDrip4iOS */
"Using shared app group with external CGM app xDrip4iOS" = "Gedeelde app-groep wordt gebruikt met externe CGM app xDrip4iOS";

/* Shared app group GlucoseDirect */
"Using shared app group with external CGM app GlucoseDirect" = "Gebruikt gedeelde app groep met externe CGM app GlucoseDirect";

/* Dexcom G6 app */
"Dexcom G6 app" = "Oorspronkelijke G6 app";

/* Native G5 app */
"Native G5 app" = "Oorspronkelijke G5 app";

/* Minilink transmitter */
"Minilink transmitter" = "Minilink zender";

/* Simple simulator */
"Simple simulator" = "Eenvoudige simulator";

/* Direct connection with Libre 1 transmitters or Libre 2 */
"Direct connection with Libre 1 transmitters or European Libre 2 sensors" = "Directe connectie met Libre 1 sensoren of Europese Libre 2 sensoren";

/* Online or internal server */
"Online or internal server" = "Online of interne server";

/* -------------- Developer settings ---------------------- */
/* Debug options */

"Developer" = "Ontwikkelaar";

/* Debug option view NS Upload Profile */
"NS Upload Profile" = "NS Upload profiel";

/* Debug option view NS Uploaded Profile */
"NS Uploaded Profile" = "NS geüpload profiel";

/* Debug option view Autosense */
"Autosense" = "Autosense";

/* Debug option view Pump History */
"Pump History" = "Pomp geschiedenis";

/* Debug option view Target Ranges */
"Target ranges" = "Doelbereiken";

/* Debug option view Temp targets */
"Temp targets" = "Tijdelijke doelen";

/* Debug option view Meal */
"Meal" = "Maaltijd";

/* Debug option view Pump profile */
"Pump profile" = "Pomp profiel";

/* Debug option view Profile */
"Profile" = "Profiel";

/* Debug option view Enacted */
"Enacted" = "Vastgesteld";

/* Debug option view Announcements (from NS) */
"Announcements" = "Meldingen";

/* Debug option view Enacted announcements announcements (from NS) */
"Enacted announcements" = "Ingevoerde meldingen";

/* Debug option view Autotune */
"Autotune" = "Autotune";

/* Debug option view Target presets */
"Target presets" = "Doelvoorinstellingen";

/* Debug option view */
"Loop Cycles" = "Loop cyclussen";

/* Debug option view Glucose Data used for statistics */
"Glucose Data used for statistics" = "Glucose data gebruikt voor statistieken";

/* --------------- HealthKit intergration --------------------*/
/* */
"Apple Health" = "Apple Gezondheid";

/* */
"Connect to Apple Health" = "Verbinden met Apple Gezondheid";

/* Show when have not permissions for writing to Health */
"For write data to Apple Health you must give permissions in Settings > Health > Data Access" = "Als u gegevens wilt opslaan met Apple Gezondheid, moet u de juiste machtigingen verlenen in Instellingen > Gezondheid > Gegevenstoegang en apparaten";

/* */
"After you create glucose records in the Health app, please open iAPS to help us guaranteed transfer changed data" = "Na het maken van glucoserecords in de Gezondheid-app, opent u iAPS om ervoor te zorgen dat de gewijzigde gegevens veilig worden overgedragen";

/* New ALerts ------------------------- */
/* Info title */
"Info" = "Info";

/* Warning title */
"Warning" = "Waarschuwing";

/* Error title */
"Error" = "Fout";

/* Manual temp basal mode */
"Manual" = "Handmatig";

/* Status highlight when manual temp basal is running. */
"Manual Basal" = "Handmatige tijdelijke basaal";

/* Current Manual Temp basal */
" -  Manual Basal ⚠️" = " -  Handmatige tijdelijke basaal ⚠️";

/* Total AT / Scheduled basal insulin */
" U/day" = " E/dag";

/* Total AT / Scheduled basal insulin */
"Total" = "Totaal";

/* -------------------------------------------- FPU Strings ------------------------------------------------------*/
/* Enable FPU */

"Enable" = "Activeer";

/* Header */
"Conversion settings" = "Omrekeningsinstellingen";

/* Delay */
"Delay In Minutes" = "Vertraging in minuten";

/* Duration */
"Maximum Duration In Hours" = "Maximale duur in uren";

/* Interval */
"Interval In Minutes" = "Interval in minuten";

/* Override */
"Override With A Factor Of " = "Overschrijvingsfactor ";

/* Description */
"Allows fat and protein to be converted into future carb equivalents using the Warsaw formula of kilocalories divided by 10.\n\nThis spreads the carb equivilants over a maximum duration setting that can be configured from 5-12 hours.\n\nDelay is time from now until the first future carb entry.\n\nInterval in minutes is how many minutes are between entries. The shorter the interval, the smoother the result. 10, 15, 20, 30, or 60 are reasonable choices.\n\nAdjustment factor is how much effect the fat and protein has on the entries. 1.0 is full effect (original Warsaw Method) and 0.5 is half effect. Note that you may find that your normal carb ratio needs to increase to a larger number if you begin adding fat and protein entries. For this reason, it is best to start with a factor of about 0.5 to ease into it.\n\nDefault settings: Time Cap: 8 h, Interval: 30 min, Factor: 0.5, Delay 60 min" = "Maakt het mogelijk vet en eiwit om te zetten in toekomstige koolhydraten met behulp van de Warschau formule van kilocalorieën gedeeld door 10.\n\nDit spreidt de koolhydraten over een maximale tijdsduur die kan worden ingesteld van 5-12 uur.\n\nVertraging is de tijd tussen nu en de eerste toekomstige koolhydrateninvoer.\n\nInterval in minuten is het aantal minuten tussen de invoer. Hoe korter het interval, hoe gladder het resultaat. Redelijke keuzes zijn 10, 15, 20, 30 of 60.\n\nAanpassingsfactor is het effect van vet en eiwit op de waarden. 1,0 is volledig effect (originele methode van Warschau) en 0,5 is half effect. Merk op dat u misschien zult merken dat uw normale koolhydratenratio moet stijgen tot een groter getal als u vet en eiwit gaat toevoegen. Daarom kunt u het beste beginnen met een factor van ongeveer 0,5 om het u gemakkelijk te maken.\n\nStandaardinstellingen: Tijdslimiet: 8 uur, Interval: 30 min, Factor: 0.5, Vertraging 60 min";

/* FPU Settings Title */
"Fat and Protein" = "Vetten & eiwitten";

/* Display fat and protein entities */
"Fat & Protein" = "Vetten & eiwitten";

/* */
"Hide Fat & Protein" = "Verberg vetten & eiwitten";

/* Add Fat */
"Fat" = "Vet";

/* Add Protein */
"Protein" = "Eiwit";

/* Service Section */
"Fat And Protein Conversion" = "Omrekening vet en eiwit";

/* Service Section */
"Profile Override" = "Overschrijf profiel";

/* */
"Override Profiles" = "Overschrijvings profielen";

/* */
"Normal " = "Normaal ";
<<<<<<< HEAD

/* */
"Total Insulin Adjustment" = "Totale insuline aanpassing";

/* */
"Override your Basal, ISF, CR and Target profiles" = "Overschrijven van uw Basaal, ISF, CR en Doel profielen";

/* */
"Enable indefinitely" = "Onbeperkt inschakelen";

/* */
"Override Profile target" = "Profieldoel overschrijven";

/* */
"Disable SMBs" = "SMBs uitschakelen";

/* Your normal Profile. Use a short string */
"Normal Profile" = "Normaal profiel";

/* Custom but unsaved Profile */
"Custom Profile" = "Aangepast profiel";

/* */
"Profiles" = "Profielen";

/* */
"More options" = "Meer opties";

/* */
"Schedule when SMBs are Off" = "Schema wanneer SMB's uit staan";

/* */
"Change ISF and CR" = "Wijzig ISF en CR";

/* */
"Change ISF" = "Wijzig ISF";

/* */
"Change CR" = "Wijzig CR";

/* */
"SMB Minutes" = "SMB Minuten";

/* */
"UAM SMB Minutes" = "UAM SMB Minuten";

/* */
"Start new Profile" = "Start nieuw profiel";

/* */
"Save as Profile" = "Bewaar als profiel";

/* */
"Return to Normal" = "Terug naar normaal";

/* Alert */
"Return to Normal?" = "Terug naar normaal?";

/* */
"This will change settings back to your normal profile." = "Dit verandert de instellingen terug naar uw normale profiel.";

/* Start Profile Alert */
"Start Profile" = "Start profiel";

/* */
=======

"Currently no Override active" = "Op dit moment geen 'Overschrijving' actief";

/* */
"Total Insulin Adjustment" = "Totale insuline aanpassing";

/* */
"Override your Basal, ISF, CR and Target profiles" = "Overschrijven van uw Basaal, ISF, CR en Doel profielen";

/* */
"Enable indefinitely" = "Onbeperkt inschakelen";

/* */
"Override Profile target" = "Profieldoel overschrijven";

/* */
"Disable SMBs" = "SMBs uitschakelen";

/* Your normal Profile. Use a short string */
"Normal Profile" = "Normaal profiel";

/* Custom but unsaved Profile */
"Custom Profile" = "Aangepast profiel";

/* */
"Profiles" = "Profielen";

/* */
"More options" = "Meer opties";

/* */
"Schedule when SMBs are Off" = "Schema wanneer SMB's uit staan";

/* */
"Change ISF and CR" = "Wijzig ISF en CR";

/* */
"Change ISF" = "Wijzig ISF";

/* */
"Change CR" = "Wijzig CR";

/* */
"SMB Minutes" = "SMB Minuten";

/* */
"UAM SMB Minutes" = "UAM SMB Minuten";

/* */
"Start new Profile" = "Start nieuw profiel";

/* */
"Save as Profile" = "Bewaar als profiel";

/* */
"Return to Normal" = "Terug naar normaal";

/* Alert */
"Return to Normal?" = "Terug naar normaal?";

/* */
"This will change settings back to your normal profile." = "Dit verandert de instellingen terug naar uw normale profiel.";

/* Start Profile Alert */
"Start Profile" = "Start profiel";

/* */
>>>>>>> 0968fc71
"Your profile basal insulin will be adjusted with the override percentage and your profile ISF and CR will be inversly adjusted with the percentage." = "Uw basale insuline zal worden aangepast met het overschrijvingspercentage en uw ISF en CR profiel zullen direct worden aangepast aan het percentage.";

/* */
"Starting this override will change your Profiles and/or your Target Glucose used for looping during the entire selected duration. Tapping ”Start Profile” will start your new profile or edit your current active profile." = "Door deze overschrijving te starten, verandert u uw profielen en/of uw streefwaarde voor glucose die voor de looping gedurende de hele geselecteerde duur wordt gebruikt. Door op \"Start profiel\" te tikken, start u uw nieuwe profiel of wijzigt u uw huidige actieve profiel.";

/* Change Target glucose in profile settings */
"Override Profile Target" = "Overschrijven doelprofiel";

/* Alert string. Keep spaces. */
" SMBs are disabled either by schedule or during the entire duration." = " SMB's worden per schema of gedurende de gehele looptijd uitgeschakeld.";

/* Alert strings. Keep spaces */
" infinite duration." = " Oneindige duur.";

/* Service Section */
"App Icons" = "App iconen";

/* */
"iAPS Icon" = "iAPS icoon";

/* Service Section */
"Statistics and Home View" = "Statistieken en Home View";

/* Alert text */
"Delete carb equivalents?" = "Verwijder koolhydraten?";

/* */
"Meal Presets" = "Maaltijd voorinstellingen";

/* */
"Empty" = "Leeg";

/* */
"Delete Selected Preset" = "Geselecteerde voorinstelling verwijderen";

/* */
"Enter Meal Preset Name" = "Voer de naam van de maaltijdvoorkeur in";

/* */
"Name Of Dish" = "Naam van het gerecht";

/* Save Carbs and continue to bolus recommendation */
"Save and continue" = "Bewaar en ga verder";

/* */
"Save as Preset" = "Bewaar als voorinstelling";

/* ----------------------- New Bolus Calculator ---------------------------*/
/* Warning about bolus recommendation. Title */

"Warning!" = "Waarschuwing!";

/* Alert to confirm bolus amount to add */
"\n\nTap 'Add' to continue with selected amount." = "\n\nTik op 'Toevoegen' om door te gaan met het geselecteerde aantal.";

/* */
"Eventual Glucose" = "Voorspelde glucose";

/* */
"Target Glucose" = "Doel glucose";

/* */
"Percentage setting" = "Percentage instelling";

/* */
"Insulin Sensitivity" = "Insuline gevoeligheid";

/* Formula displayed in Bolus info pop-up. Make translation short! */
<<<<<<< HEAD
"(Eventual Glucose - Target) / ISF" = "(Eventual Glucose - Target) / ISF";

/* */
"Formula =" = "Formula =";
=======
"(Eventual Glucose - Target) / ISF" = "(Voorspelde glucose - doel) / ISF";

/* */
"Formula =" = "Formule";
>>>>>>> 0968fc71

/* Bolus pop-up footer */
"Carbs and previous insulin are included in the glucose prediction, but if the Eventual Glucose is lower than the Target Glucose, a bolus will not be recommended." = "Koolhydraten en vorige insuline zijn opgenomen in de glucosevoorspelling, maar als de uiteindelijke glucose lager is dan het doelglucose, wordt een bolus niet aangeraden.";

/* Hide pop-up */
"Hide" = "Verbergen";

/* Bolus pop-up / Alert string. Make translations concise! */
<<<<<<< HEAD
"Eventual Glucose > Target Glucose, but glucose is predicted to drop down to " = "Eventual Glucose > Target Glucose, but glucose is predicted to first drop down to ";

/* Bolus pop-up / Alert string. Make translations concise! */
"which is below your Threshold (" = "which is below your Threshold (";

/* Bolus pop-up / Alert string. Make translations concise! */
"Eventual Glucose > Target Glucose, but glucose is climbing slower than expected. Expected: " = "Eventual Glucose > Target Glucose, but glucose is climbing slower than expected. Expected: ";

//* Bolus pop-up / Alert string. Make translations concise! */
". Climbing: " = ". Climbing: ";

/* Bolus pop-up / Alert string. Make translations concise! */
"Eventual Glucose > Target Glucose, but glucose is falling faster than expected. Expected: " = "Eventual Glucose > Target Glucose, but glucose is falling faster than expected. Expected: ";

/* Bolus pop-up / Alert string. Make translations concise! */
". Falling: " = ". Falling: ";

/* Bolus pop-up / Alert string. Make translations concise! */
"Eventual Glucose > Target Glucose, but glucose is changing faster than expected. Expected: " = "Eventual Glucose > Target Glucose, but glucose is changing faster than expected. Expected: ";

/* Bolus pop-up / Alert string. Make translations concise! */
". Changing: " = ". Changing: ";

/* Add insulin without bolusing alert */
" without bolusing" = " without bolusing";
=======
"Eventual Glucose > Target Glucose, but glucose is predicted to drop down to " = "Voospelde glucose > doelglucose, maar de glucose wordt voorspeld dat de glucose eerst omlaag zal gaan tot ";

/* Bolus pop-up / Alert string. Make translations concise! */
"which is below your Threshold (" = "die onder uw drempelwaarde ligt (";

/* Bolus pop-up / Alert string. Make translations concise! */
"Eventual Glucose > Target Glucose, but glucose is climbing slower than expected. Expected: " = "Voorspelde glucose > doelglucose maar de glucose daalt sneller dan verwacht.. Verwacht: ";

//* Bolus pop-up / Alert string. Make translations concise! */
". Climbing: " = ". Stijging: ";

/* Bolus pop-up / Alert string. Make translations concise! */
"Eventual Glucose > Target Glucose, but glucose is falling faster than expected. Expected: " = "Voorspelde glucose > doelglucose maar de glucose daalt sneller dan verwacht.. Verwacht: ";

/* Bolus pop-up / Alert string. Make translations concise! */
". Falling: " = ". Daling: ";

/* Bolus pop-up / Alert string. Make translations concise! */
"Eventual Glucose > Target Glucose, but glucose is changing faster than expected. Expected: " = "Voorspelde glucose > doelglucose maar de glucose daalt sneller dan verwacht.. Verwacht: ";

/* Bolus pop-up / Alert string. Make translations concise! */
". Changing: " = ". Verandering: ";

/* Add insulin without bolusing alert */
" without bolusing" = " Zonder bolus";
>>>>>>> 0968fc71

/* -------------------------------------------------------------------------------------------
  DASH strings
*/
"Attach Pod" = "Bevestig Pod";

"Deactivate Pod" = "Deactiveer pod";

/* */
"Deactivating..." = "Uitschakelen...";

"Pair Pod" = "Koppel Pod";

/* Text for previous pod information row */
"Previous Pod Information" = "Vorige Pod informatie";

/* Text for confidence reminders navigation link */
"Confidence Reminders" = "Vertrouwensherinneringen";

"Confidence reminders are beeps from the pod which can be used to acknowledge selected commands." = "Vertrouwensherinneringen zijn piepjes uit de pod die kunnen worden gebruikt om geselecteerde opdrachten te erkennen.";

/* button title for saving low reservoir reminder while saving */
"Saving..." = "Opslaan...";

/* button title for saving low reservoir reminder */
"Save" = "Opslaan";

/* Alert title for error when updating confidence reminder preference */
"Failed to update confidence reminder preference." = "Kon de voorkeur voor vertrouwensherinnering niet bijwerken.";

/* */
"No Error" = "Geen error";

/* description label for active time pod details row */
"Active Time" = "Activatie tijd";

/* Title string for BeepPreference.silent */
"Disabled" = "Uitgeschakeld";

/* Title string for BeepPreference.manualCommands */
"Enabled" = "Ingeschakeld";

/* Title string for BeepPreference.extended */
"Extended" = "Verlengd";

/* Description for BeepPreference.silent */
"No confidence reminders are used." = "Er worden geen vertrouwensherinneringen gebruikt.";

/* Description for BeepPreference.manualCommands */
"Confidence reminders will sound for commands you initiate, like bolus, cancel bolus, suspend, resume, save notification reminders, etc. When Loop automatically adjusts delivery, no confidence reminders are used." = "Vertrouwen herinneringen zullen klinken voor commando's die u hebt geïnitieerd, zoals bolus, annulering, geschorst, hervatten, opslaan van meldingsherinneringen, etc. Wanneer Loop automatisch de levering wijzigt, worden er geen vertrouwensherinneringen gebruikt.";

/* Description for BeepPreference.extended */
"Confidence reminders will sound when Loop automatically adjusts delivery as well as for commands you initiate." = "Vertrouwensherinneringen zullen klinken wanneer Loop de levering automatisch aanpast evenals voor commando's die u initieert.";

/* Label text for expiration reminder default row */
"Expiration Reminder Default" = "Herinnering vervaldatum ingeschakeld";

/* */
"Expiration Reminder" = "Herinnering over de vervaltijd";

/* */
"Low Reservoir" = "Laag reservoir niveau";

/* Value text for no expiration reminder */
"No Reminder" = "Geen herinnering";

/* */
"Scheduled Reminder" = "Geplande herinnering";

/* */
"Low Reservoir Reminder" = "Laag reservoir herinnering";

/* The action string on pod status page when pod data is stale */
"Make sure your phone and pod are close to each other. If communication issues persist, move to a new area." = "Zorg ervoor dat je iPhone en Pod dicht bij elkaar liggen. Als communicatieproblemen aanhouden, ga dan naar een nieuw gebied.";
/* Format string for the action string on pod status page when pod expired. (1: service time remaining) */
"Change Pod now. Insulin delivery will stop in %1$@ or when no more insulin remains." = "Verander Pod nu. Insuline levering stopt over %1$@ of wanneer er geen insuline meer over is.";

/* Label text for temporary basal rate summary */
"Rate" = "Waarde";

/* Summary string for temporary basal rate configuration page */
"%1$@ for %2$@" = "%1$@ voor %2$@";

/* Description text on manual temp basal action sheet */
"Loop will not automatically adjust your insulin delivery until the temporary basal rate finishes or is canceled." = "Loop zal niet automatisch jouw insuline toediening aanpassen tot de tijdelijke basaalstand is beëindigd of is geannuleerd.";
/* Button text for setting manual temporary basal rate*/
"Set Temporary Basal" = "Tijdelijke basaal instellen";

/* Navigation Title for ManualTempBasalEntryView */
"Temporary Basal" = "Tijdelijk basaal";

/* Alert title for a failure to set temporary basal */
"Temporary Basal Failed" = "Tijdelijke basaalstanden mislukt";

/* Alert format string for a failure to set temporary basal with recovery suggestion. (1: error description) (2: recovery text) */
"Unable to set a temporary basal rate: %1$@\n\n%2$@" = "Kan geen tijdelijke basaalstand instellen: %1$@\n\n%2$@";

/* Alert format string for a failure to set temporary basal. (1: error description) */
"Unable to set a temporary basal rate: %1$@" = "Kan geen tijdelijke basaalstand instellen: %1$@";

/* Alert title for missing temp basal configuration */
"Missing Config" = "Configuratie ontbreekt";

/* Alert format string for missing temp basal configuration. */
"This PumpManager has not been configured with a maximum basal rate because it was added before manual temp basal was a feature. Please go to therapy settings -> delivery limits and set a new maximum basal rate." = "Deze Pompmanager is niet geconfigureerd met een maximale basaalstand omdat het is toegevoegd voordat handmatig tijdelijke basaal een functie was. Ga naar therapie instellingen -> afleverlimieten en stel een nieuwe maximale basaalstand in.";

/* description label for active time pod details row */
"Active Time" = "Activatie tijd";

/* description label for total delivery pod details row */
"Total Delivery" = "Totaal afgegeven";

/* */
"Add Omnipod Dash" = "Omnipod Dash toevoegen";

/* */
"Insert Cannula" = "Plaats canule";

/* */
"Check Cannula" = "Check cannule";

/* */
"Setup Complete" = "Setup voltooid";

/* */
"Insulin Suspended" = "Insuline tijdelijk uitgeschakeld";

/* Text for suspend resume button when insulin delivery is suspending */
"Suspending insulin delivery..." = "Onderbreken van insuline toediening";

/* Text for suspend resume button when insulin delivery is suspended */
"Resume Insulin Delivery" = "Hervatten van de insuline toediening";

/* Text for suspend resume button when insulin delivery is resuming */
"Resuming insulin delivery..." = "Hervatten van de insuline toediening";

/* Alert title for suspend error */
"Failed to Suspend Insulin Delivery" = "Onderbreken van insuline toediening mislukt";

//* -----------------------------------------------------------------------*/
/* ----------------------Statistics strings -------------------------------*/
/* */


"Today" = "Vandaag";

/* */
"Day" = "Dag";

/* */
"Week" = "Week";

/* */
"Month" = "Maand";

/* */
"Total" = "Totaal";

/* Headline Statistics */
"Statistics" = "Statistieken";

/* Option in preferences */
"Allow Upload of Statistics to NS" = "Uploaden van statistieken naar NS toestaan";

/* Low Glucose Threshold in Statistics settings */
"Low" = "Laag";

/* High Glucose Threshold in Statistics settings */
"High" = "Hoog";

/* In Range */
"In Range" = "Binnen bereik";

/* Display % */
"Change HbA1c Unit" = "Wijzig HbA1c eenheid";

/* */
"Display Chart X - Grid lines" = "Grafiek X weergeven - Rasterlijnen";

/* */
"Display Chart Y - Grid lines" = "Grafiek Y weergeven - Rasterlijnen";

/* */
"Display Chart Threshold lines for Low and High" = "Lijnen voor LAAG en HOOG weergeven in grafiek";

/* */
"Standing / Laying TIR Chart" = "Staande/liggende TIR grafiek";

/* */
"Hours X-Axis (6 default)" = "Uren X-as (standaard 6)";

/* Average BG = */
"Average" = "Gemiddeld";

/* Median BG */
"Median" = "Mediaan";

/* CGM readings in statView */
"Readings today" = "Vandaag gemeten";

/* CGM readings in statView */
"Readings / 24h" = "Afgelopen 24/h";

/* Days of saved readings*/
"Days" = "Dagen";

/* Normal BG (within TIR) */
"Normal" = "TIR ";

/* Title High BG in statPanel */
"High (>" = "Hoog (>";

/* Title Low BG in statPanel */
"Low (<" = "Laag (<";

/* SD */
"SD" = "SD";

/* CV */
"CV" = "CV";

/* Estimated HbA1c */
"HbA1c" = "HbA1c";

/* Total number of days of data for HbA1c estimation, part 1/2*/
"All" = "Alle ";

/* Total number of days of data for HbA1c estimation, part 2/2*/
"days" = "dagen";

/* Nr of Loops in statPanel */
"Loops" = "Loops";

/* Loop Errors in statPanel */
"Errors" = "Foutmeldingen";

/* Average loop interval */
"Interval" = "Interval";

/* Median loop interval */
"Duration" = "Duur";

/* "Display SD */
"Display SD instead of CV" = "Toon SD in plaats van CV";

/* Description for display SD */
"Display Standard Deviation (SD) instead of Coefficient of Variation (CV) in statPanel" = "Toon standaard afwijkingen (SD) in plaats van coëfficiënt van variatie (CV) in het hoofdscherm bij de statistieken";

/* How often to update the statistics */
"Update every number of minutes:" = "Werk elk aantal minuten bij:";

/* Description for update interval for statistics */
"Default is 20 minutes. How often to update and save the statistics.json and to upload last array, when enabled, to Nightscout." = "Standaard 20 minuten. Hoe vaak de statistics.json bijwerken en opslaan en de laatste array, indien ingeschakeld, uploaden naar Nightscout.";

/* Duration displayed in statPanel */
"Past 24 Hours " = "Afgelopen 24 uur ";

/* Duration displayed in statPanel */
"Past Week " = "Laatste week ";

/* Duration displayed in statPanel */
"Past Month " = "Afgelopen maand ";

/* Duration displayed in statPanel */
"Past 90 Days " = "Laatste 90 dagen ";

/* Duration displayed in statPanel */
"All Past Days of Data " = "Alle dagen in het verleden met gegevens ";

/* "Display Loop statistics in statPanel */
"Display Loop Cycle statistics" = "Loop cyclusstatistieken tonen";

/* Description for Display Loop statistics */
"Displays Loop statistics in the statPanel in Home View" = "Laat Loop statistieken zien in het statPanel in de Home weergave";

/* Description for Override HbA1c unit */
"Change default HbA1c unit in statPanlel. The unit in statPanel will be updateded with next statistics.json update" = "Standaard HbA1c-eenheid in statPanel wijzigen. De eenheid in statPanel zal worden bijgewerkt met de volgende statistics.json update";

/* HbA1c for all glucose storage days */
"all" = "alle ";

/* --------------------------------------------------------  Dexcom G7 --------------------------------------*/

"CGM Configuration" = "CGM configuratie";

"Heartbeat" = "Hartslag";

"CGM address :" = "CGM adres:";

"CGM is not used as heartbeat." = "CGM wordt niet gebruikt voor hartslag.";

"Are you sure you want to delete this CGM?" = "Weet je zeker dat je deze CGM wilt vewijderen?";

/* New Experimental feature */
"Experimental" = "Experimenteel";
/* Smoothing of CGM readings */
"Smooth Glucose Value" = "Vloeiende glucosewaarde";

/* -----------------------------------------------------------------------------------------------------------

  Infotexts from openaps.docs and androidaps.docs
  iAPS
*/
/* Headline Rewind Resets Autosens */

"Rewind Resets Autosens" = "Terughalen resets autosens";

/* ”Rewind Resets Autosens” */
"This feature, enabled by default, resets the autosens ratio to neutral when you rewind your pump, on the assumption that this corresponds to a probable site change. Autosens will begin learning sensitivity anew from the time of the rewind, which may take up to 6 hours. If you usually rewind your pump independently of site changes, you may want to consider disabling this feature." = "Deze functie, die standaard is ingeschakeld, zet Autosense de ratio terug op neutraal wanneer je pomp terugdraait, ervan uitgaande dat dit een katheter- en reservoirwissel betekent. Autosens start opnieuw op vanaf het moment van terugkeer en het kan tot 6 uur duren om de gevoeligheid opnieuw te beoordelen. Als u uw pomp normaal gesproken onafhankelijk van de resevoir- en katheterwissel terugdraait, kunt u overwegen om deze functie uit te schakelen.";

/* Headline "High Temptarget Raises Sensitivity" */
"High Temptarget Raises Sensitivity" = "Hoog tijdelijk streefdoel verhoogt gevoeligheid";

/* ”High Temptarget Raises Sensitivity" */
"Defaults to false. When set to true, raises sensitivity (lower sensitivity ratio) for temp targets set to >= 111. Synonym for exercise_mode. The higher your temp target above 110 will result in more sensitive (lower) ratios, e.g., temp target of 120 results in sensitivity ratio of 0.75, while 140 results in 0.6 (with default halfBasalTarget of 160)." = "Is standaard uitgeschakeld. Wanneer ingeschakeld, verhoogt dit de gevoeligheid (lagere gevoeligheidsratio) voor tijdelijk doel tot >= 6,2 mmol/l  exercise_mode. Hoe hoger je doel boven de 6,2 mmol/l  ligt, hoe gevoeliger (lagere) ratio's, bijvoorbeeld tijdelijk streefdoel van 6,6 mmol/l resulteert in de sensitiviteitsratio van 0,75, terwijl 7,7 mmol/l resulteert in 0,6 (met standaard half-basaal doel van 8,9 mmol/l).";

/* Headline ”Low Temptarget Lowers Sensitivity" */
"Low Temptarget Lowers Sensitivity" = "Laag tijdelijk streefdoel verlaagt gevoeligheid";

/* ”Low Temptarget Lowers Sensitivity" */
"Defaults to false. When set to true, can lower sensitivity (higher sensitivity ratio) for temptargets <= 99. The lower your temp target below 100 will result in less sensitive (higher) ratios, e.g., temp target of 95 results in sensitivity ratio of 1.09, while 85 results in 1.33 (with default halfBasalTarget of 160)." = "Is standaard uitgeschakeld. Indien ingeschakeld, kan de gevoeligheid (hogere gevoeligheidsratio) voor tijdelijke doelen worden verlaagd < = 5,5 mmol. Hoe lager je tijdelijke doel onder de 5,6 mmol ligt, hoe hoger de gevoeligheid zal zijn. Zo levert een tijdelijk koersdoel van 5,3 mmol een gevoeligheidsratio van 1,09 op, terwijl 4,7 mmol een waarde van 1,33 geeft.";

/* Headline ”Sensitivity Raises Target" */
"Sensitivity Raises Target" = "Gevoeligheid verhoogt het doel";

/* ”Sensitivity Raises Target" */
"When true, raises BG target when autosens detects sensitivity" = "Wanneer waar, verhoogt het BG streefdoel als autosens gevoeligheid detecteert";

/* Headline ”Resistance Lowers Target" */
"Resistance Lowers Target" = "Resistentie verlaagt het doel";

/* ”Resistance Lowers Target" */
"Defaults to false. When true, will lower BG target when autosens detects resistance" = "Standaard op onwaar. Wanneer waar, zal het BG doel verlagen als autosens minder gevoeligheid detecteert";

/* Headline ”Advanced Target Adjustments" */
"Advanced Target Adjustments" = "Geavanceerde doelaanpassingen";

/* ”Advanced Target Adjustments" */
"This feature was previously enabled by default but will now default to false (will NOT be enabled automatically) in oref0 0.6.0 and beyond. (There is no need for this with 0.6.0). This feature lowers oref0’s target BG automatically when current BG and eventualBG are high. This helps prevent and mitigate high BG, but automatically switches to low-temping to ensure that BG comes down smoothly toward your actual target. If you find this behavior too aggressive, you can disable this feature. If you do so, please let us know so we can better understand what settings work best for everyone." = "Deze functie was in het verleden altijd geactiveerd, maar is nu standaard ingesteld op \"Uit\". Dit is niet langer nodig met oref 0.6.0. Deze functie verlaagt automatisch de bloedglucosedoelstelling van oref0 als de huidige BG of de verwachte BG hoog zijn. Dit helpt hoge BG te voorkomen en te beperken, maar schakelt automatisch over op lage gevoeligheid om ervoor te zorgen dat de BG zich soepel naar uw eigenlijke doel beweegt. Als u dit gedrag te agressief vindt, kunt u deze functie uitschakelen. Als u dat doet, laat het ons dan weten, zodat we beter kunnen begrijpen welke instellingen voor iedereen het beste werken.";

/* Headline "Exercise Mode" */
"Exercise Mode" = "Beweging modus";

/* "Exercise Mode" */
"Defaults to false. When true, > 105 mg/dL high temp target adjusts sensitivityRatio for exercise_mode. Synonym for high_temptarget_raises_sensitivity" = "Standaard uit. Indien aan, > 5,8 mmol/l hoge tijdelijke doelstelling past gevoeligheid voor Trainingsmodus aan. Gelijk aan 'hoge tijdelijk doel verhoogt gevoeligheid'";

/* Headline "Wide BG Target Range" */
"Wide BG Target Range" = "Brede BG doelbereik";

/* "Wide BG Target Range" */
"Defaults to false, which means by default only the low end of the pump’s BG target range is used as OpenAPS target. This is a safety feature to prevent too-wide targets and less-optimal outcomes. Therefore the higher end of the target range is used only for avoiding bolus wizard overcorrections. Use wide_bg_target_range: true to force neutral temps over a wider range of eventualBGs." = "Standaard uit betekent dat standaard alleen de laagste BG van de pomp wordt gebruikt als OpenAPS doel. Dit is een veiligheidsvoorziening om al te brede doelen en minder optimale resultaten te voorkomen. Daarom wordt het hoogste eind van het streefbereik alleen gebruikt om teveel compenseren van de bolus assistent te voorkomen. Gebruik wide_bg_target_range: Waar om neutrale temps af te dwingen over een breder bereik van de uiteindelijke BG.";

/* Headline "Skip Neutral Temps" */
"Skip Neutral Temps" = "Sla neutrale temps over";

/* "Skip Neutral Temps" */
"Defaults to false, so that iAPS will set temps whenever it can, so it will be easier to see if the system is working, even when you are offline. This means iAPS will set a “neutral” temp (same as your default basal) if no adjustments are needed. This is an old setting for OpenAPS to have the options to minimise sounds and notifications from the 'rig', that may wake you up during the night." = "Standaard ingesteld op uit, zodat iAPS tijdelijke basaal waardes zal instellen wanneer dat maar kan. het zal dus makkelijker zijn om te zien of het systeem werkt, zelfs als je offline bent. Dit betekent dat OpenAPS een \"neutraal\" basaal (hetzelfde als jouw standaard basaal) zal instellen als er geen aanpassingen nodig zijn. Dit is een oude instelling van OpenAPS om de optie te hebben om geluiden en meldingen te beperken waarvan je 's nachts misschien wakker kan worden. ";

/* Headline "Unsuspend If No Temp” */
"Unsuspend If No Temp" = "Schorsing opheffen als geen tijdelijk doel is ingesteld";

/* "Unsuspend If No Temp” */
"Many people occasionally forget to resume / unsuspend their pump after reconnecting it. If you’re one of them, and you are willing to reliably set a zero temp basal whenever suspending and disconnecting your pump, this feature has your back. If enabled, it will automatically resume / unsuspend the pump if you forget to do so before your zero temp expires. As long as the zero temp is still running, it will leave the pump suspended." = "Veel mensen vergeten af en toe hun pomp te hervatten nadat ze opnieuw zijn aangesloten. Herken je jezelf hierin en ben je bereid voordat je je afkoppelt een tijdelijk basaal van 0 in te stellen kan deze instelling helpen. Indien ingeschakeld zal de pomp automatisch hervatten, als je dit zelf vergeet te doen voordat het tijdelijk 0 basaal verloopt. Zolang het tijdelijk 0 basaal nog actief is, laat iAPS de pomp opgeschort.";

/* Headline "Enable UAM" */
"Enable UAM" = "UAM inschakelen";

/* "Enable UAM" */
"With this option enabled, the SMB algorithm can recognize unannounced meals. This is helpful, if you forget to tell iAPS about your carbs or estimate your carbs wrong and the amount of entered carbs is wrong or if a meal with lots of fat and protein has a longer duration than expected. Without any carb entry, UAM can recognize fast glucose increasments caused by carbs, adrenaline, etc, and tries to adjust it with SMBs. This also works the opposite way: if there is a fast glucose decreasement, it can stop SMBs earlier." = "Als deze optie is ingeschakeld, herkent het SMB-algoritme onaangekondigde maaltijden. Dit is nuttig, als je vergeet om koolhydraten in te voeren, je koolhydraten verkeerd inschat, de hoeveelheid ingevoerde koolhydraten verkeerd is of als een maaltijd met veel vet en eiwit een langere duur heeft dan verwacht. Zonder koolhydraten in te voeren, kan UAM snelle glucoseverhogingen veroorzaakt door koolhydraten, adrenaline, etc. herkennen en dit proberen op te lossen met SMB's. Dit werkt ook andersom: als er een snelle glucose daling is, kan het eerder stoppen met SMBs.";

/* Headline "Enable SMB With COB" */
"Enable SMB With COB" = "Activeer SMB met COB";

/* Enable SMB With COB" */
"This enables supermicrobolus (SMB) while carbs on board (COB) are positive." = "Dit activeert supermicrobolus (SMB) wanneer er koolhydraten actief zijn (COB).";

/* Headline "Enable SMB With Temptarget” */
"Enable SMB With Temptarget" = "Gebruik SMB met tijdelijke doelen";

/* "Enable SMB With Temptarget” */
"This enables supermicrobolus (SMB) with eating soon / low temp targets. With this feature enabled, any temporary target below 100mg/dL, such as a temp target of 99 (or 80, the typical eating soon target) will enable SMB." = "Dit maakt kleine microbolussen (SMB, supermicrobolus) mogelijk wanneer \"eating soon/pre-maaltijd\" of een lage tijdelijke streefwaarde is ingesteld. Als dit is ingesteld zal elke tijdelijke streefwaarde onder 100mg/dL (5.5 mmol/l) bijvoorbeeld 5.4 (of 4.5, de typische pre-maaltijd streefwaarde) SMB inschakelen.";

/* Headline "Enable SMB Always" */
"Enable SMB Always" = "Activeer SMB altijd";

/* "Enable SMB Always" */
"Defaults to false. When true, always enable supermicrobolus (unless disabled by high temptarget)." = "Standaard uit. Als het aangezet wordt zullen altijd supermicrobolussen (SMBs) gebruikt worden. Tenzij deze uitgezet zijn door een hoge streefwaarde.";

/* Headline "Enable SMB After Carbs" */
"Enable SMB After Carbs" = "Activeer SMB na koolhydraten";

/* "Enable SMB After Carbs" */
"Defaults to false. When true, enables supermicrobolus (SMB) for 6h after carbs, even with 0 carbs on board (COB)." = "Standaard uit. Als het aangezet wordt zullen supermicrobolussen (SMBs) gebruikt worden voor 6 uur na ingevoerde koolhydraten, zelfs als er nog 0 koolhydraten aan boord zijn (COB).";

/* Enable "Allow SMB With High Temptarget" */
"Allow SMB With High Temptarget" = "Sta SMB met hoog doel toe";

/* Headline "Allow SMB With High Temptarget" */
"Allow SMB With High Temptarget" = "Sta SMB met hoog doel toe";

/* "Allow SMB With High Temptarget" */
"Defaults to false. When true, allows supermicrobolus (if otherwise enabled) even with high temp targets (> 100 mg/dl)." = "Standaard uit. Als het aangezet wordt zullen altijd supermicrobolussen (SMBs) gebruikt worden (mits elders aangezet), zelfs bij hoog tijdelijk doel (> 5,5 mmol/L).";

/* Headline "Use Custom Peak Time” */
"Use Custom Peak Time" = "Aangepaste piektijd gebruiken";

/* "Use Custom Peak Time” */
"Defaults to false. Setting to true allows changing insulinPeakTime" = "Is standaard ingesteld op uit. Indien ingeschakeld, kunt u de insuline piektijd veranderen";

/* Headline "Suspend Zeros IOB” */
"Suspend Zeros IOB" = "Opschorten nul IOB";

/* "Suspend Zeros IOB” */
"Default is false. Any existing temp basals during times the pump was suspended will be deleted and 0 temp basals to negate the profile basal rates during times pump is suspended will be added." = "Standaard uit. Alle reeds ingevoerde tijdelijke basaalstanden die ingevoerd zijn wanneer de pomp is opgeschort, worden verwijderd. Een 0 tijdelijk basaal wordt toegevoegd om de in het profiel opgegeven basaal te overschijven gedurende de tijd dat de pomp was opgeschort.";

/* Headline "Max IOB" */
"Max IOB" = "Max IOB";

/* "Max IOB" */
"Max IOB is the maximum amount of insulin on board from all sources – both basal (or SMB correction) and bolus insulin – that your loop is allowed to accumulate to treat higher-than-target BG. Unlike the other two OpenAPS safety settings (max_daily_safety_multiplier and current_basal_safety_multiplier), max_iob is set as a fixed number of units of insulin. As of now manual boluses are NOT limited by this setting. \n\n To test your basal rates during nighttime, you can modify the Max IOB setting to zero while in Closed Loop. This will enable low glucose suspend mode while testing your basal rates settings\n\n(Tip from https://www.loopandlearn.org/freeaps-x/#open-loop)." = "De Max IOB is de maximale hoeveelheid insuline aan boord van alle bronnen - zowel basaal (of SMB correcties) en bolus insuline die door iAPS gegeven mag worden om alles hoger dan de streefwaarde te behandelen. Anders dan de andere twee veiligheid instelingen (max_daily_safety_multiplier and current_basal_safety_multiplier) wordt bij deze instelling een vaste aantal eenheden insuline opgegeven. Voorlopig worden handmatige bolussen NIET beperkt door deze instelling. \n\n Om je basaal waarden te testen gedurende de nacht kun je deze instelling op 0 zetten tijdens een gesloten Loop. Dit zorgt er voor dat stop voor laag geactiveerd worden wanneer je je instelling aan het testen bent. \n\n(Tip van https://www.loopandlearn.org/freeaps-x/#open-loop).";

/* Headline "Max Daily Safety Multiplier" */
"Max Daily Safety Multiplier" = "Maximale dagelijkse veiligheidsvermenigvuldiger";

/* "Max Daily Safety Multiplier" */
"This is an important OpenAPS safety limit. The default setting (which is unlikely to need adjusting) is 3. This means that OpenAPS will never be allowed to set a temporary basal rate that is more than 3x the highest hourly basal rate programmed in a user’s pump, or, if enabled, determined by autotune." = "Dit is een belangrijke OpenAPS veiligheidslimiet. De standaardinstelling (die waarschijnlijk geen aanpassingen nodig zal hebben) is 3. Dit betekent dat OpenAPS nooit zal worden toegestaan om een tijdelijke basaalstand in te stellen die groter is dan 3 x de hoogste basaalstand per uur, geprogrammeerd in een gebruikerspomp, of indien ingeschakeld, bepaald door autotune.";

/* Headline "Current Basal Safety Multiplier" */
"Current Basal Safety Multiplier" = "Huidige basale veiligheidsvermenigvuldiger";

/* "Current Basal Safety Multiplier" */
"This is another important OpenAPS safety limit. The default setting (which is also unlikely to need adjusting) is 4. This means that OpenAPS will never be allowed to set a temporary basal rate that is more than 4x the current hourly basal rate programmed in a user’s pump, or, if enabled, determined by autotune." = "Dit is ook een belangrijke OpenAPS veiligheidslimiet. De standaard instelling (die waarschijnlijk niet aangepast hoeft te worden) is 4. Dit betekend dat OpenAPS niet een hoger tijdelijk basaal waarde mag instellen dan 4 keer het huidige basaal van dit uur ingesteld in de pomp, of als dit is ingesteld bepaald door autotune.";

/* Headline "Autosens Max" */
"Autosens Max" = "Autosens max";

/* "Autosens Max" */
"This is a multiplier cap for autosens (and autotune) to set a 20% max limit on how high the autosens ratio can be, which in turn determines how high autosens can adjust basals, how low it can adjust ISF, and how low it can set the BG target." = "Dit is een vermenigvuldigingsfactor voor Autosens (en Autotune) om een maximum te zetten van 20% op hoe hoog de Autosens ratio kan zijn. Dit bepaald hoe hoog Autosens het basaal kan aanpassen, hoe laag het de ISF kan instellen en hoe laag het de streefwaarde kan maken.";

/* Headline "Autosens Min" */
"Autosens Min" = "Autosens min";

/* "Autosens Min" */
"The other side of the autosens safety limits, putting a cap on how low autosens can adjust basals, and how high it can adjust ISF and BG targets." = "De andere kant van de Autosens veiligheidslimiet, dit zet een limiet op hoe laag Autosens de basaal kan zetten, hoe hoog Autosens de ISF kan zetten en hoe hoog de streefwaarde ingesteld kan worden.";

/* Headline "Half Basal Exercise Target" */
"Half Basal Exercise Target" = "Halve basaal bewegingsdoel";

/* "Half Basal Exercise Target" */
"Set to a number, e.g. 160, which means when temp target is 160 mg/dL and exercise_mode=true, run 50% basal at this level (120 = 75%; 140 = 60%). This can be adjusted, to give you more control over your exercise modes." = "Stel in op nummer, b.v. 160, wat betekent dat wanneer een tijdelijk streefdoel 160 mg/dL (9 mmol/l) en bewegingen_mode=true is, 50% basaal op dit niveau (120 (6,7) = 75%; 140 (7,8) = 60%). Dit kan worden aangepast, om u meer controle te geven over uw oefeningsmodi.";

/* Headline "Max COB" */
"Max COB" = "Max COB";

/* "Max COB" */
"This defaults maxCOB to 120 because that’s the most a typical body can absorb over 4 hours. (If someone enters more carbs or stacks more; OpenAPS will just truncate dosing based on 120. Essentially, this just limits AMA as a safety cap against weird COB calculations due to fluky data.)" = "De standaard maximum COB van 120 is omdat een normaal lichaam niet meer dan dit in 4 uur kan absorberen. (Als er meer koolhydraten gestapeld worden; zal OpenAPS de dosering beperken tot de basis van 120 koolhydraten aan boord. In wezen beperkt dit alleen AMA als een veiligheidslimiet tegen afwijkende COB-berekeningen vanwege verkeerde gegevens)";

/* Headline "Bolus Snooze DIA Divisor" */
"Bolus Snooze DIA Divisor" = "Bolus snooze DIA deler";

/* "Bolus Snooze DIA Divisor" */
"Bolus snooze is enacted after you do a meal bolus, so the loop won’t counteract with low temps when you’ve just eaten. The example here and default is 2; so a 3 hour DIA means that bolus snooze will be gradually phased out over 1.5 hours (3DIA/2)." = "Bolus sluimeren is geactiveerd nadat je een maaltijdbolus hebt gedaan, zodat de Loop geen lage streefwaardes zal instellen wanneer je net hebt gegeten. Het voorbeeld hier en de standaard waarde is 2; dus een DIA van 3 uur betekent dat de bolus sluimer geleidelijk aan zal verdwijnen binnen 1,5 uur (3DIA/2).";

/* Headline "Min 5m Carbimpact" */
"Min 5m Carbimpact" = "Min 5m koolhydraat effect";

/* "Min 5m Carbimpact" */
"This is a setting for default carb absorption impact per 5 minutes. The default is an expected 8 mg/dL/5min. This affects how fast COB is decayed in situations when carb absorption is not visible in BG deviations. The default of 8 mg/dL/5min corresponds to a minimum carb absorption rate of 24g/hr at a CSF of 4 mg/dL/g." = "Dit is een instelling voor de standaard koolhydraten absorptie per 5 minuten. De standaard waarde is een verwachte 0,4 mmol/l/5min. Dit beïnvloedt hoe snel COB afneemt in situaties waarin koolhydraat absorptie niet zichtbaar is in BG afwijkingen. De standaard van 0,4 mmol/l/5min komt overeen met een minimale koolhydraten absorptie van 24gr/uur op een CSF (koolhydraat gevoeligheid factor) van 0,2 mmol/l/g.";

/* Headline "Autotune ISF Adjustment Fraction" */
"Autotune ISF Adjustment Fraction" = "Autotune ISF-aanpassingsfractie";

/* "Autotune ISF Adjustment Fraction" */
"The default of 0.5 for this value keeps autotune ISF closer to pump ISF via a weighted average of fullNewISF and pumpISF. 1.0 allows full adjustment, 0 is no adjustment from pump ISF." = "De standaardwaarde van 0,5 voor deze waarde houdt autotune ISF dichter bij pomp-ISF via een gewogen gemiddelde van fullNewISF en pumpISF. 1,0 staat volledige aanpassing toe, 0 is geen aanpassing van pomp-ISF.";

/* Headline "Remaining Carbs Fraction" */
"Remaining Carbs Fraction" = "Resterende koolhydraten fractie";

/* "Remaining Carbs Fraction" */
"This is the fraction of carbs we’ll assume will absorb over 4h if we don’t yet see carb absorption." = "Dit is de fractie van koolhydraten waarvan we aannemen dat ze gedurende 4 uur zullen absorberen, als we nog geen koolhydraten absorptie zien.";

/* Headline "Remaining Carbs Cap" */
"Remaining Carbs Cap" = "Resterende koolhydraten grens";

/* "Remaining Carbs Cap" */
"This is the amount of the maximum number of carbs we’ll assume will absorb over 4h if we don’t yet see carb absorption." = "Dit is het maximale aantal koolhydraten waarvan we aannemen dat ze over een periode van 4 uur geabsorbeerd worden als we nog geen absorptie zien.";

/* Headline ”Max SMB Basal Minutes" */
"Max SMB Basal Minutes" = "Max SMB basale minuten";

/* ”Max SMB Basal Minutes" */
"Defaults to start at 30. This is the maximum minutes of basal that can be delivered as a single SMB with uncovered COB. This gives the ability to make SMB more aggressive if you choose. It is recommended that the value is set to start at 30, in line with the default, and if you choose to increase this value, do so in no more than 15 minute increments, keeping a close eye on the effects of the changes. It is not recommended to set this value higher than 90 mins, as this may affect the ability for the algorithm to safely zero temp. It is also recommended that pushover is used when setting the value to be greater than default, so that alerts are generated for any predicted lows or highs." = "Staat standaard op 30. Dit is het maximum aantal minuten van basaal dat kan worden toegediend als een enkele supermicrobolus (SMB) zonder dat dit compenseert wordt door COB. Dit zorgt er voor dat SMB agressiever kan worden ingesteld, als je daarvoor kiest. Het is aanbevolen om te beginnen met een waarde van 30 minuten, de standaard waarde en als je er voor kiest om de waarde te verhogen dat je dit met niet grotere stappen doet dan stappen van 15 minuten. Het is niet aanbevolen om het hoger dan 90 minuten in te stellen, dit beperkt de mogelijkheid van het algoritme om veilig een tijdelijk 0 basaal in te stellen. Het wordt ook aanbevolen om push berichten aan te zetten voor wanneer de glucose waardes hoog of laag dreigen te raken.";

/* Headline "Max UAM SMB Basal Minutes" */
"Max UAM SMB Basal Minutes" = "Max UAM SMB basale minuten";

/* "Max UAM SMB Basal Minutes" */
"Defaults to start at 30. This is the maximum minutes of basal that can be delivered by UAM as a single SMB when IOB exceeds COB. This gives the ability to make UAM more or less aggressive if you choose. It is recommended that the value is set to start at 30, in line with the default, and if you choose to increase this value, do so in no more than 15 minute increments, keeping a close eye on the effects of the changes. Reducing the value will cause UAM to dose less insulin for each SMB. It is not recommended to set this value higher than 60 mins, as this may affect the ability for the algorithm to safely zero temp. It is also recommended that pushover is used when setting the value to be greater than default, so that alerts are generated for any predicted lows or highs." = "Staat standaard op 30. Dit is het maximum aantal minuten van basaal dat kan worden toegediend door UAM as een enkele supermicrobolus wanneer de IOB groter is dan dan COB. Dit zorgt er voor dat UAM agressiever kan worden ingesteld, als je daarvoor kiest. Het is aanbevolen om te beginnen met een waarde van 30 minuten, de standaard waarde en als je er voor kiest om de waarde te verhogen dat je dit met niet grotere stappen doet dan stappen van 15 minuten, terwijl je het effect goed in de gaten houd. Het is niet aanbevolen om het hoger dan 60 minuten in te stellen, dit beperkt de mogelijkheid van het algoritme om veilig een tijdelijk 0 basaal in te stellen. Het wordt ook aanbevolen om push berichten aan te zetten voor wanneer de glucose waardes hoog of laag dreigen te raken.";

/* Headline "SMB Interval" */
"SMB Interval" = "SMB interval";

/* "SMB Interval" */
"Minimum duration in minutes for new SMB since last SMB or manual bolus" = "Minimale duur in minuten voor nieuwe SMB sinds laatste SMB of handmatige bolus";

/* Headline "Bolus Increment" */
"Bolus Increment" = "Bolusverhoging";

/* "Bolus Increment" */
"Smallest enacted SMB amount. Minimum amount for Omnipod pumps is 0.05 U, whereas for Medtronic pumps it differs for various models, from 0.025 U to 0.10 U. Please check the minimum bolus amount which can be delivered by your pump. The default value is 0.1." = "Kleinst vastgestelde SMB hoeveelheid. De minimale hoeveelheid voor Omnipod-pompen is 0,05 U, terwijl dit voor Medtronic-pompen voor verschillende modellen verschilt, van 0,025 U tot 0,10 U. Controleer de minimale bolushoeveelheid die door uw pomp kan worden toegediend. De standaardwaarde is 0,1.";

/* Headline "Insulin Peak Time" */
"Insulin Peak Time" = "Insuline piektijd";

/* "Insulin Peak Time" */
"Time of maximum blood glucose lowering effect of insulin, in minutes. Beware: Oref assumes for ultra-rapid (Lyumjev) & rapid-acting (Fiasp) curves minimal (35 & 50 min) and maximal (100 & 120 min) applicable insulinPeakTimes. Using a custom insulinPeakTime outside these bounds will result in issues with iAPS, longer loop calculations and possible red loops." = "Tijd van maximale bloedglucose verlagend effect van insuline in hele minuten (insuline piek tijd). Let op: Oref gaat er van uit dat ultra-snelle (Lyumjev) & snelle werking (Fiasp) curves minimaal (35 & 50 min) en maximaal (100 en 120 min) hebben als insulinPeakTimes. Het gebruik van een aangepaste insulinPeakTime buiten deze grenzen leidt tot problemen met iAPS, langere loopberekeningen en mogelijke een rode Loop.";

/* Headline "Carbs Req Threshold" */
"Carbs Req Threshold" = "Koolhydraten vereist drempel";

/* "Carbs Req Threshold" */
"Grams of carbsReq to trigger a pushover. Defaults to 1 (for 1 gram of carbohydrate). Can be increased if you only want to get Pushover for carbsReq at X threshold." = "Aantal gram koolhydraten benodigd om een push bericht te versturen. Standaard ingesteld op 1 (voor 1 gram aan koolhydraten). Kan worden verhoogd als u alleen push berichten wilt krijgen boven de ingestelde drempelwaarde.";

/* Headline "Noisy CGM Target Multiplier" */
"Noisy CGM Target Multiplier" = "CGM doelvermenigvuldiger met ruis";

/* "Noisy CGM Target Multiplier" */
"Defaults to 1.3. Increase target by this amount when looping off raw/noisy CGM data" = "De standaardwaarde is 1.3. De streefwaarde wordt met deze factor verhoogd als er CGM-waarden met ruis aanwezig zijn";

/* Headline "SMB DeliveryRatio" */
"SMB DeliveryRatio" = "SMB leveringsratio";

/* SMB DeliveryRatio */
"Default value: 0.5 This is another key OpenAPS safety cap, and specifies what share of the total insulin required can be delivered as SMB. Increase this experimental value slowly and with caution." = "Standaardwaarde: 0,5 Dit is een andere belangrijke veiligheidsgrens van OpenAPS, en bepaalt welk deel van de totale vereiste insuline als SMB kan worden geleverd. Verhoog deze experimentele waarde langzaam en voorzichtig.";

// Dynamic ISF + CR Settings:
/* Headline "Adjust Dynamic ISF constant" */

"Adjust Dynamic ISF constant" = "Dynamische ISF-constante aanpassen";

/* Adjust Dynamic ISF constant */
"Adjust Dynamic ISF constant" = "Dynamische ISF-constante aanpassen";

/* Enable Dynamic ISF, Headline */
"Enable Dynamic ISF" = "Dynamische ISF inschakelen";

/* Headline "Enable Dynamic ISF" */
"Enable Dynamic ISF" = "Dynamische ISF inschakelen";

/* Enable Dynamic ISF */
"Calculate a new ISF with every loop cycle. New ISF will be based on current BG, TDD of insulin (past 24 hours or a weighted average) and an Adjustment Factor (default is 1).\n\nDynamic ISF and CR ratios will be limited by your autosens.min/max limits.\n\nDynamic ratio replaces the autosens.ratio: New ISF = Static ISF / Dynamic ratio,\nDynamic ratio = profile.sens * adjustmentFactor * tdd * Math.log(BG/insulinFactor+1) / 1800,\ninsulinFactor = 120 - InsulinPeakTimeInMinutes" = "Bereken een nieuwe ISF bij elke loopcyclus. Nieuwe ISF wordt gebaseerd op de huidige BG, TDD van insuline (afgelopen 24 uur of een gewogen gemiddelde) en een aanpassingsfactor (standaard 1).\n\nDynamische ISF en CR ratio's worden beperkt door uw autosens.min/max grenzen.\n\nDynamische ratio vervangt de autosens.ratio: Nieuwe ISF = Static ISF / Dynamic ratio,\nDynamic ratio = profile.sens * adjustmentFactor * tdd * Math.log(BG/insulinFactor+1) / 1800,\ninsulinFactor = 120 - InsulinPeakTimeInMinutes";

/* Headline "Enable Dynamic CR" */
"Enable Dynamic CR" = "Dynamische CR inschakelen";

/* Enable Dynamic CR */
"Use Dynamic CR. The dynamic ratio will be used for CR as follows:\n\n When ratio > 1:  dynCR = (newRatio - 1) / 2 + 1.\nWhen ratio < 1: dynCR = CR/dynCR.\n\nDon't use toghether with a high Insulin Fraction (> 2)" = "Dynamische CR gebruiken. De dynamische verhouding wordt gebruikt voor CR op de volgende manier:\n\n Wanneer verhouding > 1: dynCR = (newRatio - 1) / 2 + 1.\nWanneer verhouding < 1: dynCR = CR/dynCR.\n\nGebruik niet samen met een hoge insuline fractie (> 2)";

/* Headline "Adjust Dynamic ISF constant" */
"Adjust Dynamic ISF constant" = "Dynamische ISF-constante aanpassen";

/* Adjust Dynamic ISF constant */
"Adjust Dynamic ratios by a constant. Default is 0.5. The higher the value, the larger the correction of your ISF will be for a high or a low BG. Maximum correction is determined by the Autosens min/max settings. For Sigmoid function an adjustment factor of 0.4 - 0.5 is recommended to begin with. For the logaritmic formula there is less consensus, but starting with 0.5 - 0.8 is more appropiate for most users" = "Pas de dynamische verhoudingen aan met een constante. De standaardwaarde is 0,5. Hoe hoger de waarde, hoe groter de correctie van uw ISF zal zijn voor een hoge of een lage BG. De maximale correctie wordt bepaald door de Autosens min/max instellingen. Voor de Sigmoid functie wordt om te beginnen een correctiefactor van 0,4 - 0,5 aanbevolen. Voor de logaritmische formule is er minder consensus, maar voor de meeste gebruikers is 0,5 - 0,8 meer aangewezen";


/* Headline "Use Sigmoid Function" */
"Use Sigmoid Function" = "Gebruik Sigmoid functie";

/* Use Sigmoid Function */
"Use a sigmoid function for ISF (and for CR, when enabled), instead of the default Logarithmic formula. Requires the Dynamic ISF setting to be enabled in settings\n\nThe Adjustment setting adjusts the slope of the curve (Y: Dynamic ratio, X: Blood Glucose). A lower value ==> less steep == less aggressive.\n\nThe autosens.min/max settings determines both the max/min limits for the dynamic ratio AND how much the dynamic ratio is adjusted. If AF is the slope of the curve, the autosens.min/max is the height of the graph, the Y-interval, where Y: dynamic ratio. The curve will always have a sigmoid shape, no matter which autosens.min/max settings are used, meaning these settings have big consequences for the outcome of the computed dynamic ISF. Please be careful setting a too high autosens.max value. With a proper profile ISF setting, you will probably never need it to be higher than 1.5\n\nAn Autosens.max limit > 1.5 is not advisable when using the sigmoid function." = "Gebruikt een Sigmoid functie voor ISF (en voor CR, indien ingeschakeld), in plaats van de standaard logaritmische formule. Vereist een geactiveerde dynamische ISF instelling.\n\nDe instelling aanpassing past de helling van de curve aan (Y: Dynamische verhouding, X: Bloedglucose). Een lagere waarde ==> minder steil = minder agressief.\n\nDe autosens.min/max instellingen bepalen zowel de max/min grenzen voor de dynamische ratio als hoeveel de dynamische ratio wordt aangepast. Als AF de helling van de curve is, is autosens.min/max de hoogte van de grafiek, het Y-interval, waarbij Y: dynamische verhouding. De curve zal altijd een sigmoïde vorm hebben, ongeacht de autosens.min/max instellingen, wat betekent dat deze instellingen grote gevolgen hebben voor het resultaat van de berekende dynamische ISF. Wees voorzichtig met het instellen van een te hoge autosens.max waarde. Met een goede profiel-ISF instelling zal het waarschijnlijk nooit nodig zijn deze hoger in te stellen dan 1,5.\n\nEen Autosens max grens > 1,5 is niet aan te raden bij gebruik van de Sigmoid functie.";


/* Headline "Threshold Setting" */
"Threshold Setting (mg/dl)" = "Drempelinstelling (mg/dl)";

/* Threshold Setting */
"The default threshold in FAX depends on your current minimum BG target, as follows:\n\nIf your minimum BG target = 90 mg/dl -> threshold = 65 mg/dl,\n\nif minimum BG target = 100 mg/dl -> threshold = 70 mg/dl,\n\nminimum BG target = 110 mg/dl -> threshold = 75 mg/dl,\n\nand if minimum BG target = 130 mg/dl  -> threshold = 85 mg/dl.\n\nThis setting allows you to change the default to a higher threshold for looping with dynISF. Valid values are 65 mg/dl<= Threshold Setting <= 120 mg/dl." = "De standaarddrempelwaarde in iAPS is afhankelijk van je huidige minimale BG streefdoel: als volgt:\n\nAls uw minimum BG = 5,0 mmol/l -> drempel = 3,6 mmol/dl,\n\nals minimum BG doel = 5,5 mmol/l -> drempel = 3,8 mmol/l,\n\nminimum BG doel = 6,1 mmol/l -> drempel= 3,8 mmol/l,\n\nen als minimum BG doel = 7,2 mmol/l -> drempel= 4,7 mmol/l.\n\nMet deze instelling kunt u de standaard instelling wijzigen naar een hogere drempel voor het herhalen met dynISF. Geldige waarden zijn 3,6 mmol/l<= Drempel instelling <= 6,6 mmol/l.";

/* Headline "Weighted Average of TDD. Weight of past 24 hours:" */
"Weighted Average of TDD. Weight of past 24 hours:" = "Gewogen gemiddelde van TDD van afgelopen 24 uur:";

/* Weight of past 24 hours of insulin */
"Has to be > 0 and <= 1.\nDefault is 0.65 (65 %) * TDD. The rest will be from average of total data (up to 14 days) of all TDD calculations (35 %). To only use past 24 hours, set this to 1.\n\nTo avoid sudden fluctuations, for instance after a big meal, an average of the past 2 hours of TDD calculations is used instead of just the current TDD (past 24 hours at this moment)." = "Moet > 0 en <= 1 zijn.\nStandaard is 0,65 (65 %) * TDD. De rest is het gemiddelde van de totale gegevens (tot 14 dagen) van alle TDD-berekeningen (35 %).\n\nOm plotselinge schommelingen te voorkomen, bijvoorbeeld na een grote maaltijd, wordt een gemiddelde van de afgelopen 2 uur aan TDD-berekeningen gebruikt in plaats van alleen de huidige TDD (de afgelopen 24 uur op dit moment).";

/* Headline "Adjust basal" */
"Adjust basal" = "Pas basaal aan";

/* Enable adjustment of basal profile */
"Enable adjustment of basal based on the ratio of current TDD / 7 day average TDD" = "Aanpassing van basaal inschakelen op basis van de verhouding van huidige TDD / 7 dag gemiddelde TDD";

/* Headline "Max Delta-BG Threshold SMB" */
"Max Delta-BG Threshold SMB" = "Max Delta-BG drempelwaarde SMB";

/* Max Delta-BG Threshold SMB */
"Defaults to 0.2 (20%). Maximum positive percentual change of BG level to use SMB, above that will disable SMB. Hardcoded cap of 40%. For UAM fully-closed-loop 30% is advisable. Observe in log and popup (maxDelta 27 > 20% of BG 100 - disabling SMB!)." = "Staat standaard op 0,2 (20%). Maximale positieve procentuele verandering van BG-niveau om SMB te gebruiken, daarboven wordt SMB uitgeschakeld. Hardcoded maximum van 40%. Voor volledig gesloten UAM-loop is 30% raadzaam. Zie in log en popup (maxDelta 27 > 20% van BG 100 - uitschakelen SMB!).";

/* Headline "... When Blood Glucose Is Over (mg/dl):" */
"... When Blood Glucose Is Over (mg/dl):" = "... Als de bloedsuiker hoger is dan (mg/dl):";

/* ... When Blood Glucose Is Over (mg/dl): */
"Set the value enableSMB_high_bg will compare against to enable SMB. If BG > than this value, SMBs should enable." = "Stel de waarde in waarmee 'enableSMB_high_bg' wordt vergeleken om SMB in te schakelen. Als BG hoger is dan deze waarde, moet SMB worden ingeschakeld.";

/* Headline "Enable SMB With High BG" */
"Enable SMB With High BG" = "SMB inschakelen met hoge BG";

/* "Enable SMB With High BG" */
"Enable SMBs when a high BG is detected, based on the high BG target (adjusted or profile)" = "SMB's inschakelen wanneer een hoge BG wordt gedetecteerd, op basis van het hoge BG-doel (aangepast of profiel)";

/* Headline "Dynamic settings" */
"Dynamic settings" = "Dynamische instellingen";

/* Insulin curve */
"Insulin curve" = "Insuline curve";

/* Headline "Adjustment Factor" */
"Adjustment Factor" = "Aanpassingsfactor";<|MERGE_RESOLUTION|>--- conflicted
+++ resolved
@@ -1163,7 +1163,8 @@
 
 /* */
 "Normal " = "Normaal ";
-<<<<<<< HEAD
+
+"Currently no Override active" = "Op dit moment geen 'Overschrijving' actief";
 
 /* */
 "Total Insulin Adjustment" = "Totale insuline aanpassing";
@@ -1229,75 +1230,6 @@
 "Start Profile" = "Start profiel";
 
 /* */
-=======
-
-"Currently no Override active" = "Op dit moment geen 'Overschrijving' actief";
-
-/* */
-"Total Insulin Adjustment" = "Totale insuline aanpassing";
-
-/* */
-"Override your Basal, ISF, CR and Target profiles" = "Overschrijven van uw Basaal, ISF, CR en Doel profielen";
-
-/* */
-"Enable indefinitely" = "Onbeperkt inschakelen";
-
-/* */
-"Override Profile target" = "Profieldoel overschrijven";
-
-/* */
-"Disable SMBs" = "SMBs uitschakelen";
-
-/* Your normal Profile. Use a short string */
-"Normal Profile" = "Normaal profiel";
-
-/* Custom but unsaved Profile */
-"Custom Profile" = "Aangepast profiel";
-
-/* */
-"Profiles" = "Profielen";
-
-/* */
-"More options" = "Meer opties";
-
-/* */
-"Schedule when SMBs are Off" = "Schema wanneer SMB's uit staan";
-
-/* */
-"Change ISF and CR" = "Wijzig ISF en CR";
-
-/* */
-"Change ISF" = "Wijzig ISF";
-
-/* */
-"Change CR" = "Wijzig CR";
-
-/* */
-"SMB Minutes" = "SMB Minuten";
-
-/* */
-"UAM SMB Minutes" = "UAM SMB Minuten";
-
-/* */
-"Start new Profile" = "Start nieuw profiel";
-
-/* */
-"Save as Profile" = "Bewaar als profiel";
-
-/* */
-"Return to Normal" = "Terug naar normaal";
-
-/* Alert */
-"Return to Normal?" = "Terug naar normaal?";
-
-/* */
-"This will change settings back to your normal profile." = "Dit verandert de instellingen terug naar uw normale profiel.";
-
-/* Start Profile Alert */
-"Start Profile" = "Start profiel";
-
-/* */
->>>>>>> 0968fc71
 "Your profile basal insulin will be adjusted with the override percentage and your profile ISF and CR will be inversly adjusted with the percentage." = "Uw basale insuline zal worden aangepast met het overschrijvingspercentage en uw ISF en CR profiel zullen direct worden aangepast aan het percentage.";
 
 /* */
@@ -1366,17 +1298,10 @@
 "Insulin Sensitivity" = "Insuline gevoeligheid";
 
 /* Formula displayed in Bolus info pop-up. Make translation short! */
-<<<<<<< HEAD
-"(Eventual Glucose - Target) / ISF" = "(Eventual Glucose - Target) / ISF";
-
-/* */
-"Formula =" = "Formula =";
-=======
 "(Eventual Glucose - Target) / ISF" = "(Voorspelde glucose - doel) / ISF";
 
 /* */
 "Formula =" = "Formule";
->>>>>>> 0968fc71
 
 /* Bolus pop-up footer */
 "Carbs and previous insulin are included in the glucose prediction, but if the Eventual Glucose is lower than the Target Glucose, a bolus will not be recommended." = "Koolhydraten en vorige insuline zijn opgenomen in de glucosevoorspelling, maar als de uiteindelijke glucose lager is dan het doelglucose, wordt een bolus niet aangeraden.";
@@ -1385,33 +1310,6 @@
 "Hide" = "Verbergen";
 
 /* Bolus pop-up / Alert string. Make translations concise! */
-<<<<<<< HEAD
-"Eventual Glucose > Target Glucose, but glucose is predicted to drop down to " = "Eventual Glucose > Target Glucose, but glucose is predicted to first drop down to ";
-
-/* Bolus pop-up / Alert string. Make translations concise! */
-"which is below your Threshold (" = "which is below your Threshold (";
-
-/* Bolus pop-up / Alert string. Make translations concise! */
-"Eventual Glucose > Target Glucose, but glucose is climbing slower than expected. Expected: " = "Eventual Glucose > Target Glucose, but glucose is climbing slower than expected. Expected: ";
-
-//* Bolus pop-up / Alert string. Make translations concise! */
-". Climbing: " = ". Climbing: ";
-
-/* Bolus pop-up / Alert string. Make translations concise! */
-"Eventual Glucose > Target Glucose, but glucose is falling faster than expected. Expected: " = "Eventual Glucose > Target Glucose, but glucose is falling faster than expected. Expected: ";
-
-/* Bolus pop-up / Alert string. Make translations concise! */
-". Falling: " = ". Falling: ";
-
-/* Bolus pop-up / Alert string. Make translations concise! */
-"Eventual Glucose > Target Glucose, but glucose is changing faster than expected. Expected: " = "Eventual Glucose > Target Glucose, but glucose is changing faster than expected. Expected: ";
-
-/* Bolus pop-up / Alert string. Make translations concise! */
-". Changing: " = ". Changing: ";
-
-/* Add insulin without bolusing alert */
-" without bolusing" = " without bolusing";
-=======
 "Eventual Glucose > Target Glucose, but glucose is predicted to drop down to " = "Voospelde glucose > doelglucose, maar de glucose wordt voorspeld dat de glucose eerst omlaag zal gaan tot ";
 
 /* Bolus pop-up / Alert string. Make translations concise! */
@@ -1437,7 +1335,6 @@
 
 /* Add insulin without bolusing alert */
 " without bolusing" = " Zonder bolus";
->>>>>>> 0968fc71
 
 /* -------------------------------------------------------------------------------------------
   DASH strings
