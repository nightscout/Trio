/*
  Localizable.strings
  FreeAPS X
*/
/* -------------------------------- */
/* Bolus screen when adding insulin */
"Add insulin without actually bolusing" = "Bolus yapmadan insülin ekleyin";

/* Add insulin from source outside of pump */
"Add %@ without bolusing" = "Bolus yapmadan %@ ekleyin";

"Bolus" = "Bolus";

"Close" = "Kapat";

/* Continue after added carbs without bolus */
"Continue without bolus" = "Bolus yapmadan devam edin";

/* Header */
"Enact Bolus" = "Bolus Gönder";

/* Button */
"Enact bolus" = "Bolus gönder";

/*  */
"Insulin recommended" = "Önerilen insülin";

/*  */
"Insulin required" = "Gerekli insülin";

/* Bolus screen */
"Recommendation" = "Önerilen";

/* Button */
"Clear" = "Temizle";

/* Button */
"Done" = "Tamam";

/*  */
"Wait please" = "Lütfen Bekleyin";

/*  */
"Agree and continue" = "Kabul et ve Devam et";

/* Enacted at a date */
"Enacted at %@" = "%@'ta başlatıldı";

/* Home title */
"Home" = "Ana sayfa";

/* Looping in progress */
"looping" = "döngüde";

/* min ago since last loop */
"min ago" = "dk. önce";

/* Status Title */
"No suggestion" = "Öneri bulunmuyor";

/* Replace pod text in Header */
"Replace pod" = "Pod'u değiştir";

/* Suggested at a date */
"Suggested at %@" = "%@'de önerilen";

/* Add carbs screen */
"Add Carbs" = "Karbonhidrat Ekle";

/* Add carbs header and button in Watch app. You can skip the last " " space. It's just for differentiation */
"Add Carbs " = "Karbonhidrat Ekle ";

/*  */
"Amount Carbs" = "Karbonhidrat miktarı";

/* Grams unit */
"grams" = "gram";

/*  */
"Carbs required" = "Gerekli karbonhidrat";

/* */
"Are you sure?" = "Emin misiniz?";

/* Bottom target temp */
"Bottom target" = "Alt hedef";

/* Cancel preset name */
"Cancel" = "Vazgeç";

/*  */
"Cancel Temp Target" = "Geçici Hedefi İptal Et";

/* Custom temp target */
"Custom" = "Özel";

/*  */
"Date" = "Tarih";

/*  */
"Delete" = "Sil";

/* Delete preset temp target */
"Delete preset \"%@\"" = "Ön ayarı sil \"%@\"";

/* Duration of target temp or temp basal */
"Duration" = "Süre";

/*  */
"Enact Temp Target" = "Geçici Hedefe Başla";

/*  */
"Enter preset name" = "Ön ayar adını girin";

/* Preset name */
"Name" = "İsim";

/* minutes of target temp */
"minutes" = "dakika";

/*  */
"Presets" = "Ön ayarlar";

/* Save preset name */
"Save" = "Kaydet";

/*  */
"Save as preset" = "Ön ayar olarak kaydet";

/* Upper temp target limit */
"Top target" = "Üst hedef";

/*  Temp target set for ... minutes */
"for" = "için";

/*  Temp target set for ... minutes */
"min" = "dk";

/*  */
"Autotune" = "Atoayar";

/*  */
"Basal profile" = "Bazal profil";

/*  */
"Carb ratio" = "Karbonhidrat oranı";

/*  */
"Delete autotune data" = "Atoayar verilerini sil";

/*  */
"Run now" = "Şimdi çalıştır";

/*  */
"Last run" = "Son Çalıştırma";

/*  */
"Sensitivity" = "Duyarlılık";

/*  */
"Use Autotune" = "Otoayar kullan";

/* Add profile basal */
"Add" = "Ekle";

/*  */
"Basal Profile" = "Bazal Profil";

/* Rate basal profile */
"Rate" = "Oran";

/*  */
"Save on Pump" = "Pompa'ya Kaydet";

/*  */
"Saving..." = "Kaydediliyor...";

/*  */
"Schedule" = "Zamanlama";

/*  */
"starts at" = "de başlar";

/* Time basal profile */
"Time" = "Saat";

/* */
"Calculated Ratio" = "Hesaplanan Oran";

/* Carb Ratios header */
"Carb Ratios" = "Karbonhidrat Oranları";

/*  */
"Ratio" = "Oran";

/*  */
"Autosens" = "Otoduyarlılık";

/*  */
"Calculated Sensitivity" = "Hesaplanan Duyarlılık";

/*  */
"Insulin Sensitivities" = "İnsülin Duyarlılığı";

/* */
"Sensitivity Ratio" = "Duyarlılık Faktörü (ISF)";

/*  */
"Dismiss" = "Reddet";

/*  */
"Important message" = "Önemli mesaj";

/*  */
"Amount" = "Miktar";

/* */
"Cancel Temp Basal" = "Geçici Bazali İptal Et";

/* Enact
Enact a temp Basal or a temp target */
"Enact" = "Başlat";

/* */
"Manual Temp Basal" = "Manuel Geçici Bazal";

/* Allow uploads tp NS */
"Allow uploads" = "Veri yüklemeye izin ver";

/* API secret in NS */
"API secret" = "API parolası";

/* Connect to NS */
"Connect" = "Bağlan";

/* Connected to NS */
"Connected!" = "Bağlı!";

/* Connecting to NS */
"Connecting..." = "Bağlanıyor...";

/*  */
"Invalid URL" = "Geçersiz URL";

/*  */
"Local glucose source" = "Yerel KŞ kaynağı";

/* Header */
"Nightscout Config" = "Nightscout Yapılandırması";

/*  */
"Port" = "Port";

/*  */
"URL" = "URL";

/**/
"Use local glucose server" = "Yerel glikoz sunucusu kullan";

/*  */
"Edit settings json" = "Json ayarlarını düzenle";

/* */
"Glucose units" = "Glikoz birimi";

/*  */
"Preferences" = "Tercihler";

/* Recommended Insulin Fraction in preferences */
"Recommended Insulin Fraction" = "Önerilen insülin oranı";

/* Do you want to show bolus screen after added carbs? */
"Skip Bolus screen after carbs" = "Karbonhidrattan sonra Bolus ekranını atla";

/* Allow remote control from NS */
"Remote control" = "Uzaktan kontrol";

/* Add Medtronic pump */
"Add Medtronic" = "Medtronic Pompa ekle";

/* Add Omnipod pump */
"Add Omnipod" = "Omnipod ekle";

/* Add Simulator pump */
"Add Simulator" = "Simülatör ekle";

/* Insulin model */
"Model" = "Model";

/*  */
"Pump config" = "Pompa Yapılandırması";

/*  */
"Delivery limits" = "İletim Limitleri";

/*  */
"Duration of Insulin Action" = "İnsülin Etki Süresi (İES)";

/* hours of duration of insulin activity */
"hours" = "saat";

/* Max setting */
"Max Basal" = "Maks Bazal";

/* Max setting */
"Max Bolus" = "Maks Bolus";

/* */
"Pump Settings" = "Pompa Ayarları";

/* Insulin unit per hour */
"U/hr" = "Ü/Sa";

/* Unit in number of units delivered (keep the space character!) */
" U" = " Ü";

/* /Insulin unit */
"/U" = "/Ü";

/* Insulin unit */
"U" = "Ü";

/* Unit per hour with space */
" U/hr" = " Ü/Sa";

/* Number of units per hour*/
"%@ U/hr" = "%@ Ü/Sa";

/* Number of units insulin delivered */
"%@ U" = "%@ Ü";

/*Carb ratio unit */
"g/U" = "g/Ü";

/* grams */
" g" = " g";

/* The short unit display string for grams */
"g" = "gr";

/* when 0 U/hr */
"0 U/hr" = "0 Ü/Sa";

/* abbreviation for days */
"d" = "g";

/* abbreviation for hours */
"h" = "s";

/* abbreviation for minutes */
"m" = "d";

/*  */
"Closed loop" = "Kapalı döngü";

/* */
"Configuration" = "Yapılandırma";

/* */
"Devices" = "Aygıtlar";

/*  */
"Pump" = "Pompa";

/*  */
"Services" = "Hizmetler";

/*  */
"Settings" = "Ayarlar";

/* 2 log files to share */
"Share logs" = "Günlükleri paylaş";

/* Upper target */
"High target" = "Yüksek hedef";

/* Lower target */
"Low target" = "Düşük hedef";

/*  */
"Target Ranges" = "Hedef Aralığı";

/* When bolusing */
"Bolusing" = "Bolus veriliyor";

/* */
"Pump suspended" = "Pompa durduldu";

/* */
"Middleware" = "Middleware";

/* Header */
"History" = "Geçmiş";

/* CGM option */
"Upload glucose to Nightscout" = "Nightscout'a KŞ değerlerini yükle";

/* Type of CGM or glucose source */
"Type" = "Tip";

/* CGM */
"CGM" = "CGM";

/* CGM Transmitter ID */
"Transmitter ID" = "Verici ID";

/* Other CGM setting */
"Other" = "Diğer";

/* Whatch app alert */
"Set temp targets presets on iPhone first" = "Önce iPhone'da geçici hedef ön ayarlarını belirleyin";

/* Updating Watch app */
"Updating..." = "Güncelleniyor...";

/* Header for Temp targets in Watch app */
"Temp Targets" = "Geçici Hedefler";

/* Delete carbs from Treatments list*/
"Delete carbs?" = "Karbonhidratları sil?";

/* Treatments list */
"Treatments" = "Tedaviler";

/* " min" in Treatments list */
" min" = " dk";


/* Calendar and Libre transmitter settings ---------------
 */
/* */
"Configure Libre Transmitter" = "Libre Vericiyi Yapılandır";

/* */
"Calibrations" = "Kalibrasyonlar";

/* */
"Create events in calendar" = "Takvimde etkinlikler oluşturun";

/* */
"Calendar" = "Takvim";

/* */
"Other" = "Diğer";

/* */
"Libre Transmitter" = "Libre Vericisi";

/* */
"Libre Transmitters" = "Libre Vericileri";

/* */
"Bluetooth Transmitters" = "Bluetooth Vericileri";

/* */
"Modes" = "Modlar";

/* Libre 2 Direct */
"Libre 2 Direct" = "Libre 2 Direk";

/* */
"Select the third party transmitter you want to connect to" = "Bağlanmak istediğiniz harici vericiyi seçin";

/* State was restored */
"State was restored" = "Durum yenilendi";

/* The short unit display string for millimoles of glucose per liter */
"mmol/L" = "mmol/L";

/* The short unit display string for milligrams of glucose per decilter */
"mg/dL" = "mg/dL";

/* */
"Add calibration" = "Kalibrasyon ekle";

/* When adding capillary glucose meater reading */
"Meter glucose" = "GlikoMetre değeri";

/* */
"Info" = "Bilgi";

/*v*/
"Slope" = "Eğim";

/* */
"Intercept" = "Kesişim";

/* */
"Chart" = "Çizelge";

/* */
"Remove" = "Kaldır";

/* */
"Remove Last" = "Sonuncuyu Kaldır";

/* */
"Remove All" = "Tümünü kaldır";

/* */
"About the Process" = "Süreç Hakkında";

/* */
"Please make sure that your Libre 2 sensor is already activated and finished warming up. If you have other apps connecting to the sensor via bluetooth, these need to be shut down or uninstalled. \n\n You can only have one app communicating with the sensor via bluetooth. Then press the \"pariring and connection\" button below to start the process. Please note that the bluetooth connection might take up to a couple of minutes before it starts working." = "Lütfen Libre 2 sensörünüzün etkinleştirildiğinden ve ısınmayı sonuçlandırdığından emin olun. Sensöre bluetooth üzerinden bağlanan başka uygulamalarınız varsa, bunların kapatılması veya kaldırılması gerekir. \n\n Sensörle bluetooth üzerinden iletişim kuran sadece bir uygulamanız olmalıdır. Ardından işlemi başlatmak için aşağıdaki \"eşleştirme ve bağlantı\" düğmesine basın. Bluetooth bağlantısının çalışmaya başlamasının birkaç dakika sürebileceğini lütfen unutmayın.";

/* */
"Pairinginfo" = "Eşleştirme bilgisi";

/* */
"PatchInfo" = "PatchInfo";

/* */
"Calibrationinfo" = "Kalibrasyonbilgisi";

/* */
"Unknown" = "Bilinmiyor";

/* */
"Not paired yet" = "Henüz eşleştirilmedi";

/* */
"Pair Sensor & connect" = "Sensör eşleştir ve bağlan";

/* */
"Phone NFC required!" = "NFC özellikli telefon gerekli!";

/* */
"Your phone or app is not enabled for NFC communications, which is needed to pair to libre2 sensors" = "Telefonunuz veya uygulamanız, libre2 sensörleriyle eşleştirmek için gerekli olan NFC iletişimleri için etkin değil";

/* Bluetooth Power Off */
"Bluetooth Power Off" = "Bluetooth Kapalı";

/* Please turn on Bluetooth */
"Please turn on Bluetooth" = "Lütfen BlueTooth'u açın";

/* No Libre Transmitter Selected */
"No Libre Transmitter Selected" = "Libre Vericisi Seçili değil";

/* Delete Transmitter and start anew. */
"Delete CGMManager and start anew. Your libreoopweb credentials will be preserved" = "CGMManager'ı silin ve yeniden başlayın. libreoopweb kimlik bilgileriniz korunacaktır";

/* Invalid libre checksum */
"Invalid libre checksum" = "Libre sağlaması geçersiz";

/* Libre sensor was incorrectly read, CRCs were not valid */
"Libre sensor was incorrectly read, CRCs were not valid" = "Libre sensörü hatalı okundu, CRC'ler geçersizdi";

/* Glucose */
"Glucose" = "Glikoz";

/* LOWALERT! */
"LOWALERT!" = "DÜŞÜK İKAZI!";

/* HIGHALERT! */
"HIGHALERT!" = "YÜKSEK İKAZI!";

/* (Snoozed)*/
"(Snoozed)" = "(Ertelendi)";

/* Glucose: %@ */
"Glucose: %@" = "Glikoz: %@";

/* Transmitter: %@%% */
"Transmitter: %@%%" = "Verici: %@%%";

/* No Sensor Detected */
"No Sensor Detected" = "Sensör Tespit Edilemedi";

/* This might be an intermittent problem, but please check that your transmitter is tightly secured over your sensor */
"This might be an intermittent problem, but please check that your transmitter is tightly secured over your sensor" = "Bu aralıklı bir sorun olabilir ancak lütfen vericinizin sensörünüze sıkıca sabitlendiğini kontrol edin";

/* New Sensor Detected */
"New Sensor Detected" = "Yeni Sensör Algılandı";

/* Please wait up to 30 minutes before glucose readings are available! */
"Please wait up to 30 minutes before glucose readings are available!" = "Lütfen glikoz ölçümleri mevcut olana kadar 30 dakika bekleyin!";

/* Invalid Glucose sample detected, try again later */
"Invalid Glucose sample detected, try again later" = "Geçersiz Glikoz örneği tespit edildi, daha sonra tekrar deneyin";

/* ensor might have temporarily stopped, fallen off or is too cold or too warm */
"Sensor might have temporarily stopped, fallen off or is too cold or too warm" = "Sensör geçici olarak durmuş, düşmüş veya çok soğuk veya çok sıcak olabilir";

/* Invalid Sensor Detected */
"Invalid Sensor Detected" = "Geçersiz Sensör Algılandı";

/* Detected sensor seems not to be a libre 1 sensor! */
"Detected sensor seems not to be a libre 1 sensor!" = "Tespit edilen sensör, libre 1 sensörü gibi görünmüyor!";

/* Detected sensor is invalid: %@ */
"Detected sensor is invalid: %@" = "Algılanan sensör geçersiz: %@";

/* Low Battery */
"Low battery" = "Düşük pil";

/* */
"Invalid sensor" = "Geçersiz sensör";

/* */
"Sensor change" = "Sensör değişimi";

/* */
"Sensor expires soon" = "Sensör süresi yakında doluyor";

/* Battery is running low %@, consider charging your %@ device as soon as possible */
"Battery is running low %@, consider charging your %@ device as soon as possible" = "Pil azalıyor %@, %@ cihazınızı mümkün olan en kısa zamanda şarj etmeyi sağlayın";

/* Extracting calibrationdata from sensor */
"Extracting calibrationdata from sensor" = "Sensörden kalibrasyon verilerinin çıkarılması";

/* Sensor Ending Soon */
"Sensor Ending Soon" = "Sensör Yakında Sona Eriyor";

/* Current Sensor is Ending soon! Sensor Life left in %@ */
"Current Sensor is Ending soon! Sensor Life left in %@" = "Mevcut Sensör yakında Sona Eriyor! Sensör Ömrü %@ kaldı";

/* */
"Libre Bluetooth" = "Libre Bluetooth";

/* */
"Snooze Alerts" = "Uyarıları Ertele";

/* */
"Last measurement" = "Son ölçüm";

/* */
"Sensor Footer checksum" = "Sensör Altbilgi sağlaması";

/* */
"Last Blood Sugar prediction" = "Son KŞ'i tahmini";

/* */
"CurrentBG" = "GeçerliKŞ";

/* */
"Sensor Info" = "Sensör Bilgisi";

/* */
"Sensor Age" = "Sensör Yaşı";

/* */
"Sensor Age Left" = "Kalan Sensör Yaşı";

/* */
"Sensor Endtime" = "Sensör Bitiş zamanı";

/* */
"Sensor State" = "Sensör Durumu";

/* */
"Sensor Serial" = "Sensör Serial Nosu";

/* */
"Transmitter Info" = "Verici Bilgileri";

/* */
"Hardware" = "Donanım";

/* */
"Firmware" = "Firmware";

/* */
"Connection State" = "Bağlantı Durumu";

/* */
"Transmitter Type" = "Verici Tipi";

/* */
"Sensor Type" = "Sensör Tipi";

/* */
"Factory Calibration Parameters" = "Fabrika Parametre Ayarları";

/* */
"Valid for footer" = "Altbilgi için geçerli";

/* */
"Edit calibrations" = "Kalibrasyonları Düzenle";

/* */
"edit calibration clicked" = "kalibrasyonu düzenle tıklandı";

/* */
"Delete CGM" = "CGM'i Sil";

/* */
"Are you sure you want to remove this cgm from loop?" = "Bu CGM'i FreeAPS X'den kaldırmak istediğinizden emin misiniz?";

/* */
"There is no undo" = "Geri çekme yok";

/* */
"Advanced" = "Gelişmiş";

/* */
"Alarms" = "Alarmlar";

/* */
"Glucose Settings" = "Glikoz Ayarları";

/* */
"Notifications" = "Bildirimler";

/* */
"Export logs" = "Günlüğü Dışa Aktarın";

/* */
"Export not available" = "Dışa aktarma mevcut değil";

/* */
"Log export requires ios 15" = "Günlük dışa aktarma işlemi için ios 15 gerekir";

/* */
"Got it!" = "Anlaşıldı!";

/* */
"Saved to %@" = "%@'a kaydedildi";

/* */
"No logs available" = "Günlük bulunmuyor";

/* */
"Glucose Notification visibility" = "Glikoz Bildirim görünürlüğü";

/* */
"Always Notify Glucose" = "Daima Glikozu Bildir";

/* */
"Notify per reading" = "Her okuma için bildir";

/* */
"Value" = "Değer";

/* */
"Adds Phone Battery" = "Telefon Pilini Ekler";

/* */
"Adds Transmitter Battery" = "Verici Pili Ekler";

/* */
"Also vibrate" = "Ayrıca titreşim";

/* */
"Additional notification types" = "Ek bildirim çeşitleri";

/* */
"Misc" = "Diğer";

/* */
"Unit override" = "Birim üzerine yaz";

/* */
"Low" = "Düşük";

/* */
"High" = "Yüksek";

/* */
"glucose" = "glikoz";

/* */
"Schedule " = "Planlama ";

/* */
"tapped save schedules" = "dokunulan kaydetme planları";

/* */
"Error" = "Hata";

/* */
"Some ui element was incorrectly specified" = "Bazı kullanıcı arabirimi öğeleri yanlış belirtildi";

/* */
"Success" = "Başarılı";

/* */
"Schedules were saved successfully!" = "Programlar başarıyla kaydedildi!";

/* */
"High Glucose Alarm active" = "Yüksek Glikoz Uyarılarımı aktif";

/* */
"Low Glucose Alarm active" = "Düşük Glikoz Alarmı aktif";

/* */
"No Glucose Alarm active" = "Glikoz Alarmı aktif değil";

/* */
"snoozing until %@" = "%@'e kadar erteleniyor";

/* */
"not snoozing" = "ertelenmiyor";

/* */
"nothing to see here" = "burada görülecek bir şey yok";

/* */
"snooze from testview clicked" = "tıklanan testview'ü ertele";

/* */
"will snooze for %@ until %@" = "%@ için %@ tarihine kadar ertelenecek";

/* */
"Click to Snooze Alerts" = "Uyarıları Ertelemek için Tıklayın";

/* */
"Strength" = "Güçü";

/* */
"Hold the top of your iPhone near the sensor to pair" = "Eşleştirmek için iPhone'unuzun üst kısmını sensörün yakınında tutun";

/* */
"Sensor not found" = "Sensör bulunamadı";

/* */
"Also play alert sound" = "Ayrıca uyarı sesi çal";

/* */
"Notification Settings" = "Bildirim ayarları";

/* */
"Found devices: %d" = "Bulunan cihazlar: %d";

/* */
"Backfill options" = "Geri doldurma seçenekleri";

/* */
"Backfilling from trend is currently not well supported by Loop" = "Trendden yapılan dolgu şu anda Loop tarafından iyi desteklenmiyor";

/* */
"Backfill from history" = "Geçmiş geri doldurma";

/* */
"Backfill from trend" = "Trend geri doldurma";

/* */
"Debug options" = "Hata ayıklama seçenekleri";

/* */
"Adds a lot of data to the Issue Report " = "Sorun Raporuna çok fazla veri ekler ";

/* */
"Persist sensordata" = "Kalıcı sensör verileri";

/* */
"Battery" = "Pil";

/* */
"Also add source info" = "Ayrıca kaynak bilgisi ekleyin";

/* */
"Carbs Required Threshold" = "Gerekli Karbonhidrat Önerisi";

/* */
"Carbs required: %d g" = "Gerekli karbonhidrat: %d g";

/* */
"To prevent LOW required %d g of carbs" = "DÜŞÜK KŞ'ini önlemek için gerekli Karbonhidrat %d g";

/* */
"FreeAPS X not active" = "FreeAPS X etkin değil";

/* */
"Last loop was more then %d min ago" = "Son döngü %d dak daha önceydi";

/* Glucose badge */
"Show glucose on the app badge" = "Uygulama rozetinde glikozu göster";

/* */
"Backfill glucose" = "Geri doldurma glikoz";

/* About this source */
"About this source" = "Bu kaynak hakkında";

/* */
"Bolus failed" = "Bolus başarısız";

/* */
"Bolus failed or inaccurate. Check pump history before repeating." = "Bolus başarısız veya hatalı. Tekrarlamadan önce pompa geçmişini kontrol edin.";

/* */
<<<<<<< HEAD
"Carbs" = "Carbs";

/* */
"Temp Basal" = "Temp Basal";

/* */
"Temp Target" = "Temp Target";

/* */
"Resume" = "Resume";

/* */
"Suspend" = "Suspend";
=======
"Carbs" = "Karbonhidrat";

/* */
"Temp Basal" = "Geçici Bazal Oranı";

/* */
"Temp Target" = "Geçici Hedef";

/* */
"Resume" = "Devam et";

/* */
"Suspend" = "Askıya al";

/* */
"Animated Background" = "Animasyonlu Arka Plan";
>>>>>>> f6e2ff29


/* Headers for settings ----------------------- */
"OpenAPS main settings" = "OpenAPS ana ayarları";

"OpenAPS SMB settings" = "OpenAPS SMB ayarları";

"OpenAPS targets settings" = "OpenAPS hedef Ayarları";

"OpenAPS other settings" = "OpenAPS diğer ayarları";

/* Glucose Simulator CGM */
"Glucose Simulator" = "Glikoz Simülatörü";

/* Restored state message */
"Bluetooth State restored (APS restarted?). Found %d peripherals, and connected to %@ with identifier %@" = "Bluetooth Durumu geri yüklendi (APS yeniden başlatıldı mı?). %d çevre birimi bulundu ve %@ tanımlayıcısı ile %@'a bağlandı";

/* Shared app group */
"Shared app group" = "Paylaşılan uygulama grubu";

/* Native G6 app */
"Native G6 app" = "Yerel G6 uygulaması";

/* Native G5 app */
"Native G5 app" = "Yerel G5 uygulaması";

/* Minilink transmitter */
"Minilink transmitter" = "Minilink Sensörü";

/* Simple simulator */
"Simple simulator" = "Basit simülatör";

/* Direct connection with Libre 1 transmitters or Libre 2 */
"Direct connection with Libre 1 transmitters or Libre 2" = "Libre 1 veya Libre 2 vericileri ile doğrudan bağlantı";

/* Online or internal server */
"Online or internal server" = "Çevrimiçi veya dahili sunucu";

/* HealthKit intergration --------------------*/
/* */
"Apple Health" = "Apple Sağlık Uygulaması";

/* */
"Connect to Apple Health" = "Apple Sağlık Uygulamasına bağlan";

/* Show when have not permissions for writing to Health */
"For write data to Apple Health you must give permissions in Settings > Health > Data Access" = "Apple Sağlık Uygulamasına veri yazmak için Ayarlar > Sağlık > Veri Erişimi'nde izinler vermelisiniz";

/* */
"After you create glucose records in the Health app, please open FreeAPS X to help us guaranteed transfer changed data" = "Sağlık uygulamasında glikoz kayıtları oluşturduktan sonra, değiştirilen verileri aktarmayı garanti etmemize yardımcı olmak için lütfen FreeAPS X'i açın";
/* --------------------------------------------


  Infotexts from openaps.docs and androidaps.docs
  FreeAPS X
*/
/* ”Rewind Resets Autosens” */

"This feature, enabled by default, resets the autosens ratio to neutral when you rewind your pump, on the assumption that this corresponds to a probable site change. Autosens will begin learning sensitivity anew from the time of the rewind, which may take up to 6 hours. If you usually rewind your pump independently of site changes, you may want to consider disabling this feature." = "Varsayılan olarak etkinleştirilen bu özellik, pompanızı geri sardığınızda, bunun olası bir yer değişikliğine karşılık geldiği varsayımıyla otoduyarlılık oranını nötr olarak sıfırlar. Otoduyarlılık, 6 saate kadar sürebilen geri sarma zamanından itibaren hassasiyeti yeniden öğrenmeye başlayacaktır. Pompanızı genellikle site değişikliklerinden bağımsız olarak geri sarıyorsanız, bu özelliği devre dışı bırakmayı düşünebilirsiniz.";

/* ”High Temptarget Raises Sensitivity" */
"Defaults to false. When set to true, raises sensitivity (lower sensitivity ratio) for temp targets set to >= 111. Synonym for exercise_mode. The higher your temp target above 110 will result in more sensitive (lower) ratios, e.g., temp target of 120 results in sensitivity ratio of 0.75, while 140 results in 0.6 (with default halfBasalTarget of 160)." = "Varsayılan olarak kapalı olup. Açık olarak ayarlandığında, >= 111 olarak ayarlanan geçici hedefler için duyarlılığı artırır (düşük duyarlılık oranı). Egzersiz_modu ile eşanlamlı. Geçici hedefiniz 110'un üzerinde ne kadar yüksek olursa, daha hassas (düşük) oranlar elde edilir, örneğin 120'lik geçici hedef 0,75 hassasiyet oranı ile sonuçlanırken 140 sonuç 0,6 ile sonuçlanır (varsayılan ile HalfBasalTarget 160).";

/* ”Low Temptarget Lowers Sensitivity" */
"Defaults to false. When set to true, can lower sensitivity (higher sensitivity ratio) for temptargets <= 99. The lower your temp target below 100 will result in less sensitive (higher) ratios, e.g., temp target of 95 results in sensitivity ratio of 1.09, while 85 results in 1.33 (with default halfBasalTarget of 160)." = "Varsayılan olarak kapalı olup. Açık olarak ayarlandığında, <= 99 temptarget'lar için hassasiyeti (daha yüksek hassasiyet oranı) düşürebilir. Geçici hedefiniz 100'ün altına ne kadar düşükse, daha az hassas (daha yüksek) oranlar elde edilir, örneğin, 95'lik geçici hedef 1,09 hassasiyet oranıyla sonuçlanırken 85, 1,33 ile sonuçlanır (varsayılan HalfBasalTarget ile 160).";

/* ”Sensitivity Raises Target" */
"When true, raises BG target when autosens detects sensitivity" = "Etkinleştirildiğinde, otoduyarlılık duyarlılık algıladığında KŞ hedefini yükseltir";

/* ”Resistance Lowers Target" */
"Defaults to false. When true, will lower BG target when autosens detects resistance" = "Varsayılan olarak geçersizdir. Geçerli yapıldığında, otoduyarlılık direnci tespit ettiğinde KŞ hedefini düşürür";

/* ”Advanced Target Adjustments" */
"This feature was previously enabled by default but will now default to false (will NOT be enabled automatically) in oref0 0.6.0 and beyond. (There is no need for this with 0.6.0). This feature lowers oref0’s target BG automatically when current BG and eventualBG are high. This helps prevent and mitigate high BG, but automatically switches to low-temping to ensure that BG comes down smoothly toward your actual target. If you find this behavior too aggressive, you can disable this feature. If you do so, please let us know so we can better understand what settings work best for everyone." = "Bu özellik daha önce varsayılan olarak etkinleştirilmiştir, ancak şimdi oref0 0.6.0 ve sonrasında varsayılan olarak kapalı (otomatik olarak ETKİNLEŞTİRİLMEYECEK) olacaktır. (0.6.0 ile buna gerek yoktur). Bu özellik, mevcut KŞ ve nihai KŞ yüksek olduğunda oref0'ın hedef KŞ'sini otomatik olarak düşürür. Bu yüksek KŞ'yi önlemeye ve azaltmaya yardımcı olur, ancak KŞ'nin gerçek hedefinize düzgün bir şekilde inmesini sağlamak için otomatik olarak düşük geçici bazal geçer. Bu davranışı çok agresif bulursanız, bu özelliği devre dışı bırakabilirsiniz. Bunu yaparsanız, hangi ayarların herkes için en iyi sonucu verdiğini daha iyi anlayabilmemiz için lütfen bize bildirin.";

/* "Exercise Mode" */
"Defaults to false. When true, > 105 mg/dL high temp target adjusts sensitivityRatio for exercise_mode. Synonym for high_temptarget_raises_sensitivity" = "Varsayılan olarak geçersizdir. Etkinleştirildiğinde > 105 mg/dL yüksek geçici hedefi, egzersiz_modu için duyarlılık Oranını ayarlar. high_temptarget_raises_sensitivity ile eşanlamlı";

/* "Wide BG Target Range" */
"Defaults to false, which means by default only the low end of the pump’s BG target range is used as OpenAPS target. This is a safety feature to prevent too-wide targets and less-optimal outcomes. Therefore the higher end of the target range is used only for avoiding bolus wizard overcorrections. Use wide_bg_target_range: true to force neutral temps over a wider range of eventualBGs." = "Varsayılan olarak kapalıdır. Bu varsayılan olarak yalnızca pompanın KŞ hedef aralığının alt uc değer OpenAPS hedefi olarak kullanıldığı anlamına gelir. Bu çok geniş hedefleri ve daha az optimal sonuçları önlemek için bir güvenlik özelliğidir. Bu nedenle, hedef aralığın üst uc yalnızca bolus sihirbazı aşırı düzeltmelerinden kaçınmak için kullanılır. Daha geniş bir nihai KŞ aralığında nötr geçici zorlamak için açık kullanın wide_bg_target_range.";

/* "Skip Neutral Temps" */
"Defaults to false, so that FreeAPS X will set temps whenever it can, so it will be easier to see if the system is working, even when you are offline. This means FreeAPS X will set a “neutral” temp (same as your default basal) if no adjustments are needed. This is an old setting for OpenAPS to have the options to minimise sounds and notifications from the 'rig', that may wake you up during the night." = "Varsayılan olarak kapalı olarak ayarlıdır, böylece FreeAPS X mümkün olduğu kadar geçici süreler ayarlayacaktır, böylece çevrimdışı olduğunuzda bile sistemin çalışıp çalışmadığını görmek daha kolay olacaktır. Bu herhangi bir ayar gerekmiyorsa OpenAPS'nin \"nötr\" bir geçeci bazal ayarlayacağı (varsayılan bazalınızla aynı) anlamına gelir. Bu OpenAPS'in sizi gece uyandırabilecek \"rig\"tan gelen sesleri ve bildirimleri en aza indirme seçeneklerine sahip olduğu eski bir ayardır. ";

/* "Unsuspend If No Temp” */
"Many people occasionally forget to resume / unsuspend their pump after reconnecting it. If you’re one of them, and you are willing to reliably set a zero temp basal whenever suspending and disconnecting your pump, this feature has your back. If enabled, it will automatically resume / unsuspend the pump if you forget to do so before your zero temp expires. As long as the zero temp is still running, it will leave the pump suspended." = "Birçok kişi, pompayı yeniden bağladıktan sonra ara sıra pompasını çalıştırmayı / askıya alınmız pompayı tekrar çalıştırmayı unutur. Onlardan biriyseniz ve pompanızı askıya alırken ve bağlantısını keserken güvenilir bir şekilde sıfır geçici bazal ayarlamak istiyorsanız, bu özellik arkanızda. Etkinleştirildiği taktirde sıfır geçici oranı sona ermeden önce, pompayı otomatik olarak sürdürür / askıya alır. Sıfır geçici hala çalıştığı sürece, pompayı askıda bırakacaktır.";

/* "Enable UAM" */
"With this option enabled, the SMB algorithm can recognize unannounced meals. This is helpful, if you forget to tell FreeAPS X about your carbs or estimate your carbs wrong and the amount of entered carbs is wrong or if a meal with lots of fat and protein has a longer duration than expected. Without any carb entry, UAM can recognize fast glucose increasments caused by carbs, adrenaline, etc, and tries to adjust it with SMBs. This also works the opposite way: if there is a fast glucose decreasement, it can stop SMBs earlier." = "Bu seçenek etkinleştirildiğinde, SMB algoritması bildirilmeyen öğünleri tanıyabilir. FreeAPS X'e karbonhidratlarınızı girmeyi unutursanız veya karbonhidratlarınızı yanlış tahmin ederseniz ve girilen karbonhidrat miktarı yanlışsa veya çok miktarda yağ ve protein içeren bir öğün beklenenden daha uzun sürerse bu yararlıdır. Herhangi bir karbonhidrat girişi olmadan, UAM karbonhidrat, adrenalin vb. kaynaklı hızlı glikoz artışlarını algılayabilir ve SMB'ler ile ayarlamaya çalışır. Bu aynı zamanda tam tersi şekilde çalışır: hızlı bir glikoz düşüşü varsa, SMB'leri daha erken durdurabilir.";

/* Enable SMB With COB" */

"This enables supermicrobolus (SMB) while carbs on board (COB) are positive." = "Bu aktif karbonhidrat (COB) pozitifken, süpermikrobolusu (SMB) sağlar.";

/* "Enable SMB With Temptarget” */
"This enables supermicrobolus (SMB) with eating soon / low temp targets. With this feature enabled, any temporary target below 100mg/dL, such as a temp target of 99 (or 80, the typical eating soon target) will enable SMB." = "Bu yakında yemek / düşük geçici hedefler ile süpermikrobolus (SMB) sağlar. Bu özellik etkinleştirildiğinde geçici hedef 99 (veya 80, tipik yakında yeme hedefi) gibi herhangi bir geçici hedef 100mg/dL'nin altında SMB'yi etkinleştirecektir.";

/* "Enable SMB Always" */
"Defaults to false. When true, always enable supermicrobolus (unless disabled by high temptarget)." = "Varsayılan olarak geçersizdir. Geçerli olduğunda, her zaman supermicrobolus'u etkinleştirir (yüksek geçicihedef tarafından devre dışı bırakılmadığı sürece).";

/* "Enable SMB After Carbs" */
"Defaults to false. When true, enables supermicrobolus (SMB) for 6h after carbs, even with 0 carbs on board (COB)." = "Varsayılan olarak geçersizdir. Geçerli olduğunda aktif karbonhidrat (COB) 0 olsa bile karbonhidratlardan sonra 6 saat boyunca süpermikrobolosu (SMB) etkinleştirir.";

/* "Allow SMB With High Temptarget" */
"Defaults to false. When true, allows supermicrobolus (if otherwise enabled) even with high temp targets." = "Varsayılan olarak geçersizdir. Geçerli olduğunda, yüksek geçici hedeflerinde bile süpermikrobolusa (aksi takdirde etkinleştirildiyse) izin verir.";

/* "Use Custom Peak Time” */
"Defaults to false. Setting to true allows changing insulinPeakTime" = "Varsayılan olarak kapalıdır. Açılırsa, 'insulinPeakTime' değerinin değişmesine izin verir";

/* "Suspend Zeros IOB” */
"Default is false. Any existing temp basals during times the pump was suspended will be deleted and 0 temp basals to negate the profile basal rates during times pump is suspended will be added." = "Varsayılan geçersizdir. Pompanın askıya alındığı zamanlarda mevcut tüm geçici bazallar silinecek ve pompanın askıya alındığı zamanlarda profil bazal oranlarını geçersizleştirmek için 0 geçici bazal eklenecektir.";

/* "Max IOB" */
"Max IOB is the maximum amount of insulin on board from all sources – both basal (or SMB correction) and bolus insulin – that your loop is allowed to accumulate to treat higher-than-target BG. Unlike the other two OpenAPS safety settings (max_daily_safety_multiplier and current_basal_safety_multiplier), max_iob is set as a fixed number of units of insulin. As of now manual boluses are NOT limited by this setting. \n\n To test your basal rates during nighttime, you can modify the Max IOB setting to zero while in Closed Loop. This will enable low glucose suspend mode while testing your basal rates settings\n\n(Tip from https://www.loopandlearn.org/freeaps-x/#open-loop)." = "Maks IOB, hedeften daha yüksek KŞ'yi tedavi etmek için döngünüzün biriktirmesine izin verilen, hem bazal (veya SMB düzeltmesi) hem de bolus insülin olmak üzere tüm kaynaklardan alınan maksimum insülin miktarıdır. Diğer iki OpenAPS güvenlik ayarının (max_daily_safety_multiplier ve current_basal_safety_multiplier) aksine, max_iob, sabit sayıda insülin birimi olarak ayarlanır. Şu anda manuel boluslar bu ayarla SINIRLI DEĞİLDİR.\n\n Bazal oranlarınızı gece boyunca test etmek için Kapalı Döngüdeyken Maks IOB ayarını sıfır olarak değiştirebilirsiniz. Bu, bazal oran ayarlarınızı test ederken düşük glikoz askıya alma modunu etkinleştirir\n\n(Ayrıntı için bağlantı https://www.loopandlearn.org/freeaps-x/#open-loop).";

/* "Max Daily Safety Multiplier" */
"This is an important OpenAPS safety limit. The default setting (which is unlikely to need adjusting) is 3. This means that OpenAPS will never be allowed to set a temporary basal rate that is more than 3x the highest hourly basal rate programmed in a user’s pump, or, if enabled, determined by autotune." = "Bu önemli bir OpenAPS güvenlik sınırıdır. Varsayılan ayar (ayarlanması pek olası değildir) 3'tür. Bu, OpenAPS'nin bir kullanıcının pompasında programlanan en yüksek saatlik bazal hızın 3 katından daha fazla olan veya etkinleştirilirse belirlenen geçici bir bazal hızı ayarlamasına asla izin verilmeyeceği anlamına gelir. Belirlenen otoayar ile.";

/* "Current Basal Safety Multiplier" */
"This is another important OpenAPS safety limit. The default setting (which is also unlikely to need adjusting) is 4. This means that OpenAPS will never be allowed to set a temporary basal rate that is more than 4x the current hourly basal rate programmed in a user’s pump, or, if enabled, determined by autotune." = "Bu bir başka önemli OpenAPS güvenlik önlemidir. Varsayılan ayar (değiştirilmesine pek gerek duyulmaz) 4'tür. Bu OpenAPS'nin bir kullanıcının pompasında programlanan mevcut saatlik geçici bazal hızın 4 katından daha fazla geçici bir bazal hızı ayarlamasına asla izin verilmeyecektir ve etkinleştirildiyse, otoayar tarafından belirlenir.";

/* "Autosens Max" */
"This is a multiplier cap for autosens (and autotune) to set a 20% max limit on how high the autosens ratio can be, which in turn determines how high autosens can adjust basals, how low it can adjust ISF, and how low it can set the BG target." = "Bu otoduyarlılık oranının ne kadar yüksek olabileceğine dair %20'lik bir maksimum sınır belirlemek üzere otoduyarlılık (ve otoayar) için bir çarpan üst sınırıdır; bu otoduyarlılık bazallerı ne kadar yüksek ayarlayabileceğini, IDF'yi ne kadar düşük ayarlayabileceğini, KŞ hedefini kadar düşük ayarlayabileceğini belirler.";

/* "Autosens Min" */
"The other side of the autosens safety limits, putting a cap on how low autosens can adjust basals, and how high it can adjust ISF and BG targets." = "Otoduyarlılık güvenlik sınırlarının diğer tarafı, otoduyarlılık'in bazallerı ne kadar düşük ayarlayabileceğine ve İDF ve KŞ hedeflerini ne kadar yüksek ayarlayabileceğine bir sınır koyarak.";

/* "Half Basal Exercise Target" */
"Set to a number, e.g. 160, which means when temp target is 160 mg/dL and exercise_mode=true, run 50% basal at this level (120 = 75%; 140 = 60%). This can be adjusted, to give you more control over your exercise modes." = "Bir sayıya ayarlayın, örn. 160, yani geçici hedef 160 mg/dL ve egzersiz_modu=açık olduğunda, bu seviyede %50 bazal çalıştırın (120 = %75; 140 = %60). Bu egzersiz modlarınız üzerinde daha fazla kontrol sahibi olmanız için ayarlanabilir.";

/* "Max COB" */
"This defaults maxCOB to 120 because that’s the most a typical body can absorb over 4 hours. (If someone enters more carbs or stacks more; OpenAPS will just truncate dosing based on 120. Essentially, this just limits AMA as a safety cap against weird COB calculations due to fluky data.)" = "Bu varsayılan olarak maxCOB'u 120'ye ayarlar çünkü bu, tipik bir vücudun 4 saatten fazla emebileceği en fazla değerdir. (Birisi daha fazla karbonhidrat yerse; OpenAPS, 120'ye dayalı dozlamayı keser. Esasen, bu, AMA'yı (Gelişmiş Yemek Asistanı), rastgele verilerden kaynaklanan tuhaf COB hesaplamalarına karşı bir güvenlik sınırı olarak sınırlar.)";

/* "Bolus Snooze DIA Divisor" */
"Bolus snooze is enacted after you do a meal bolus, so the loop won’t counteract with low temps when you’ve just eaten. The example here and default is 2; so a 3 hour DIA means that bolus snooze will be gradually phased out over 1.5 hours (3DIA/2)." = "Bolus erteleme, bir yemek bolusu yaptıktan sonra yürürlüğe girer, bu nedenle döngü, az önce yemek yediğinizde geçici düşük bazala etki etmez. Burada varsayılan örnek 2'dir; Dolayısıyla 3 saatlik bir DIA, bolus ertelemenin kademeli olarak 1,5 saat (3DIA / 2) üzerinden aşamalı olarak sonlandırılacağı anlamına gelir.";

/* "Min 5m Carbimpact" */
"This is a setting for default carb absorption impact per 5 minutes. The default is an expected 8 mg/dL/5min. This affects how fast COB is decayed in situations when carb absorption is not visible in BG deviations. The default of 8 mg/dL/5min corresponds to a minimum carb absorption rate of 24g/hr at a CSF of 4 mg/dL/g." = "Bu ayar 5 dakikada bir varsayılan karbonhidrat emilim etkisi için dır. Varsayılan, beklenen bir 8 mg/dL/5dk'dır. Bu, KŞ sapmalarında karbonhidrat emiliminin görünmediği durumlarda COB'nin ne kadar hızlı bozulduğunu etkiler. Varsayılan 8 mg/dL/5dk, 4 mg/dL/g'lik bir BOS'ta 24g/saatlik minimum karbonhidrat emilim oranına karşılık gelir.";

/* "Autotune ISF Adjustment Fraction" */
"The default of 0.5 for this value keeps autotune ISF closer to pump ISF via a weighted average of fullNewISF and pumpISF. 1.0 allows full adjustment, 0 is no adjustment from pump ISF." = "The default of 0.5 for this value keeps autotune ISF closer to pump ISF via a weighted average of fullNewISF and pumpISF. 1.0 allows full adjustment, 0 is no adjustment from pump ISF.";

/* "Remaining Carbs Fraction" */
"This is the fraction of carbs we’ll assume will absorb over 4h if we don’t yet see carb absorption." = "Bu henüz karbonhidrat emilimini süresini görmezsek, 4 saatten fazla emilimi varsayımı karbonhidrat oranıdır.";

/* "Remaining Carbs Cap" */
"This is the amount of the maximum number of carbs we’ll assume will absorb over 4h if we don’t yet see carb absorption." = "Bu henüz karbonhidrat emilimini görmezsek, 4 saatten fazla emeceğini varsaydığımız maksimum karbonhidrat miktarıdır.";

/* ”Max SMB Basal Minutes" */
"Defaults to start at 30. This is the maximum minutes of basal that can be delivered as a single SMB with uncovered COB. This gives the ability to make SMB more aggressive if you choose. It is recommended that the value is set to start at 30, in line with the default, and if you choose to increase this value, do so in no more than 15 minute increments, keeping a close eye on the effects of the changes. It is not recommended to set this value higher than 90 mins, as this may affect the ability for the algorithm to safely zero temp. It is also recommended that pushover is used when setting the value to be greater than default, so that alerts are generated for any predicted lows or highs." = "Varsayılan değer 30'dan başlar. Bu, COB'u açık olmayan tek bir SMB olarak teslim edilebilecek maksimum bazal dakikadır. Bu isterseniz SMB'leri daha agresif hale getirme yeteneği verir. Değerin varsayılana uygun olarak 30'da başlayacak şekilde ayarlanması ve bu değeri artırmayı seçerseniz, değişikliklerin etkilerini yakından takip ederek bunu 15 dakikalık artışlarla yapmanız önerilir. Algoritmanın güvenli bir şekilde geçici bazal'ı sıfırlayabilme yeteneğini etkileyebileceğinden, bu değeri 90 dakikadan daha yükseğe ayarlamanız önerilmez. Ayrıca, değeri varsayılandan daha büyük olarak ayarlarken bildirim özelliğinin kullanılması önerilir, böylece tahmin edilen herhangi bir düşük veya yüksek seviye için uyarılar oluşturulur.";

/* "Max UAM SMB Basal Minutes" */
"Defaults to start at 30. This is the maximum minutes of basal that can be delivered by UAM as a single SMB when IOB exceeds COB. This gives the ability to make UAM more or less aggressive if you choose. It is recommended that the value is set to start at 30, in line with the default, and if you choose to increase this value, do so in no more than 15 minute increments, keeping a close eye on the effects of the changes. Reducing the value will cause UAM to dose less insulin for each SMB. It is not recommended to set this value higher than 60 mins, as this may affect the ability for the algorithm to safely zero temp. It is also recommended that pushover is used when setting the value to be greater than default, so that alerts are generated for any predicted lows or highs." = "Varsayılan değer 30'dan başlar. Bu IOB COB'yi aştığında UAM tarafından tek bir SMB olarak teslim edilebilecek maksimum bazal dakikadır. Bu isterseniz UAM'yi daha fazla veya daha az agresif hale getirme yeteneği verir. Değerin varsayılana uygun olarak 30'da başlayacak şekilde ayarlanması ve bu değeri artırmayı seçerseniz, değişikliklerin etkilerini yakından takip ederek bunu 15 dakikalık artışlarla yapmanız önerilir. Değerin düşürülmesi, UAM'nin her SMB için daha az insülin dozlamasına neden olacaktır. Algoritmanın güvenli bir şekilde geçici sıfırlayabilme yeteneğini etkileyebileceğinden, bu değeri 60 dakikadan daha yükseğe ayarlamanız önerilmez. Ayrıca değeri varsayılandan daha büyük olarak ayarlarken pushover'ın kullanılması önerilir, böylece tahmin edilen herhangi bir düşük veya yüksek seviye için uyarılar oluşturulur.";

/* "SMB Interval" */
"Minimum duration in minutes between two enacted SMBs" = "Yürürlüğe giren iki SMB arasındaki dakika cinsinden minimum süre";

/* "Bolus Increment" */
"Smallest possible bolus amount" = "Mümkün olan en küçük bolus miktarı";

/* "Insulin Peak Time" */
"Time of maximum blood glucose lowering effect of insulin, in minutes. Beware: Oref assumes for ultra-rapid (Lyumjev) & rapid-acting (Fiasp) curves minimal (35 & 50 min) and maximal (100 & 120 min) applicable insulinPeakTimes. Using a custom insulinPeakTime outside these bounds will result in issues with FreeAPS-X, longer loop calculations and possible red loops." = "İnsülinin maksimum kan şekerini düşürücü etkisinin dakika cinsinden süresi. Dikkat: Oref, ultra-rapid (Lyumjev) ve hızlı etkili (Fiasp) eğrilerin minimum (35 ve 50 dakika) ve maksimum (100 ve 120 dakika) uygulanabilir insülinPeakTimes olduğunu varsayar. Bu sınırların dışında özel bir insülinPeakTime kullanılması, FreeAPS-X, daha uzun döngü hesaplamaları ve olası kırmızı döngülerle ilgili sorunlara neden olacaktır.";

/* "Carbs Req Threshold" */
"Grams of carbsReq to trigger a pushover. Defaults to 1 (for 1 gram of carbohydrate). Can be increased if you only want to get Pushover for carbsReq at X threshold." = "Bir itmeyi tetiklemek için gram karbonhidrat. Varsayılan 1'dir (1 gram karbonhidrat için). Yalnızca X eşiğinde carbsReq için itme almak istiyorsanız artırılabilir.";

/* "Noisy CGM Target Multiplier" */
"Defaults to 1.3. Increase target by this amount when looping off raw/noisy CGM data" = "Varsayılan olarak 1.3'tür. Ham/Gürültülü CGM verilerini devre dışı bırakırken hedefi bu miktarda artır";<|MERGE_RESOLUTION|>--- conflicted
+++ resolved
@@ -879,21 +879,6 @@
 "Bolus failed or inaccurate. Check pump history before repeating." = "Bolus başarısız veya hatalı. Tekrarlamadan önce pompa geçmişini kontrol edin.";
 
 /* */
-<<<<<<< HEAD
-"Carbs" = "Carbs";
-
-/* */
-"Temp Basal" = "Temp Basal";
-
-/* */
-"Temp Target" = "Temp Target";
-
-/* */
-"Resume" = "Resume";
-
-/* */
-"Suspend" = "Suspend";
-=======
 "Carbs" = "Karbonhidrat";
 
 /* */
@@ -910,7 +895,6 @@
 
 /* */
 "Animated Background" = "Animasyonlu Arka Plan";
->>>>>>> f6e2ff29
 
 
 /* Headers for settings ----------------------- */
