/*
  Localizable.strings
  FreeAPS X
*/
/* -------------------------------- */
/* Bolus screen when adding insulin */
"Add insulin without actually bolusing" = "Додати інсулін без подачі болюсу";

/* Add insulin from source outside of pump */
"Add %@ without bolusing" = "Добавити %@ без болюсу";

"Bolus" = "Болюс";

"Close" = "Закрити";

/* Continue after added carbs without bolus */
"Continue without bolus" = "Продовжити без болюсу";

/* Header */
"Enact Bolus" = "Подати Болюс";

/* Button */
"Enact bolus" = "Подати болюс";

/*  */
"Insulin recommended" = "Рекомендовано інсуліну";

/*  */
"Insulin required" = "Потрібно інсуліну";

/* Bolus screen */
"Recommendation" = "Рекомендація";

/* Button */
"Clear" = "Очистити";

/* Button */
"Done" = "Готово";

/*  */
"Wait please" = "Зачекайте";

/*  */
"Agree and continue" = "Прийняти і Продовжити";

/* Headline in enacted pop up (at: at what time) */
"Enacted at" = "Прийнято в";

/* Headline in suggested pop up (at: at what time) */
"Suggested at" = "Запропоновано на";

/* Home title */
"Home" = "Головна";

/* Looping in progress */
"looping" = "в процесі";

/* min ago since last loop */
"min ago" = "хв тому";

/* Status Title */
"No suggestion" = "Нема рекомендацій";

/* Replace pod text in Header */
"Replace pod" = "Замініть под";

/* Add carbs screen */
"Add Carbs" = "Додати Вуглеводи";

/* Add carbs header and button in Watch app. You can skip the last " " space. It's just for differentiation */
"Add Carbs " = "Додати Вуглеводи ";

/*  */
"Amount Carbs" = "Кількість Вуглеводи";

/* Grams unit */
"grams" = "грами";

/*  */
"Carbs required" = "Введіть кількість вуглеводів";

/* */
"Are you sure?" = "Ви впевнені?";

/* Bottom target temp */
"Bottom target" = "Нижня ціль";

/* Cancel preset name */
"Cancel" = "Відмінити";

/*  */
"Cancel Temp Target" = "Відмінити тимчасову ціль";

/* Custom temp target */
"Custom" = "Своя";

/*  */
"Date" = "Дата";

/*  */
"Delete" = "Видалити";

/* Delete preset temp target */
"Delete preset \"%@\"" = "Видалити шаблон \"%@\"";

/* Duration of target temp or temp basal */
"Duration" = "Тривалість";

/*  */
"Enact Temp Target" = "Запустити тимчасову ціль";

/*  */
"Enter preset name" = "Введіть ім'я шаблону";

/* Preset name */
"Name" = "Ім’я";

/* minutes of target temp */
"minutes" = "хвилин";

/*  */
"Presets" = "Шаблони";

/* Save preset name */
"Save" = "Зберегти";

/*  */
"Save as preset" = "Зберегти як шаблон";

/* Upper temp target limit */
"Top target" = "Верхня ціль";

/*  Temp target set for ... minutes */
"for" = "на";

/*  Temp target set for ... minutes */
"min" = "хв";

/*  */
"Autotune" = "Автотюн";

/*  */
"Basal profile" = "Базальний профіль";

/*  */
"Carb ratio" = "Вуглеводний коефіцієнт";

/*  */
"Delete autotune data" = "Видалити дані автотюну";

/*  */
"Run now" = "Виконати";

/*  */
"Last run" = "Останній запуск";

/*  */
"Sensitivity" = "Чутливість";

/*  */
"Use Autotune" = "Використовувати Autotune";

/* Add profile basal */
"Add" = "Додати";

/*  */
"Basal Profile" = "Базальний Профіль";

/* Rate basal profile */
"Rate" = "Швидкість";

/*  */
"Save on Pump" = "Зберегти на Помпі";

/*  */
"Saving..." = "Збереження...";

/*  */
"Schedule" = "Розклад";

/*  */
"starts at" = "Починається з";

/* Time basal profile */
"Time" = "Час";

/* */
"Calculated Ratio" = "Розрахований Коефіцієнт";

/* Carb Ratios header */
"Carb Ratios" = "Вуглеводні Коефіцієнти";

/*  */
"Ratio" = "Коефіцієнт";

/*  */
"Autosens" = "Autosens";

/*  */
"Calculated Sensitivity" = "Розрахована Чутливість";

/*  */
"Insulin Sensitivities" = "Чутливості до Інсуліну";

/* */
"Sensitivity Ratio" = "Коефіцієнт Чутливості";

/*  */
"Dismiss" = "Відхилити";

/*  */
"Important message" = "Важливе повідомлення";

/*  */
"Amount" = "Об'єм";

/* */
"Cancel Temp Basal" = "Відмінити тимчасову базальну швидкість (ТБШ)";

/* Enact
Enact a temp Basal or a temp target */
"Enact" = "Запустити";

/* */
"Manual Temp Basal" = "Ручна тимчасова базальна швидкість (ТБШ)";

/* Allow uploads tp NS */
"Allow uploads" = "Дозволити вивантаження";

/* API secret in NS */
"API secret" = "API Secret";

/* Connect to NS */
"Connect" = "Підключити";

/* Connected to NS */
"Connected!" = "Підключено!";

/* Connecting to NS */
"Connecting..." = "Підключення...";

/*  */
"Invalid URL" = "Невірний URL";

/*  */
"Local glucose source" = "Локальне джерело глюкози";

/* Header */
"Nightscout Config" = "Налаштування Nightscout";

/*  */
"Port" = "Порт";

/*  */
"URL" = "URL-адреса";

/**/
"Use local glucose server" = "Використовувати локальний сервер";

/*  */
"Edit settings json" = "Редагувати json налаштувань";

/* */
"Glucose units" = "Одиниці виміру глюкози";

/*  */
"Preferences" = "Налаштування";

/* Recommended Insulin Fraction in preferences */
"Recommended Insulin Fraction" = "Рекомендований коефіцієнт інсуліну";

/* Do you want to show bolus screen after added carbs? */
"Skip Bolus screen after carbs" = "Пропустити Екран болюсу після вводу вуглеводів";

/* Allow remote control from NS */
"Remote control" = "Віддалене керування";

/* Add Medtronic pump */
"Add Medtronic" = "Додати Medtronic";

/* Add Omnipod pump */
"Add Omnipod" = "Додати Omnipod";

/* Add Simulator pump */
"Add Simulator" = "Додати Симулятор";

/* Insulin model */
"Model" = "Модель";

/*  */
"Pump config" = "Конфігурація помпи";

/*  */
"Delivery limits" = "Обмеження подачі";

/*  */
"Duration of Insulin Action" = "Тривалість Дії Інсуліну";

/* hours of duration of insulin activity */
"hours" = "годин";

/* Max setting */
"Max Basal" = "Максимальний Базал";

/* Max setting */
"Max Bolus" = "Максимальний Болюс";

/* */
"Pump Settings" = "Налаштування Помпи";

/* Insulin unit per hour */
"U/hr" = "U/год";

/* Unit in number of units delivered (keep the space character!) */
" U" = "U";

/* /Insulin unit */
"/U" = "/U";

/* Insulin unit */
"U" = "U";

/* Unit per hour with space */
" U/hr" = " U/год";

/* Number of units per hour*/
"%@ U/hr" = " %@U/год";

/* Number of units insulin delivered */
"%@ U" = "%@ U";

/*Carb ratio unit */
"g/U" = "гр/U";

/* grams */
" g" = "гр";

/* The short unit display string for grams */
"g" = "г";

/* when 0 U/hr */
"0 U/hr" = "0 U/год";

/* abbreviation for days */
"d" = "дн.";

/* abbreviation for hours */
"h" = "г";

/* abbreviation for minutes */
"m" = "хв.";

/*  */
"Closed loop" = "Замкнена петля";

/* */
"Configuration" = "Налаштування";

/* */
"Devices" = "Пристрої";

/*  */
"Pump" = "Помпа";

/*  */
"Services" = "Сервіси";

/*  */
"Settings" = "Налаштування";

/* 2 log files to share */
"Share logs" = "Поділитися логом";

/* Upper target */
"High target" = "Висока ціль";

/* Lower target */
"Low target" = "Низька ціль";

/*  */
"Target Ranges" = "Цільові Діапазони";

/* When bolusing */
"Bolusing" = "Подаю болюс";

/* */
"Pump suspended" = "Помпу призупинено";

/* */
"Middleware" = "Проміжний код";

/* Header */
"History" = "Історія";

/* CGM option */
"Upload glucose to Nightscout" = "Вивантажити глюкозу у Nightscout";

/* Type of CGM or glucose source */
"Type" = "Тип";

/* CGM */
"CGM" = "CGM";

/* CGM Transmitter ID */
"Transmitter ID" = "ID передавача";

/* Other CGM setting */
"Other" = "Інше";

/* Whatch app alert */
"Set temp targets presets on iPhone first" = "Спочатку встановіть тимчасові цілі в додатку на iPhone";

/* Updating Watch app */
"Updating..." = "Оновлення...";

/* Header for Temp targets in Watch app */
"Temp Targets" = "Тимчасові цілі";

/* Delete carbs from Treatments list*/
"Delete carbs?" = "Видалити вуглеводи?";

/* Treatments list */
"Treatments" = "Терапія";

/* " min" in Treatments list */
" min" = " хв";

/* */
"Unable to change anything" = "Неможливо змінити статус";


/* Calendar and Libre transmitter settings ---------------
 */
/* */
"Configure Libre Transmitter" = "Налаштувати Libre Transmitter";

/* */
"Calibrations" = "Калібрування";

/* */
"Create events in calendar" = "Створити подію в календарі";

/* */
"Calendar" = "Календар";

/* */
"Other" = "Інше";

/* */
"Libre Transmitter" = "Libre Transmitter";

/* */
"Libre Transmitters" = "Libre трансміттери";

/* */
"Bluetooth Transmitters" = "Bluetooth передавачі";

/* */
"Modes" = "Режими";

/* Libre 2 Direct */
"Libre 2 Direct" = "Libre 2 пряме підключення";

/* */
"Select the third party transmitter you want to connect to" = "Виберіть сторонній передавач для підключення";

/* State was restored */
"State was restored" = "Стан було відновлено";

/* The short unit display string for millimoles of glucose per liter */
"mmol/L" = "ммол/Л";

/* The short unit display string for milligrams of glucose per decilter */
"mg/dL" = "мг/дл";

/* */
"Add calibration" = "Додати калібрування";

/* When adding capillary glucose meater reading */
"Meter glucose" = "Вимірювач глюкози";

/* */
"Info" = "Інформація";

/*v*/
"Slope" = "Нахил";

/* */
"Intercept" = "Перетин";

/* */
"Chart" = "Графік";

/* */
"Remove" = "Вилучити";

/* */
"Remove Last" = "Видалити останнє";

/* */
"Remove All" = "Вилучити все";

/* */
"About the Process" = "Про процес";

/* */
"Please make sure that your Libre 2 sensor is already activated and finished warming up. If you have other apps connecting to the sensor via bluetooth, these need to be shut down or uninstalled. \n\n You can only have one app communicating with the sensor via bluetooth. Then press the \"pariring and connection\" button below to start the process. Please note that the bluetooth connection might take up to a couple of minutes before it starts working." = "Будь ласка, переконайтеся, що ваш датчик Libre 2 вже активований і закінчився розігрів. Якщо у вас є інші програми, які підключаються до датчика через Bluetooth, їх потрібно вимкнути або видалити. \n\n Ви можете мати лише один додаток, який зв’язується з датчиком через Bluetooth. Потім натисніть кнопку «сполучення та підключення» нижче, щоб почати процес. Зверніть увагу, що з’єднання Bluetooth може зайняти до кількох хвилин, перш ніж воно почне працювати.";

/* */
"Pairinginfo" = "Інформація про створення пари";

/* */
"PatchInfo" = "Інформація про патч";

/* */
"Calibrationinfo" = "Інформація калібрування";

/* */
"Unknown" = "Невідомий";

/* */
"Not paired yet" = "Ще не в парі";

/* */
"Pair Sensor & connect" = "З'єднайте датчик і підключіть";

/* */
"Phone NFC required!" = "Потрібно телефон з NFC!";

/* */
"Your phone or app is not enabled for NFC communications, which is needed to pair to libre2 sensors" = "Телефон або додаток не ввімкнуто для NFC з'єднання, це потрібно для підключення Libre2";

/* Bluetooth Power Off */
"Bluetooth Power Off" = "Bluetooth вимкнений";

/* Please turn on Bluetooth */
"Please turn on Bluetooth" = "Будь ласка, увімкніть Bluetooth";

/* No Libre Transmitter Selected */
"No Libre Transmitter Selected" = "Не обрано Libre Transmitter";

/* Delete Transmitter and start anew. */
"Delete CGMManager and start anew. Your libreoopweb credentials will be preserved" = "Видаліть CGMManager і почніть заново. Ваші дані libreoopweb будуть збережені";

/* Invalid libre checksum */
"Invalid libre checksum" = "Некоректна контрольна сума";

/* Libre sensor was incorrectly read, CRCs were not valid */
"Libre sensor was incorrectly read, CRCs were not valid" = "Датчик Libre неправильно прочитано, CRC не правильні";

/* Glucose */
"Glucose" = "Глюкоза";

/* LOWALERT! */
"LOWALERT!" = "УВАГА НИЗЬКИЙ!";

/* HIGHALERT! */
"HIGHALERT!" = "УВАГА ВИСОКИЙ!";

/* (Snoozed)*/
"(Snoozed)" = "(Відкладено)";

/* Glucose: %@ */
"Glucose: %@" = "Глюкоза: %@";

/* Transmitter: %@%% */
"Transmitter: %@%%" = "Передавач: %@";

/* No Sensor Detected */
"No Sensor Detected" = "Не виявлено сенсори";

/* This might be an intermittent problem, but please check that your transmitter is tightly secured over your sensor */
"This might be an intermittent problem, but please check that your transmitter is tightly secured over your sensor" = "Це може бути періодична проблема, але, будь ласка, перевірте, чи ваш трансмітер міцно закріплений над вашим сенсором";

/* New Sensor Detected */
"New Sensor Detected" = "Виявлено новий Сенсор";

/* Please wait up to 30 minutes before glucose readings are available! */
"Please wait up to 30 minutes before glucose readings are available!" = "Будь ласка, зачекайте до 30 хвилин, перш ніж буде доступно читання з глюкозою!";

/* Invalid Glucose sample detected, try again later */
"Invalid Glucose sample detected, try again later" = "Виявлено невірний показник рівня глюкози, повторіть спробу пізніше";

/* ensor might have temporarily stopped, fallen off or is too cold or too warm */
"Sensor might have temporarily stopped, fallen off or is too cold or too warm" = "Сенсор може бути тимчасово зупинений, падіння або занадто холодно або тепло.";

/* Invalid Sensor Detected */
"Invalid Sensor Detected" = "Помилка визначення сенсора";

/* Detected sensor seems not to be a libre 1 sensor! */
"Detected sensor seems not to be a libre 1 sensor!" = "Виявлений сенсор не є датчиком Libre1!";

/* Detected sensor is invalid: %@ */
"Detected sensor is invalid: %@" = "Виявлений сенсор недійсний: %@";

/* Low Battery */
"Low battery" = "Низький заряд батареї";

/* */
"Invalid sensor" = "Сенсор несправний";

/* */
"Sensor change" = "Зміна сенсору";

/* */
"Sensor expires soon" = "Сенсор скоро закінчиться";

/* Battery is running low %@, consider charging your %@ device as soon as possible */
"Battery is running low %@, consider charging your %@ device as soon as possible" = "Рівень заряду батареї низький %@, зарядіть ваш %@ пристрій найшвидше";

/* Extracting calibrationdata from sensor */
"Extracting calibrationdata from sensor" = "Вилучення калібрування даних від сенсора";

/* Sensor Ending Soon */
"Sensor Ending Soon" = "Термін закінчення сенсору";

/* Current Sensor is Ending soon! Sensor Life left in %@ */
"Current Sensor is Ending soon! Sensor Life left in %@" = "Незабаром закінчується Сенсор! Термін дії скінчився у %@";

/* */
"Libre Bluetooth" = "Створити пару через Bluetooth";

/* */
"Snooze Alerts" = "Відкласти сповіщення";

/* */
"Last measurement" = "Останнє вимірювання";

/* */
"Sensor Footer checksum" = "Контрольна сума Сенсора";

/* */
"Last Blood Sugar prediction" = "Останнє передбачення цукру крові";

/* */
"CurrentBG" = "Поточна глюкоза крові ( BG)";

/* */
"Sensor Info" = "Інформація про Сенсор";

/* */
"Sensor Age" = "Вік Сенсору";

/* */
"Sensor Age Left" = "Залишилось";

/* */
"Sensor Endtime" = "Час закінчення Сенсору";

/* */
"Sensor State" = "Стан Сенсору";

/* */
"Sensor Serial" = "Серійний номер Сенсору";

/* */
"Transmitter Info" = "Інформація про передавач";

/* */
"Hardware" = "Обладнання";

/* */
"Firmware" = "Прошивка";

/* */
"Connection State" = "Стан з'єднання";

/* */
"Transmitter Type" = "Тип передавача";

/* */
"Sensor Type" = "Тип Сенсору";

/* */
"Factory Calibration Parameters" = "Параметри заводського калібрування";

/* */
"Valid for footer" = "Дійсний для футера";

/* */
"Edit calibrations" = "Редагувати калібрування";

/* */
"edit calibration clicked" = "редагувати калібрування натиснуто";

/* */
"Delete CGM" = "Видалити CGM";

/* */
"Are you sure you want to remove this cgm from loop?" = "Ви дійсно бажаєте видалити цей CGM?";

/* */
"There is no undo" = "Цю дію неможливо відмінити!";

/* */
"Advanced" = "Додаткові налаштування";

/* */
"Alarms" = "Тривога";

/* */
"Glucose Settings" = "Налаштування Глюкози";

/* */
"Notifications" = "Сповіщення";

/* */
"Export logs" = "Експорт журналів";

/* */
"Export not available" = "Експорт відсутній";

/* */
"Log export requires ios 15" = "Експорт журналу потребує iOS 15";

/* */
"Got it!" = "Зрозуміло!";

/* */
"Saved to %@" = "Збережено в %@";

/* */
"No logs available" = "Немає доступних журналів";

/* */
"Glucose Notification visibility" = "Видимість сповіщення Глюкози";

/* */
"Always Notify Glucose" = "Завжди сповіщати про Глюкозу";

/* */
"Notify per reading" = "Сповіщати про читання";

/* */
"Value" = "Значення";

/* */
"Adds Phone Battery" = "Показувати заряд батареї телефону";

/* */
"Adds Transmitter Battery" = "Додає акумулятор Transmitter";

/* */
"Also vibrate" = "Вібрація";

/* */
"Additional notification types" = "Додаткове сповіщення";

/* */
"Misc" = "Різне";

/* */
"Unit override" = "Задати величину";

/* */
"Low" = "Низький";

/* */
"High" = "Високий";

/* */
"glucose" = "глюкоза";

/* */
"Schedule " = "Розклад ";

/* */
"tapped save schedules" = "вибрано збереження роскладу";

/* */
"Error" = "Помилка";

/* */
"Some ui element was incorrectly specified" = "Деякі елементи ui були неправильно вказані";

/* */
"Success" = "Успішно";

/* */
"Schedules were saved successfully!" = "Розклад збережено успішно!";

/* */
"High Glucose Alarm active" = "Будильник високої Глюкози увівкнено";

/* */
"Low Glucose Alarm active" = "Будильник низької Глюкози увімкнено";

/* */
"No Glucose Alarm active" = "Немає активних сигналів Глюкози";

/* */
"snoozing until %@" = "відкладено до %@";

/* */
"not snoozing" = "не відкладено";

/* */
"nothing to see here" = "Тут нічого немає";

/* */
"snooze from testview clicked" = "відкладення після натиснутого тесту";

/* */
"will snooze for %@ until %@" = "буде відкладно для %@ до %@";

/* */
"Click to Snooze Alerts" = "Натисніть, щоб відкласти оповіщення";

/* */
"Strength" = "Міць";

/* */
"Hold the top of your iPhone near the sensor to pair" = "Втримуйте верхню частину вашого iPhone біля датчика для парування";

/* */
"Sensor not found" = "Сенсор не знайдено";

/* */
"Also play alert sound" = "Відтворювати звук тревоги";

/* */
"Notification Settings" = "Параметри сповіщень";

/* */
"Found devices: %d" = "Знайдено пристроїв: %d";

/* */
"Backfill options" = "Параметри фонового заповнення";

/* */
"Backfilling from trend is currently not well supported by Loop" = "Завантаження трендів в даний час не  підтримується в Loop";

/* */
"Backfill from history" = "Резервне копіювання з історії";

/* */
"Backfill from trend" = "Резервне копіювання з тренду";

/* */
"Debug options" = "Параметри налагодження";

/* */
"Adds a lot of data to the Issue Report " = "Додає багато даних у звіт про помилки";

/* */
"Persist sensordata" = "Зберегти данні сенсору";

/* */
"Battery" = "Батарея";

/* */
"Also add source info" = "Дотаткова інформацію про джерело";

/* */
"Carbs Required Threshold" = "Межа необхідних вуглеводів";

/* */
"Carbs required: %d g" = "Потрібні вуглеводи: %d g";

/* */
"To prevent LOW required %d g of carbs" = "Для запобігання ГІПО потрібно %d g вуглеводів";

/* */
"FreeAPS X not active" = "FreeAPS X не активний";

/* */
"Last loop was more then %d min ago" = "Останній цикл був більше, ніж %d хв тому";

/* Glucose badge */
"Show glucose on the app badge" = "Показувати глюкозу на значку додатку";

/* */
"Backfill glucose" = "Завантажити глюкозу";

/* About this source */
"About this source" = "Про це джерело";

/* */
"Bolus failed" = "Болюс не вдався";

/* */
"Bolus failed or inaccurate. Check pump history before repeating." = "Болюс не пройшов або неточний. Перевір історію помпи, перш ніж повторити.";

/* */
"Carbs" = "Вуглеводи";

/* */
"Temp Basal" = "Тимчасовий  Базал";

/* */
"Temp Target" = "Тимчасові цілі";

/* */
"Resume" = "Відновити";

/* */
"Suspend" = "Призупинити";

/* */
"Animated Background" = "Анімоване тло";

/* Sensor day(s) */
" day(s)" = "день(днів)";

/* Option to show HR in Watch app*/
"Display HR on Watch" = "Відображати HR на годиннику";


/* Headers for settings ----------------------- */
"OpenAPS main settings" = "Головні налаштування OpenAPS";

"OpenAPS SMB settings" = "Налаштування SMB OpenAPS";

"OpenAPS targets settings" = "Налаштування цілей OpenAPS";

"OpenAPS other settings" = "Інші налаштування OpenAPS";

/* Glucose Simulator CGM */
"Glucose Simulator" = "Симулятор Глюкози";

/* Restored state message */
"Bluetooth State restored (APS restarted?). Found %d peripherals, and connected to %@ with identifier %@" = "Стан Bluetooth відновлений (APS перезапущено?). Виявили %d периферійних пристроїв та  під'єднано до %@ з ідентифікатором %@";

/* Shared app group xDrip4iOS */
"Using shared app group with external CGM app xDrip4iOS" = "Використання спільної групи програм із зовнішньою програмою CGM xDrip4iOS";

/* Shared app group GlucoseDirect */
"Using shared app group with external CGM app GlucoseDirect" = "Використання спільної групи програм із зовнішньою програмою CGM GlucoseDirect";

/* Dexcom G6 app */
"Dexcom G6 app" = "Вбудований додаток G6";

/* Native G5 app */
"Native G5 app" = "Вбудований додаток G5";

/* Minilink transmitter */
"Minilink transmitter" = "трансмітер Minilink";

/* Simple simulator */
"Simple simulator" = "Звичайний симулятор";

/* Direct connection with Libre 1 transmitters or Libre 2 */
"Direct connection with Libre 1 transmitters or European Libre 2 sensors" = "Прямий зв'язок з трансмітером  Libre 1  або Європейськими сенсором Libre 2";

/* Online or internal server */
"Online or internal server" = "Онлайн або внутрішній сервер";

/* -------------- Developer settings ---------------------- */
/* Debug options */

"Developer" = "Розробник";

/* Debug option view NS Upload Profile */
"NS Upload Profile" = "Профіль завантаження NS";

/* Debug option view NS Uploaded Profile */
"NS Uploaded Profile" = "NS Завантажений профіль";

/* Debug option view Autosense */
"Autosense" = "Autosense";

/* Debug option view Pump History */
"Pump History" = "Історія помпи";

/* Debug option view Target Ranges */
"Target ranges" = "Цільові діапазони";

/* Debug option view Temp targets */
"Temp targets" = "Тимчасові цілі";

/* Debug option view Meal */
"Meal" = "Шаблон харчування";

/* Debug option view Pump profile */
"Pump profile" = "Профіль помпи";

/* Debug option view Profile */
"Profile" = "Профіль";

/* Debug option view Enacted */
"Enacted" = "Введено в дію";

/* Debug option view Announcements (from NS) */
"Announcements" = "Оголошення";

/* Debug option view Enacted announcements announcements (from NS) */
"Enacted announcements" = "Введені в дію оголошення";

/* Debug option view Autotune */
"Autotune" = "Автотюн";

/* Debug option view Target presets */
"Target presets" = "Цільові пресети";
<<<<<<< HEAD

/* Debug option view */
"Loop Cycles" = "Циклічні цикли";

/* Debug option view Glucose Data used for statistics */
"Glucose Data used for statistics" = "Дані про рівень глюкози використовуються для статистики";

=======

/* Debug option view */
"Loop Cycles" = "Циклічні цикли";

/* Debug option view Glucose Data used for statistics */
"Glucose Data used for statistics" = "Дані про рівень глюкози використовуються для статистики";

>>>>>>> 181b6fc6
/* --------------- HealthKit intergration --------------------*/
/* */
"Apple Health" = "Apple Health";

/* */
"Connect to Apple Health" = "З'єднатися з Apple Health";

/* Show when have not permissions for writing to Health */
"For write data to Apple Health you must give permissions in Settings > Health > Data Access" = "Для запису даних в Apple Health ви повинні надати дозволи в Налаштування > Здоров’я > Доступ до даних";
<<<<<<< HEAD

/* */
"After you create glucose records in the Health app, please open FreeAPS X to help us guaranteed transfer changed data" = "Після створення записів глюкози в програмі Охорони здоров'я, будь ласка, відкрийте FreeAPS X, щоб допомогти нам гарантувати передачу змінених даних";

/* New ALerts ------------------------- */
/* Info title */
"Info" = "Інформація";

/* Warning title */
"Warning" = "Попередження";

/* Error title */
"Error" = "Помилка";

/* Manual temp basal mode */
"Manual" = "Інструкція";

/* Status highlight when manual temp basal is running. */
"Manual Basal" = "Ручна тимчасова базальна швидкість (ТБШ)";

/* Current Manual Temp basal */
" -  Manual Basal ⚠️" = "Ручний ТБШ ⚠️";

/* Total AT / Scheduled basal insulin */
" U/day" = " U/день";

/* Total AT / Scheduled basal insulin */
"Total" = "Всього";

/* ---------------------------------------
  DASH strings
*/
"Attach Pod" = "Прикріпіть Pod";

"Deactivate Pod" = "Деактивувати POD";

/* */
"Deactivating..." = "Деактивувати...";

"Pair Pod" = "Парний Pod";

/* Text for previous pod information row */
"Previous Pod Information" = "Попередня інформація про Pod";

/* Text for confidence reminders navigation link */
"Confidence Reminders" = "Нагадування про Впевненість";

"Confidence reminders are beeps from the pod which can be used to acknowledge selected commands." = "Нагадування про довіру — це звукові сигнали Pod, які можна використовувати для підтвердження вибраних команд.";

/* button title for saving low reservoir reminder while saving */
"Saving..." = "Збереження...";

/* button title for saving low reservoir reminder */
"Save" = "Зберегти";

/* Alert title for error when updating confidence reminder preference */
"Failed to update confidence reminder preference." = "Не вдалося оновити налаштування нагадування про конфіденційність.";

/* */
"No Error" = "Помилок немає";

/* description label for active time pod details row */
"Active Time" = "Активний час";

/* Title string for BeepPreference.silent */
"Disabled" = "Вимкнено";

/* Title string for BeepPreference.manualCommands */
"Enabled" = "Активовано";

/* Title string for BeepPreference.extended */
"Extended" = "Розширений";

/* Description for BeepPreference.silent */
"No confidence reminders are used." = "Нагадування про довіру не використовуються.";

/* Description for BeepPreference.manualCommands */
"Confidence reminders will sound for commands you initiate, like bolus, cancel bolus, suspend, resume, save notification reminders, etc. When Loop automatically adjusts delivery, no confidence reminders are used." = "Нагадування про достовірність лунатимуть для команд, які ви ініціюєте, як-от болюс, скасування болюсу, призупинення, відновлення, збереження сповіщень тощо. Коли Loop автоматично регулює доставку, нагадування про довіру не використовуються.";

/* Description for BeepPreference.extended */
"Confidence reminders will sound when Loop automatically adjusts delivery as well as for commands you initiate." = "Нагадування про довіру лунатимуть, коли Loop автоматично регулює доставку, а також для команд, які ви ініціюєте.";

/* Label text for expiration reminder default row */
"Expiration Reminder Default" = "Нагадування про закінчення терміну дії за умовчанням";

/* */
"Expiration Reminder" = "Нагадування про термін дії";

/* */
"Low Reservoir" = "Пустий резервуар";

/* Value text for no expiration reminder */
"No Reminder" = "Немає нагадувань";

/* */
"Scheduled Reminder" = "Заплановане нагадування";

/* */
"Low Reservoir Reminder" = "Нагадування про низький рівень резервуару";

/* The action string on pod status page when pod data is stale */
"Make sure your phone and pod are close to each other. If communication issues persist, move to a new area." = "Переконайтеся, що ваш телефон і Pod знаходяться поруч один з одним. Якщо проблеми звʼязку не зникають, перейдіть у інше місце.";
/* Format string for the action string on pod status page when pod expired. (1: service time remaining) */
"Change Pod now. Insulin delivery will stop in %1$@ or when no more insulin remains." = "Змініть Pod зараз. Введення інсуліну припиниться через %1$@ або коли інсулін закінчиться.";

/* Label text for temporary basal rate summary */
"Rate" = "Швидкість";

/* Summary string for temporary basal rate configuration page */
"%1$@ for %2$@" = "%1$@ для %2$@";

/* Description text on manual temp basal action sheet */
"Loop will not automatically adjust your insulin delivery until the temporary basal rate finishes or is canceled." = "Loop не регулюватиме подачу інсуліну автоматично, доки тимчасова базальна доза не закінчиться або не буде скасована.";
/* Button text for setting manual temporary basal rate*/
"Set Temporary Basal" = "Встановіть тимчасову базальну швидкість";

/* Navigation Title for ManualTempBasalEntryView */
"Temporary Basal" = "Тимчасовий базал";

/* Alert title for a failure to set temporary basal */
"Temporary Basal Failed" = "Тимчасовий базал не виконан";

/* Alert format string for a failure to set temporary basal with recovery suggestion. (1: error description) (2: recovery text) */
"Unable to set a temporary basal rate: %1$@\n\n%2$@" = "Не вдалося встановити тимчасову базальну дозу: %1$@\n\n%2$@";

/* Alert format string for a failure to set temporary basal. (1: error description) */
"Unable to set a temporary basal rate: %1$@" = "Неможливо встановити тимчасову базальну дозу: %1$@";

/* Alert title for missing temp basal configuration */
"Missing Config" = "Відсутня конфігурація";

/* Alert format string for missing temp basal configuration. */
"This PumpManager has not been configured with a maximum basal rate because it was added before manual temp basal was a feature. Please go to therapy settings -> delivery limits and set a new maximum basal rate." = "Цей PumpManager не було налаштовано на максимальну базальну швидкість, оскільки її було додано до того, як функція тимчасового базального введення вручну з’явилася. Будь ласка, перейдіть до налаштувань терапії -> межі доставки та встановіть нову максимальну базальну дозу.";

/* description label for active time pod details row */
"Active Time" = "Активний час";

/* description label for total delivery pod details row */
"Total Delivery" = "Повна доставка";

/* */
=======

/* */
"After you create glucose records in the Health app, please open FreeAPS X to help us guaranteed transfer changed data" = "Після створення записів глюкози в програмі Охорони здоров'я, будь ласка, відкрийте FreeAPS X, щоб допомогти нам гарантувати передачу змінених даних";

/* New ALerts ------------------------- */
/* Info title */
"Info" = "Інформація";

/* Warning title */
"Warning" = "Попередження";

/* Error title */
"Error" = "Помилка";

/* Manual temp basal mode */
"Manual" = "Інструкція";

/* Status highlight when manual temp basal is running. */
"Manual Basal" = "Ручна тимчасова базальна швидкість (ТБШ)";

/* Current Manual Temp basal */
" -  Manual Basal ⚠️" = "Ручний ТБШ ⚠️";

/* Total AT / Scheduled basal insulin */
" U/day" = " U/день";

/* Total AT / Scheduled basal insulin */
"Total" = "Всього";

/* ---------------------------------------
  DASH strings
*/
"Attach Pod" = "Прикріпіть Pod";

"Deactivate Pod" = "Деактивувати POD";

/* */
"Deactivating..." = "Деактивувати...";

"Pair Pod" = "Парний Pod";

/* Text for previous pod information row */
"Previous Pod Information" = "Попередня інформація про Pod";

/* Text for confidence reminders navigation link */
"Confidence Reminders" = "Нагадування про Впевненість";

"Confidence reminders are beeps from the pod which can be used to acknowledge selected commands." = "Нагадування про довіру — це звукові сигнали Pod, які можна використовувати для підтвердження вибраних команд.";

/* button title for saving low reservoir reminder while saving */
"Saving..." = "Збереження...";

/* button title for saving low reservoir reminder */
"Save" = "Зберегти";

/* Alert title for error when updating confidence reminder preference */
"Failed to update confidence reminder preference." = "Не вдалося оновити налаштування нагадування про конфіденційність.";

/* */
"No Error" = "Помилок немає";

/* description label for active time pod details row */
"Active Time" = "Активний час";

/* Title string for BeepPreference.silent */
"Disabled" = "Вимкнено";

/* Title string for BeepPreference.manualCommands */
"Enabled" = "Активовано";

/* Title string for BeepPreference.extended */
"Extended" = "Розширений";

/* Description for BeepPreference.silent */
"No confidence reminders are used." = "Нагадування про довіру не використовуються.";

/* Description for BeepPreference.manualCommands */
"Confidence reminders will sound for commands you initiate, like bolus, cancel bolus, suspend, resume, save notification reminders, etc. When Loop automatically adjusts delivery, no confidence reminders are used." = "Нагадування про достовірність лунатимуть для команд, які ви ініціюєте, як-от болюс, скасування болюсу, призупинення, відновлення, збереження сповіщень тощо. Коли Loop автоматично регулює доставку, нагадування про довіру не використовуються.";

/* Description for BeepPreference.extended */
"Confidence reminders will sound when Loop automatically adjusts delivery as well as for commands you initiate." = "Нагадування про довіру лунатимуть, коли Loop автоматично регулює доставку, а також для команд, які ви ініціюєте.";

/* Label text for expiration reminder default row */
"Expiration Reminder Default" = "Нагадування про закінчення терміну дії за умовчанням";

/* */
"Expiration Reminder" = "Нагадування про термін дії";

/* */
"Low Reservoir" = "Пустий резервуар";

/* Value text for no expiration reminder */
"No Reminder" = "Немає нагадувань";

/* */
"Scheduled Reminder" = "Заплановане нагадування";

/* */
"Low Reservoir Reminder" = "Нагадування про низький рівень резервуару";

/* The action string on pod status page when pod data is stale */
"Make sure your phone and pod are close to each other. If communication issues persist, move to a new area." = "Переконайтеся, що ваш телефон і Pod знаходяться поруч один з одним. Якщо проблеми звʼязку не зникають, перейдіть у інше місце.";
/* Format string for the action string on pod status page when pod expired. (1: service time remaining) */
"Change Pod now. Insulin delivery will stop in %1$@ or when no more insulin remains." = "Змініть Pod зараз. Введення інсуліну припиниться через %1$@ або коли інсулін закінчиться.";

/* Label text for temporary basal rate summary */
"Rate" = "Швидкість";

/* Summary string for temporary basal rate configuration page */
"%1$@ for %2$@" = "%1$@ для %2$@";

/* Description text on manual temp basal action sheet */
"Loop will not automatically adjust your insulin delivery until the temporary basal rate finishes or is canceled." = "Loop не регулюватиме подачу інсуліну автоматично, доки тимчасова базальна доза не закінчиться або не буде скасована.";
/* Button text for setting manual temporary basal rate*/
"Set Temporary Basal" = "Встановіть тимчасову базальну швидкість";

/* Navigation Title for ManualTempBasalEntryView */
"Temporary Basal" = "Тимчасовий базал";

/* Alert title for a failure to set temporary basal */
"Temporary Basal Failed" = "Тимчасовий базал не виконан";

/* Alert format string for a failure to set temporary basal with recovery suggestion. (1: error description) (2: recovery text) */
"Unable to set a temporary basal rate: %1$@\n\n%2$@" = "Не вдалося встановити тимчасову базальну дозу: %1$@\n\n%2$@";

/* Alert format string for a failure to set temporary basal. (1: error description) */
"Unable to set a temporary basal rate: %1$@" = "Неможливо встановити тимчасову базальну дозу: %1$@";

/* Alert title for missing temp basal configuration */
"Missing Config" = "Відсутня конфігурація";

/* Alert format string for missing temp basal configuration. */
"This PumpManager has not been configured with a maximum basal rate because it was added before manual temp basal was a feature. Please go to therapy settings -> delivery limits and set a new maximum basal rate." = "Цей PumpManager не було налаштовано на максимальну базальну швидкість, оскільки її було додано до того, як функція тимчасового базального введення вручну з’явилася. Будь ласка, перейдіть до налаштувань терапії -> межі доставки та встановіть нову максимальну базальну дозу.";

/* description label for active time pod details row */
"Active Time" = "Активний час";

/* description label for total delivery pod details row */
"Total Delivery" = "Повна доставка";

/* */
>>>>>>> 181b6fc6
"Add Omnipod Dash" = "Додайте Omnipod Dash";

/* */
"Insert Cannula" = "Вставте канюлю";

/* */
"Check Cannula" = "Перевірте канюлю";

/* */
"Setup Complete" = "Налаштування завершено";

/* */
"Insulin Suspended" = "Інсулін призупинено";

/* Text for suspend resume button when insulin delivery is suspending */
"Suspending insulin delivery..." = "Призупинення введення інсуліну...";

/* Text for suspend resume button when insulin delivery is suspended */
"Resume Insulin Delivery" = "Відновити введення інсуліну";

/* Text for suspend resume button when insulin delivery is resuming */
"Resuming insulin delivery..." = "Відновлення введення інсуліну...";
<<<<<<< HEAD

/* Alert title for suspend error */
"Failed to Suspend Insulin Delivery" = "Не вдалося призупинити доставку інсуліну";

//* -----------------------------------------------------------------------*/
/* ----------------------Statistics strings -------------------------------*/
/* Option in preferences */


"Display Statistics" = "Показати статистику";

=======

/* Alert title for suspend error */
"Failed to Suspend Insulin Delivery" = "Не вдалося призупинити доставку інсуліну";

//* -----------------------------------------------------------------------*/
/* ----------------------Statistics strings -------------------------------*/
/* Headline Statistics */


"Statistics" = "Statistics";

/* Option in preferences */
"Display Statistics" = "Показати статистику";

>>>>>>> 181b6fc6
/* infoText: Description for Display Statistics */
"Displays Statistics under the chart view" = "Відображає статистику під вікном діаграми";

/* Low Glucose Limit option in preferences */
"Low Glucose Limit" = "Низька межа глюкози";

/* High Glucose Limit option in preferences */
"High Glucose Limit" = "Висока межа глюкози";

/* infoText: Description for Low Glucose Limit */
"BG Under This Value Will Be Displayed As Low Glucose Percentage" = "BG під цим значенням відображатиметься як низький відсоток глюкози";
/* infoText: Description for High Glucose Limit */
<<<<<<< HEAD
"BG Under This Value Will Be Displayed As High Glucose Percentage" = "BG під цим значенням відображатиметься як високий відсоток глюкози";
=======
"BG Under This Value Will Be Displayed As High Glucose Percentage" = "BG Under This Value Will Be Displayed As High Glucose Percentage";
>>>>>>> 181b6fc6

/* When statistics.json was last updated */
"Updated" = "Оновлено";

/* Average BG = */
"Average" = "Середній";

/* Median BG */
"Median" = "Медіана";

/* Normal BG (within TIR) */
"Normal (24h)" = "Нормальний (24 години)";

/* Title High BG in statPanel */
"High (>" = "Високий (>";

/* Title Low BG in statPanel */
"Low (<" = "Низький (<";

/* HbA1c estimation for one day of data */
"HbA1c (24h)" = "HbA1c (24 години)";

/* Total number of days of data for HbA1c estimation, part 1/2*/
"All " = "Все";

/* Total number of days of data for HbA1c estimation, part 2/2*/
" days" = " дні";

/* Nr of loops last 24 hours */
"Loops" = "Петлі";

/* Average loop interval */
"Average Interval" = "Середній інтервал";

/* Median loop interval */
"Median Duration" = "Середня тривалість";

/* "Display SD */
"Display SD instead of CV" = "Показати SD замість CV";

/* Description for display SD */
"Display Standard Deviation (SD) instead of Coefficient of Variation (CV) in statPanel" = "Показувати стандартне відхилення (SD) замість Коефіцієнту варіації (CV) у панелі стану";

/* How often to update the statistics */
"Update every number of minutes:" = "Оновлюйте кожну кількість хвилин:";

/* Description for update interval for statistics */
"Default is 30 minutes. How often to update and save the statistics.json and to upload last array, when enabled, to Nightscout. A lower interval than for glucose updates (5 min) is pointless." = "За замовчуванням 30 хвилин. Як часто оновлювати та зберігати statistics.json і завантажувати останній масив, якщо ввімкнено, у Nightscout. Менший інтервал, ніж для оновлення рівня глюкози (5 хв), не має сенсу.";

<<<<<<< HEAD
=======
/* Duration displayed in statPanel */
"Past 24 Hours " = "Past 24 Hours ";

/* Duration displayed in statPanel */
"Past Week " = "Past Week ";

/* Duration displayed in statPanel */
"Past Month " = "Past Month ";

/* Duration displayed in statPanel */
"Past 90 Days " = "Past 90 Days ";

/* Duration displayed in statPanel */
"All Past Days of Data " = "All Past Days of Data ";

/* "Display Loop statistics in statPanel */
"Display Loop Cycle statistics" = "Display Loop Cycle statistics";

/* Description for Display Loop statistics */
"Displays Loop statistics in the statPanel in Home View" = "Displays Loop statistics in the statPanel in Home View";

/* Display % */
"Override HbA1c unit" = "Override HbA1c unit";

/* Description for Override HbA1c unit */
"Change deafult HbA1c unit in statPanlel. The unit in statPanel will be updateded with next statistics.json update" = "Change deafult HbA1c unit in statPanlel. The unit in statPanel will be updateded with next statistics.json update";

>>>>>>> 181b6fc6
/* --------------------------------------

  Infotexts from openaps.docs and androidaps.docs
  FreeAPS X
*/
/* Headline Rewind Resets Autosens */

"Rewind Resets Autosens" = "Скинути autosens при перезапуску помпи";

/* ”Rewind Resets Autosens” */
"This feature, enabled by default, resets the autosens ratio to neutral when you rewind your pump, on the assumption that this corresponds to a probable site change. Autosens will begin learning sensitivity anew from the time of the rewind, which may take up to 6 hours. If you usually rewind your pump independently of site changes, you may want to consider disabling this feature." = "Ця функція увімкнена за замовчуванням, скидає співвідношення авто до нейтрального, коли ви скидаєте помпу, за припущенням, що це відповідає за заміну конюлі. Авторани почнуть вивчати чутливість до навчання, з часу вітру, що може зайняти до 6 годин. Якщо ви зазвичай скидаєте помпу незалежно від заміни конюлі, можете подумати про вимкнення цієї функції.";

/* Headline "High Temptarget Raises Sensitivity" */
"High Temptarget Raises Sensitivity" = "Підвищена тимчасова мета підвищує чутливість";

/* ”High Temptarget Raises Sensitivity" */
"Defaults to false. When set to true, raises sensitivity (lower sensitivity ratio) for temp targets set to >= 111. Synonym for exercise_mode. The higher your temp target above 110 will result in more sensitive (lower) ratios, e.g., temp target of 120 results in sensitivity ratio of 0.75, while 140 results in 0.6 (with default halfBasalTarget of 160)." = "За замовчуванням встановлено значення false. Якщо встановлено значення true, підвищує чутливість (зниження коефіцієнта чутливості) для встановлених цілей  >= 111. Синонім для вправ. Чим вище встановленою ціллю вашого шаблону вище 110, тим більш чутливими будуть (нижчі) співвідношення, наприклад  120 результатів у співвідношенні чутливості 0.75, тоді як 140 результатів в 0.6 (з стандартною половинною основною ціллю 160).";

/* Headline ”Low Temptarget Lowers Sensitivity" */
"Low Temptarget Lowers Sensitivity" = "Знижена тимчасова мета знижує чутливість";

/* ”Low Temptarget Lowers Sensitivity" */
"Defaults to false. When set to true, can lower sensitivity (higher sensitivity ratio) for temptargets <= 99. The lower your temp target below 100 will result in less sensitive (higher) ratios, e.g., temp target of 95 results in sensitivity ratio of 1.09, while 85 results in 1.33 (with default halfBasalTarget of 160)." = "За замовчуванням встановлено значення false. Якщо встановлено значення true, підвищує чутливість (зниження коефіцієнта чутливості) для встановлених цілей  >= 99. Синонім для вправ. Чим вище встановленою ціллю вашого шаблону вище 100, тим більш чутливими будуть (нижчі) співвідношення, наприклад  95 результатів у співвідношенні чутливості 1.09, тоді як 85 результатів в 1.33 (з стандартною половинною основною ціллю 160).";

/* Headline ”Sensitivity Raises Target" */
"Sensitivity Raises Target" = "Чутливість підвищує ціль";

/* ”Sensitivity Raises Target" */
"When true, raises BG target when autosens detects sensitivity" = "Коли TRUE, підвищує BG (цільовий діапазон) при підвищеній чутливості";

/* Headline ”Resistance Lowers Target" */
"Resistance Lowers Target" = "Резистентність знижує мету";

/* ”Resistance Lowers Target" */
"Defaults to false. When true, will lower BG target when autosens detects resistance" = "За замовчуванням значення false. Коли значення true, знизить BG (цильовий діапазон) при обладнанні зниженої чутливості";

/* Headline ”Advanced Target Adjustments" */
"Advanced Target Adjustments" = "Розширене коригування цілі";

/* ”Advanced Target Adjustments" */
"This feature was previously enabled by default but will now default to false (will NOT be enabled automatically) in oref0 0.6.0 and beyond. (There is no need for this with 0.6.0). This feature lowers oref0’s target BG automatically when current BG and eventualBG are high. This helps prevent and mitigate high BG, but automatically switches to low-temping to ensure that BG comes down smoothly toward your actual target. If you find this behavior too aggressive, you can disable this feature. If you do so, please let us know so we can better understand what settings work best for everyone." = "Ця функція раніше булу увімкнена за умовченням, але зараз за умовченням вона не буде включена (НЕ буде включена автоматично) в oref0 0.6.0 и выше. (Це не потрібно починає з 0.6.0), ця функція автоматично зменьшує цільовий діапазон (BG) oref0, коли поточний BG та можливий BG зависокі. Це допомогає запровадити  та полехшити зависокі значення BG, але  автоматично переключається на режим пониження цілі, щоб впевнитися, що  BG повільно спускается до вашої реальної цілі. Якщо ця поведінка доволі агрессивна, ви можете відключити цю функцію. Якщо ви це зробите, Будь Ласка, дайте нам знати, щоб ми могли кращє зрозуміти, які налоштування працюють кращє інших.";

/* Headline "Exercise Mode" */
"Exercise Mode" = "Режим тренування";

/* "Exercise Mode" */
"Defaults to false. When true, > 105 mg/dL high temp target adjusts sensitivityRatio for exercise_mode. Synonym for high_temptarget_raises_sensitivity" = "За замовчуванням значення false. Коли true, > 105 mg/dL high temp target регулювання чутливості щодо exercise_mode. Синонім для high_temptarget_raises_sensities_sensitivity";

/* Headline "Wide BG Target Range" */
"Wide BG Target Range" = "Розширений діапазон цілей ГК";

/* "Wide BG Target Range" */
"Defaults to false, which means by default only the low end of the pump’s BG target range is used as OpenAPS target. This is a safety feature to prevent too-wide targets and less-optimal outcomes. Therefore the higher end of the target range is used only for avoiding bolus wizard overcorrections. Use wide_bg_target_range: true to force neutral temps over a wider range of eventualBGs." = "За замовчуванням false, це означає лише низький кінець діапазону цілі BG по замовчуванню використовується як мета OpenAPS. Це функція безпеки для запобігання занадто широким цілям та менш оптимальним результатами. Тому найвищий кінець цільового діапазону використовується лише для уникнення виправлень майстра. Користуйтеся wide_bg_target_range: true для примушення нейтральних настроїв над ширшим діапазоном кінцевих BG.";

/* Headline "Skip Neutral Temps" */
"Skip Neutral Temps" = "Повернутися на нейтральний базал";

/* "Skip Neutral Temps" */
"Defaults to false, so that FreeAPS X will set temps whenever it can, so it will be easier to see if the system is working, even when you are offline. This means FreeAPS X will set a “neutral” temp (same as your default basal) if no adjustments are needed. This is an old setting for OpenAPS to have the options to minimise sounds and notifications from the 'rig', that may wake you up during the night." = "Використовувати значення за замовчуванням false, так що FreeAPS X буде настроїти шматочки кожного разу, коли він може, так що буде легше перевірити, чи працює система, навіть в автономному режимі. Це означає, що OpenAPS встановить \"нейтральний\" шаблон (такий самий як і ваш базовий за замовчуванням) якщо ніяких змін не потрібен. Це стара настройка для OpenAPS мати опції, щоб мінімізувати звуки та сповіщення формували 'rig', це може розбудити вас вночі. ";

/* Headline "Unsuspend If No Temp” */
"Unsuspend If No Temp" = "Відновлювати подачу, якщо немає ВБС";

/* "Unsuspend If No Temp” */
"Many people occasionally forget to resume / unsuspend their pump after reconnecting it. If you’re one of them, and you are willing to reliably set a zero temp basal whenever suspending and disconnecting your pump, this feature has your back. If enabled, it will automatically resume / unsuspend the pump if you forget to do so before your zero temp expires. As long as the zero temp is still running, it will leave the pump suspended." = "Багато людей іноді забувають відновити подачу на помпі після повторного підключення. Якщо цей параметр включен, то він автоматично відновить / разблокує помпу, якщо ви забули зробити це до того, як термін ВБС сплине. До тої пори, поки ВБС працює, помпа буде призупинена.";

/* Headline "Enable UAM" */
"Enable UAM" = "Увімкнути UAM";

/* "Enable UAM" */
"With this option enabled, the SMB algorithm can recognize unannounced meals. This is helpful, if you forget to tell FreeAPS X about your carbs or estimate your carbs wrong and the amount of entered carbs is wrong or if a meal with lots of fat and protein has a longer duration than expected. Without any carb entry, UAM can recognize fast glucose increasments caused by carbs, adrenaline, etc, and tries to adjust it with SMBs. This also works the opposite way: if there is a fast glucose decreasement, it can stop SMBs earlier." = "Режим не оголошених вуглеводів. При включенні опції алгоритм SMB може роспізновати не оголошені вуглеводи. Це корисно, якщо ви забули оголосити про прийом їжі або неправильно оцінили ваші вуглеводи. Також, якщо їжа з більшою колькостю жира та білка всмоктування вуглеводів довше, чим бажалось. Без ввода кількості вуглеводів механізм UAM може распізнавати швидке збільшення рівня глюкози, визвані вуглеводами, адреналіном та т. п., та нейтралізовати тих за допомогою SMB. Це також працюї навпаки: якщо є швидке знизення рівня глюкози, то це може припинити SMB раніше.";

/* Headline "Enable SMB With COB" */
"Enable SMB With COB" = "Включити SMB за позитивного COB";

/* Enable SMB With COB" */
"This enables supermicrobolus (SMB) while carbs on board (COB) are positive." = "Дозволити SMB при позитивних вуглеводах на борту.";

/* Headline "Enable SMB With Temptarget” */
"Enable SMB With Temptarget" = "Увімкнути SMB з тимчасовою метою";

/* "Enable SMB With Temptarget” */
"This enables supermicrobolus (SMB) with eating soon / low temp targets. With this feature enabled, any temporary target below 100mg/dL, such as a temp target of 99 (or 80, the typical eating soon target) will enable SMB." = "Дозволяє супермікроболюсы (SMB) з режимом скоро їжа / низкіми цілями. При включеній опції люба тимчасова ціль нижчє 5.6 ммоль/л (100mg/dL), наприклад тимчасова ціль 5.5 (або 4.4, типова для швидкого прийому їжі) дозволить SMB.";

/* Headline "Enable SMB Always" */
"Enable SMB Always" = "Включити постійні SMB";

/* "Enable SMB Always" */
"Defaults to false. When true, always enable supermicrobolus (unless disabled by high temptarget)." = "Дозволити SMB завжди. За замовчуванням вимкнено. Коли увімкнено, завжди дозволяє супермікроболюсы SMB (якщо не заборонено для высокої мети).";

/* Headline "Enable SMB After Carbs" */
"Enable SMB After Carbs" = "Включити SMB на 6 годин після вуглеводів";

/* "Enable SMB After Carbs" */
"Defaults to false. When true, enables supermicrobolus (SMB) for 6h after carbs, even with 0 carbs on board (COB)." = "За замовченням вемкнено. Вмикання дозволяє супермікроболюси (SMB) на 6 годин після останнього ввода вуглеводів, навіть с 0 вуглеводів на борту (COB).";

/* Enable "Allow SMB With High Temptarget" */
"Allow SMB With High Temptarget" = "Дозволити SMB з високою тимчасовою метою";

/* Headline "Allow SMB With High Temptarget" */
"Allow SMB With High Temptarget" = "Дозволити SMB з високою тимчасовою метою";

/* "Allow SMB With High Temptarget" */
"Defaults to false. When true, allows supermicrobolus (if otherwise enabled) even with high temp targets (> 100 mg/dl)." = "За замовченням вимкнено. Включення дозволяє супермікроболюси (SMB) навіть з високими тимчасовими цілями.";

/* Headline "Use Custom Peak Time” */
"Use Custom Peak Time" = "Використовувати свій пік дії інсуліну";

/* "Use Custom Peak Time” */
"Defaults to false. Setting to true allows changing insulinPeakTime" = "За замовченням значення вимкнено. Включення параметра дозволяє змінювати піковий час інсуліна (insulinPeakTime)";

/* Headline "Suspend Zeros IOB” */
"Suspend Zeros IOB" = "Нульовий ІОВ після припинення помпи";

/* "Suspend Zeros IOB” */
"Default is false. Any existing temp basals during times the pump was suspended will be deleted and 0 temp basals to negate the profile basal rates during times pump is suspended will be added." = "За замовченням false. Любі існуючі ПБШ за час зупинки помпи будуть видалені та замінені на нульову ПБШ шоб прибрати профільні базальні швидкості.";

/* Headline "Max IOB" */
"Max IOB" = "Максимальний IOB";

/* "Max IOB" */
"Max IOB is the maximum amount of insulin on board from all sources – both basal (or SMB correction) and bolus insulin – that your loop is allowed to accumulate to treat higher-than-target BG. Unlike the other two OpenAPS safety settings (max_daily_safety_multiplier and current_basal_safety_multiplier), max_iob is set as a fixed number of units of insulin. As of now manual boluses are NOT limited by this setting. \n\n To test your basal rates during nighttime, you can modify the Max IOB setting to zero while in Closed Loop. This will enable low glucose suspend mode while testing your basal rates settings\n\n(Tip from https://www.loopandlearn.org/freeaps-x/#open-loop)." = "Макс IOB - це максимальна кількість інсуліна на борту з усіх джерел – як базального (або болюсів коррекції), так і болюсного інсуліна – котрий ваш цикл може накопичувати для компенсації високого СК. На відмінність від двух іншіх параметрів безпеки (max_daily_safety_multiplier и current_basal_safety_multiplier), max_iob встановлюється, як фіксована кількість одиниць інсуліна. На цей час ручні болюсы НЕ обмежені цим налаштуванням. Для тестування базальних швидкостей в нічний час, ви можете змінювати значення цього параметра на нуль находячись у замкнутому циклі. Це вмикне режим призупенення на низькому цукрі, при тестуванні налаштуваннь базальних швидкостей. (https://www.loopandlearn.org/freeaps-x/#open-loop).";

/* Headline "Max Daily Safety Multiplier" */
"Max Daily Safety Multiplier" = "Множник безпеки максимального добового базалу";

/* "Max Daily Safety Multiplier" */
"This is an important OpenAPS safety limit. The default setting (which is unlikely to need adjusting) is 3. This means that OpenAPS will never be allowed to set a temporary basal rate that is more than 3x the highest hourly basal rate programmed in a user’s pump, or, if enabled, determined by autotune." = "За замовчуванням (яке наврядши потрібно змінити) дорівнює 3. Важлива межа беспеки. Це значить, шо тимчасова базальна швидкість ніколи не збільшить 3x наибільшої погодинної базальної швидкості, запрограмованої в помпі, або, якщо увімкнено, визначається autotune.";

/* Headline "Current Basal Safety Multiplier" */
"Current Basal Safety Multiplier" = "Множник безпеки для поточного базалу";

/* "Current Basal Safety Multiplier" */
"This is another important OpenAPS safety limit. The default setting (which is also unlikely to need adjusting) is 4. This means that OpenAPS will never be allowed to set a temporary basal rate that is more than 4x the current hourly basal rate programmed in a user’s pump, or, if enabled, determined by autotune." = "Значення за замовчуванням (яке наврядши треба змінювати) 4. Це щє одна важлива межа безпеки. Це означає, що тимчасова базальна швидкість встановлена алгоритмом, ніколи НЕ збільшить 4x поточну базальну швидкість, запрограмовану в помпі, або, якщо увімкнено, визначається autotune.";

/* Headline "Autosens Max" */
"Autosens Max" = "Максимум для алгоритму Autosens";

/* "Autosens Max" */
"This is a multiplier cap for autosens (and autotune) to set a 20% max limit on how high the autosens ratio can be, which in turn determines how high autosens can adjust basals, how low it can adjust ISF, and how low it can set the BG target." = "Значення за замовчуванням: 1,2. Це множник для autosens (та autotune) з лімітом 20% котрий визначає наскількі високо autosens може підняти базал, наскільки низько зменьшити ISF (чутливість до інсуліну), та наскільки низько зменьшити цільовий СК.";

/* Headline "Autosens Min" */
"Autosens Min" = "Мінімум для алгоритму Autosens";

/* "Autosens Min" */
"The other side of the autosens safety limits, putting a cap on how low autosens can adjust basals, and how high it can adjust ISF and BG targets." = "За замовчуванням: 0.7 Якщо один параметр безпеки autosens, визначальний, як низько він може зменьшувати базал та як високо поднімати ISF (чутливість до інсуліну) та цільове СК.";

/* Headline "Half Basal Exercise Target" */
"Half Basal Exercise Target" = "Рівень мети для режиму тренування, при якому база буде зменшена вдвічі";

/* "Half Basal Exercise Target" */
"Set to a number, e.g. 160, which means when temp target is 160 mg/dL and exercise_mode=true, run 50% basal at this level (120 = 75%; 140 = 60%). This can be adjusted, to give you more control over your exercise modes." = "Встановіть число, - напр. 160, - означає, що при досягненні тимчасової цілі 160 мг/дл и exercise_mode=true, запустить 50% базала на цьому рівні (120 = 75%; 140 = 60%). Налоштування може бути змінене, щоб дати вам більше контролю над режимом вправ.";

/* Headline "Max COB" */
"Max COB" = "Максимум вуглеводів у крові (СОВ)";

/* "Max COB" */
"This defaults maxCOB to 120 because that’s the most a typical body can absorb over 4 hours. (If someone enters more carbs or stacks more; OpenAPS will just truncate dosing based on 120. Essentially, this just limits AMA as a safety cap against weird COB calculations due to fluky data.)" = "Максимальне значення вуглеводів. За замовчуванням maxCOB складає 120, тому що це максимальне значення, котре типовий організм може поглинути за 4 години. (Якщо хтось вводить більше вуглеводів OpenAPS просто скорочує дозировку приймає за розрахунок 120. По суті, це просто межа безпеки захищающа від дивних розрахунків COB через непостійні дані.)";

/* Headline "Bolus Snooze DIA Divisor" */
"Bolus Snooze DIA Divisor" = "Дільник DIA відкладання болюсів";

/* "Bolus Snooze DIA Divisor" */
"Bolus snooze is enacted after you do a meal bolus, so the loop won’t counteract with low temps when you’ve just eaten. The example here and default is 2; so a 3 hour DIA means that bolus snooze will be gradually phased out over 1.5 hours (3DIA/2)." = "Відкладання болюсів (SMB) станеться після того, як ви зробите болюс на їжу, та цикл не буде протистояти низький тимчасовій цілі, коли ви просто поїли. Наприклад: тут та за замовчуванням 2; тому 5 годин DIA означає, що SMB буде відкладено на 2,5 години (5 DIA/2).";

/* Headline "Min 5m Carbimpact" */
"Min 5m Carbimpact" = "Мінімальне засвоєння вуглеводів за 5 хвилин";

/* "Min 5m Carbimpact" */
"This is a setting for default carb absorption impact per 5 minutes. The default is an expected 8 mg/dL/5min. This affects how fast COB is decayed in situations when carb absorption is not visible in BG deviations. The default of 8 mg/dL/5min corresponds to a minimum carb absorption rate of 24g/hr at a CSF of 4 mg/dL/g." = "Ця кількість вуглеводів поглинається за 5 хвилин. За замовчуванням очікується 8 мг/дл/5 хв. Це впливає на швідкість списання вуглеводів алгоритмом в ситуаціях, коли при відхиленнях СК поглинання вуглеводів не помітно. За замовчуванням 8 мг/дл/5 хв що відповідає мінімальній швидкості поглинання вуглеводів 24 г/г при CSF в 4 мг/дл/г.";

/* Headline "Autotune ISF Adjustment Fraction" */
"Autotune ISF Adjustment Fraction" = "Частка регулювання ISF Автотюном";

/* "Autotune ISF Adjustment Fraction" */
"The default of 0.5 for this value keeps autotune ISF closer to pump ISF via a weighted average of fullNewISF and pumpISF. 1.0 allows full adjustment, 0 is no adjustment from pump ISF." = "The default of 0.5 for this value keeps autotune ISF closer to pump ISF via a weighted average of fullNewISF and pumpISF. 1.0 allows full adjustment, 0 is no adjustment from pump ISF.";

/* Headline "Remaining Carbs Fraction" */
"Remaining Carbs Fraction" = "Частка вуглеводів, що залишилися.";

/* "Remaining Carbs Fraction" */
"This is the fraction of carbs we’ll assume will absorb over 4h if we don’t yet see carb absorption." = "Це частка вуглеводів, які імовірно будут поглинені через 4 години, якщо алгоритм не побачить поглинання вуглеводів.";

/* Headline "Remaining Carbs Cap" */
"Remaining Carbs Cap" = "Поглинання вуглеводів, що залишилися";

/* "Remaining Carbs Cap" */
"This is the amount of the maximum number of carbs we’ll assume will absorb over 4h if we don’t yet see carb absorption." = "Це значення максимальної кількості вуглеводів, яке імовірно буде поглинено через 4 години, якщо алгоритм не побачить поглинання вуглеводів.";

/* Headline ”Max SMB Basal Minutes" */
"Max SMB Basal Minutes" = "Максимум SMB базальних хвилин";

/* ”Max SMB Basal Minutes" */
"Defaults to start at 30. This is the maximum minutes of basal that can be delivered as a single SMB with uncovered COB. This gives the ability to make SMB more aggressive if you choose. It is recommended that the value is set to start at 30, in line with the default, and if you choose to increase this value, do so in no more than 15 minute increments, keeping a close eye on the effects of the changes. It is not recommended to set this value higher than 90 mins, as this may affect the ability for the algorithm to safely zero temp. It is also recommended that pushover is used when setting the value to be greater than default, so that alerts are generated for any predicted lows or highs." = "За замовчуванням починається с 30 хв. Максимальна кількість базальних хвилин, яке може бути доставлено як один SMB с непокритими вуглеводами. Це дає можливість зробити SMB більш агрессивним. Рекомендується, щоб значення починалося с 30. Збільшуйте значення не більш чим на 15 хвилин, не забуваючи  при цьому про контроль. Не рекомендується встановлювати це значення більше 90 хвилин, так як це може вплинути на здібность алгоритма беспечного відключення бази. Також рекомендується використовувати pushover при встановленні значення більше 30, щоб оповіщення генерувалися для будь-яких прогнозованих низьких або високих значеннях СК.";

/* Headline "Max UAM SMB Basal Minutes" */
"Max UAM SMB Basal Minutes" = "Максимум UAM SMB базальних хвилин";

/* "Max UAM SMB Basal Minutes" */
"Defaults to start at 30. This is the maximum minutes of basal that can be delivered by UAM as a single SMB when IOB exceeds COB. This gives the ability to make UAM more or less aggressive if you choose. It is recommended that the value is set to start at 30, in line with the default, and if you choose to increase this value, do so in no more than 15 minute increments, keeping a close eye on the effects of the changes. Reducing the value will cause UAM to dose less insulin for each SMB. It is not recommended to set this value higher than 60 mins, as this may affect the ability for the algorithm to safely zero temp. It is also recommended that pushover is used when setting the value to be greater than default, so that alerts are generated for any predicted lows or highs." = "За замовчуванням починається с 30. Це максимальний розмір базальних хвилин, який може бути доставлений UAM в якості одного SMB зі співставленням з IOB COB. Це дає можливість зробити UAM більш чи меньш агрессивним. Рекомендується, щоби значення починалося с 30. Якщо ви забажаєте збільшити це значення, збільшуйте не більш чим  на 15 хвилин, не забуваючи при при цьому контролювати СК. Зменьшення значення привиде до зменьшення дози інсуліна для кажного SMB. Не рекомендується встановлювати це значення більше 60 хвилин, так як це може вплинути на здібність алгоритма безпечно відключати  базу. Також рекомендується використовувати оповіщення pushover при встановленні значення більше 30, щоб оповіщення генерувалися для будь-яких прогнозованих низьких або високих значеннях СК.";

/* Headline "SMB Interval" */
"SMB Interval" = "Інтервал між SMB";

/* "SMB Interval" */
"Minimum duration in minutes between two enacted SMBs" = "Мінімальна тривалість у хвилинах між двома подачами SMB";

/* Headline "Bolus Increment" */
"Bolus Increment" = "Приріст болюсу";

/* "Bolus Increment" */
"Smallest SMB / SMB increment in oref0. Minimum amount for Medtronic pumps is 0.1 U, whereas for Omnipod it’s 0.05 U. The default value is 0.1." = "Самий маленький SMB / приріст SMB в oref0. Мінімум для помп Медтронік дорівнює 0.1 Од., в той-же час  для Omnipod це 0.05 Од. За замовчуванням 0.1.";

/* Headline "Insulin Peak Time" */
"Insulin Peak Time" = "Пік дії інсуліну";

/* "Insulin Peak Time" */
"Time of maximum blood glucose lowering effect of insulin, in minutes. Beware: Oref assumes for ultra-rapid (Lyumjev) & rapid-acting (Fiasp) curves minimal (35 & 50 min) and maximal (100 & 120 min) applicable insulinPeakTimes. Using a custom insulinPeakTime outside these bounds will result in issues with FreeAPS-X, longer loop calculations and possible red loops." = "Піковий час інсуліна в хвилинах. Час необхідний інсуліну для досягнення максимального впливу. Будьте обережні: Oref припускає за ультрашвидкі (Lyumjev) та швидке виконання (Fiasp) криві є мінімальними (35 та 50 хвилин) і максимальними (100 та 120 хвилин) придатними для інсулініпінг-таймерів. Використання користувацького інсулінутого PeakTime поза цими межами призведе до проблем з FreeAPS-X, більш довшими обчисленнями циклів та можливими червоними циклами.";

/* Headline "Carbs Req Threshold" */
"Carbs Req Threshold" = "Поріг необхідних вуглеводів";

/* "Carbs Req Threshold" */
"Grams of carbsReq to trigger a pushover. Defaults to 1 (for 1 gram of carbohydrate). Can be increased if you only want to get Pushover for carbsReq at X threshold." = "Потрібна кількість грам вуглеводів для спрацювання оповіщення pushover. За замовчуванням 1 (для 1 грама вуглеводів). Можливо збільшити тільки якщо ви хочите отримати Pushover для carbsReq при X порозі.";

/* Headline "Noisy CGM Target Multiplier" */
"Noisy CGM Target Multiplier" = "Цільовий множник при шумі CGM";

/* "Noisy CGM Target Multiplier" */
"Defaults to 1.3. Increase target by this amount when looping off raw/noisy CGM data" = "За зомовчуванням 1,3. Збільшує значення на цю величину, коли цикл відключається  з-за шуму сенсора CGM";

/* Headline "SMB DeliveryRatio" */
"SMB DeliveryRatio" = "SMB співвідношення подачі";

/* SMB DeliveryRatio */
"Default value: 0.5 This is another key OpenAPS safety cap, and specifies what share of the total insulin required can be delivered as SMB. Increase this experimental value slowly and with caution." = "За замовчуванням: 0.5(50%). Опція дозволяє регулювати якусь частину від необхідної дози інсуліну може бути доставлена як супер мікро болюс. Збільшуйте це експериментальне значення дуже повільно та з обережністю.";

// Dynamic ISF + CR Settings:
/* Headline "Adjust Dynamic ISF constant" */

"Adjust Dynamic ISF constant" = "Налаштувати константу динамічного ISF";

/* Adjust Dynamic ISF constant */
"Adjust Dynamic ISF constant" = "Налаштувати константу динамічного ISF";

/* Enable Dynamic ISF, Headline */
"Enable Dynamic ISF" = "Включити динамічний ISF";

/* Headline "Enable Dynamic ISF" */
"Enable Dynamic ISF" = "Включити динамічний ISF";

/* Enable Dynamic ISF */
"Calculate a new ISF with every loop cycle. New ISF will be based on current BG, TDD of insulin (past 24 hours or a weighted average) and an Adjustment Factor (default is 1).\n\nDynamic ISF and CR ratios will be limited by your autosens.min/max limits.\n\nDynamic ratio replaces the autosens.ratio: New ISF = Static ISF / Dynamic ratio,\nDynamic ratio = profile.sens * adjustmentFactor * tdd * Math.log(BG/insulinFactor+1) / 1800,\ninsulinFactor = 120 - InsulinPeakTimeInMinutes" = "Вважати новий ISF з кожним циклом петлі. Новий ISF буде залежати від поточного BG, TDD (за останні 24 години або зважене середнє значення) та Adjustment Factor (за замовчуванням - 1).\n\nDynamic ratio ISF и CR буде ограничен налоштуваннями autosens.min/max.\n\nDynamic ratio заміне autosens.ratio: Новий ISF = Постійний ISF/ Dynamic ratio,\nDynamic ratio = profile.sens*adjustmentFactor * tdd * Math.log(BG/insulinFactor+1) / 1800,\ninsulinFactor = 120 - InsulinPeakTimeInMinutes";

/* Headline "Enable Dynamic CR" */
"Enable Dynamic CR" = "Включити динамічний CR";

/* Enable Dynamic CR */
"Use Dynamic CR. The dynamic ratio will be used for CR as follows:\n\n When ratio > 1:  dynCR = (newRatio - 1) / 2 + 1.\nWhen ratio < 1: dynCR = CR/dynCR.\n\nDon't use toghether with a high Insulin Fraction (> 2)" = "Використовувати Dynamic CR. Dynamic ratio також впливатиме на CR:\n\n Коли ratio > 1: dynCR = (newRatio - 1) / 2 + 1.\nКоли ratio <1: dynCR = CR/dynCR.\n\nНе використовуйте спільно з високим Insulin Fraction (> 2)";

/* Headline "Adjust Dynamic ISF constant" */
"Adjust Dynamic ISF constant" = "Налаштувати константу динамічного ISF";

/* Adjust Dynamic ISF constant */
"Adjust Dynamic ratios by a constant. Default is 1. Higher than 1 => lower ISF" = "Регулювання Dynamic ratios за допомогою константи. За замовчуванням - 1. Чим вище 1 => тим нижче ISF";


/* Headline "Use Sigmoid Function" */
"Use Sigmoid Function" = "Використовувати Сігмоїдну функцію";

/* Use Sigmoid Function */
"Use a sigmoid function for ISF (and for CR, when enabled), instead of the Logarithmic formula. Is only used when the Dynamic ISF setting is enabled in settings\n\nThe autosens.min/max settings determines the power with which dynamic ratio is adjusted, the height of the graph (Y-interval, Y: Dynamic ratio) and where the sigmoid curve flattens out, thus also limiting how high and how low the the ISF can be adjusted.\n\nThe Adjustment settings adjusts the slope of the curve. A lower value ==> less steep == less aggressive.\n\nYour scheduled/autotuned ISF setting and your min BG target determines when Dynamic ratio = 1 (ISF unchanged), meaning when current BG = minimum target BG => new ISF will always be set to your current scheduled/autotuned ISF, unlike the default logarithmic formula.\n\nDynamic CR is used when the setting 'Enable Dynamic CR' is enabled in settings." = "Використовуйте сигмоїдну функцію для ISF (та для CR, якщо ввімкнено) замість логарифмічної формули. Використовується лише тоді, коли параметр Dynamic ISF увімкнено в налаштуваннях\n\nПараметри autosens.min/max визначають потужність, з якою регулюється динамічне співвідношення, висоту графіка (Y-інтервал, Y: динамічне співвідношення) і де сигмоїдна крива вирівнюється, таким чином також обмежуючи, наскільки високо та як низько ISF можна налаштувати.\n\nПараметри коригування регулюють нахил кривої. Нижче значення ==> менш крутий == менш агресивний.\n\nВаше заплановане/автоматично налаштоване налаштування ISF і ваш мінімальний цільовий рівень рівня глюкози визначають, коли динамічне співвідношення = 1 (ISF без змін), тобто коли поточний рівень рівня глюкози = мінімальний цільовий рівень рівня глюкози => новий ISF завжди буде встановлено ваш поточний запланований/автонастроєний ISF, на відміну від логарифмічної формули за замовчуванням.\n\nДинамічний CR використовується, коли в налаштуваннях увімкнено параметр «Увімкнути динамічний CR».";


/* Headline "Threshold Setting" */
"Threshold Setting (mg/dl)" = "Порогове значення (мг/дл)";

/* Threshold Setting */
"The default threshold in FAX depends on your current minimum BG target, as follows:\n\nIf your minimum BG target = 90 mg/dl -> threshold = 65 mg/dl,\n\nif minimum BG target = 100 mg/dl -> threshold = 70 mg/dl,\n\nminimum BG target = 110 mg/dl -> threshold = 75 mg/dl,\n\nand if minimum BG target = 130 mg/dl  -> threshold = 85 mg/dl.\n\nThis setting allows you to change the default to a higher threshold for looping with dynISF. Valid values are 65 mg/dl<= Threshold Setting <= 120 mg/dl." = "Поріг, мг/дл, у FAX за замовчуванням залежить від Вашої поточної мінімальної мети BG, таким чином:\n\nЯкщо мінімальна мета BG = 5 ммоль/л -> поріг = 3,6 ммоль/л,\n\n мінімальна мета BG = 5.6 ммоль/л -> поріг = 3,9 ммоль/л, мінімальна мета BG = 6.1 ммоль/л -> поріг = 4,2 ммоль/л, якщо мінімальна мета BG = 7.2 ммоль/л -> поріг = 4,7 ммоль/л.\n\nЦе налаштування дозволяє збільшити рівень порога для більш безпечної роботи з dynISF. Валідним буде значення 65 мг/дл = 3,6 ммоль/л <= Threshold Setting <= 120 мг/дл = 6,7 ммоль/л.";

/* Headline "Weighted Average of TDD. Weight of past 24 hours:" */
"Weighted Average of TDD. Weight of past 24 hours:" = "Виважене середнє значення TDD. Вага останніх 24 годин:";

/* Weight of past 24 hours of insulin */
"Has to be > 0 and <= 1.\nDefault is 0.65 (65 %) * TDD. The rest will be from average of total data (up to 14 days) of all TDD calculations (35 %). To only use past 24 hours, set this to 1.\n\nTo avoid sudden fluctuations, for instance after a big meal, an average of the past 2 hours of TDD calculations is used instead of just the current TDD (past 24 hours at this moment)." = "Має бути > 0 і <= 1.\n За замовчуванням 0.65 (65 %) * TDD. Решта буде обчислена із середнього загального інсуліну (аж до 14 днів) всіх TDD розрахунків (35 %). Щоб використовувати лише останні 24 години, встановіть значення = 1.\n\nЩоб виключити раптові коливання, наприклад після об'ємного прийому їжі - використовується середнє значення TDD за останні 2 години, замість просто поточного TDD (за останні 24 години на даний момент) .";

/* Headline "Adjust basal" */
"Adjust basal" = "Регулювати базал";

/* Enable adjustment of basal profile */
"Enable adjustment of basal based on the ratio of current TDD / 7 day average TDD" = "Включити регулювання бази, що базується на співвідношенні поточного TDD / 7 днів середнього TDD";

/* Headline "Max Delta-BG Threshold SMB" */
"Max Delta-BG Threshold SMB" = "Максимальний поріг зміни рівня глюкози для SMB";

/* Max Delta-BG Threshold SMB */
"Defaults to 0.2 (20%). Maximum positive percentual change of BG level to use SMB, above that will disable SMB. Hardcoded cap of 40%. For UAM fully-closed-loop 30% is advisable. Observe in log and popup (maxDelta 27 > 20% of BG 100 - disabling SMB!)." = "За замовчуванням 0.2 (20%). Максимальна позитивна зміна відсоткового рівня глюкози в крові для спрацьовування SMB, при перевищенні цього порога - відбудеться відключення SMB та перехід в керування лише базою. Запрограмована межа – 40%. Для повністю закритої петлі UAM рекомендується 30%. Результат можна спостерігати в журналі роботи та спливаючому вікні статусу петлі (maxDelta 27 > 20% of BG 100 - disabling SMB!).";

/* Headline "... When Blood Glucose Is Over (mg/dl):" */
"... When Blood Glucose Is Over (mg/dl):" = "... Коли рівень глюкози вищий (мг/дл):";

/* ... When Blood Glucose Is Over (mg/dl): */
"Set the value enableSMB_high_bg will compare against to enable SMB. If BG > than this value, SMBs should enable." = "Налаштуйте рівень для опції \"Увімкнути SMB за високого BG\". Якщо рівень BG вищий за дане значення, SMB будуть включені.";

/* Headline "Enable SMB With High BG" */
"Enable SMB With High BG" = "Увімкнути SMB за високого BG";

/* "Enable SMB With High BG" */
"Enable SMBs when a high BG is detected, based on the high BG target (adjusted or profile)" = "Увімкнути SMB коли виявлено високий рівень BG, заснований на підвищеній меті BG (скоригованої або з профілю)";

/* Headline "Dynamic settings" */
"Dynamic settings" = "Налаштування динамічних опцій";

/* Insulin curve */
"Insulin curve" = "Тип лінії інсуліну";

/* Headline "Adjustment Factor" */
"Adjustment Factor" = "Коефіцієнт регулювання";<|MERGE_RESOLUTION|>--- conflicted
+++ resolved
@@ -991,7 +991,6 @@
 
 /* Debug option view Target presets */
 "Target presets" = "Цільові пресети";
-<<<<<<< HEAD
 
 /* Debug option view */
 "Loop Cycles" = "Циклічні цикли";
@@ -999,15 +998,6 @@
 /* Debug option view Glucose Data used for statistics */
 "Glucose Data used for statistics" = "Дані про рівень глюкози використовуються для статистики";
 
-=======
-
-/* Debug option view */
-"Loop Cycles" = "Циклічні цикли";
-
-/* Debug option view Glucose Data used for statistics */
-"Glucose Data used for statistics" = "Дані про рівень глюкози використовуються для статистики";
-
->>>>>>> 181b6fc6
 /* --------------- HealthKit intergration --------------------*/
 /* */
 "Apple Health" = "Apple Health";
@@ -1017,7 +1007,6 @@
 
 /* Show when have not permissions for writing to Health */
 "For write data to Apple Health you must give permissions in Settings > Health > Data Access" = "Для запису даних в Apple Health ви повинні надати дозволи в Налаштування > Здоров’я > Доступ до даних";
-<<<<<<< HEAD
 
 /* */
 "After you create glucose records in the Health app, please open FreeAPS X to help us guaranteed transfer changed data" = "Після створення записів глюкози в програмі Охорони здоров'я, будь ласка, відкрийте FreeAPS X, щоб допомогти нам гарантувати передачу змінених даних";
@@ -1159,149 +1148,6 @@
 "Total Delivery" = "Повна доставка";
 
 /* */
-=======
-
-/* */
-"After you create glucose records in the Health app, please open FreeAPS X to help us guaranteed transfer changed data" = "Після створення записів глюкози в програмі Охорони здоров'я, будь ласка, відкрийте FreeAPS X, щоб допомогти нам гарантувати передачу змінених даних";
-
-/* New ALerts ------------------------- */
-/* Info title */
-"Info" = "Інформація";
-
-/* Warning title */
-"Warning" = "Попередження";
-
-/* Error title */
-"Error" = "Помилка";
-
-/* Manual temp basal mode */
-"Manual" = "Інструкція";
-
-/* Status highlight when manual temp basal is running. */
-"Manual Basal" = "Ручна тимчасова базальна швидкість (ТБШ)";
-
-/* Current Manual Temp basal */
-" -  Manual Basal ⚠️" = "Ручний ТБШ ⚠️";
-
-/* Total AT / Scheduled basal insulin */
-" U/day" = " U/день";
-
-/* Total AT / Scheduled basal insulin */
-"Total" = "Всього";
-
-/* ---------------------------------------
-  DASH strings
-*/
-"Attach Pod" = "Прикріпіть Pod";
-
-"Deactivate Pod" = "Деактивувати POD";
-
-/* */
-"Deactivating..." = "Деактивувати...";
-
-"Pair Pod" = "Парний Pod";
-
-/* Text for previous pod information row */
-"Previous Pod Information" = "Попередня інформація про Pod";
-
-/* Text for confidence reminders navigation link */
-"Confidence Reminders" = "Нагадування про Впевненість";
-
-"Confidence reminders are beeps from the pod which can be used to acknowledge selected commands." = "Нагадування про довіру — це звукові сигнали Pod, які можна використовувати для підтвердження вибраних команд.";
-
-/* button title for saving low reservoir reminder while saving */
-"Saving..." = "Збереження...";
-
-/* button title for saving low reservoir reminder */
-"Save" = "Зберегти";
-
-/* Alert title for error when updating confidence reminder preference */
-"Failed to update confidence reminder preference." = "Не вдалося оновити налаштування нагадування про конфіденційність.";
-
-/* */
-"No Error" = "Помилок немає";
-
-/* description label for active time pod details row */
-"Active Time" = "Активний час";
-
-/* Title string for BeepPreference.silent */
-"Disabled" = "Вимкнено";
-
-/* Title string for BeepPreference.manualCommands */
-"Enabled" = "Активовано";
-
-/* Title string for BeepPreference.extended */
-"Extended" = "Розширений";
-
-/* Description for BeepPreference.silent */
-"No confidence reminders are used." = "Нагадування про довіру не використовуються.";
-
-/* Description for BeepPreference.manualCommands */
-"Confidence reminders will sound for commands you initiate, like bolus, cancel bolus, suspend, resume, save notification reminders, etc. When Loop automatically adjusts delivery, no confidence reminders are used." = "Нагадування про достовірність лунатимуть для команд, які ви ініціюєте, як-от болюс, скасування болюсу, призупинення, відновлення, збереження сповіщень тощо. Коли Loop автоматично регулює доставку, нагадування про довіру не використовуються.";
-
-/* Description for BeepPreference.extended */
-"Confidence reminders will sound when Loop automatically adjusts delivery as well as for commands you initiate." = "Нагадування про довіру лунатимуть, коли Loop автоматично регулює доставку, а також для команд, які ви ініціюєте.";
-
-/* Label text for expiration reminder default row */
-"Expiration Reminder Default" = "Нагадування про закінчення терміну дії за умовчанням";
-
-/* */
-"Expiration Reminder" = "Нагадування про термін дії";
-
-/* */
-"Low Reservoir" = "Пустий резервуар";
-
-/* Value text for no expiration reminder */
-"No Reminder" = "Немає нагадувань";
-
-/* */
-"Scheduled Reminder" = "Заплановане нагадування";
-
-/* */
-"Low Reservoir Reminder" = "Нагадування про низький рівень резервуару";
-
-/* The action string on pod status page when pod data is stale */
-"Make sure your phone and pod are close to each other. If communication issues persist, move to a new area." = "Переконайтеся, що ваш телефон і Pod знаходяться поруч один з одним. Якщо проблеми звʼязку не зникають, перейдіть у інше місце.";
-/* Format string for the action string on pod status page when pod expired. (1: service time remaining) */
-"Change Pod now. Insulin delivery will stop in %1$@ or when no more insulin remains." = "Змініть Pod зараз. Введення інсуліну припиниться через %1$@ або коли інсулін закінчиться.";
-
-/* Label text for temporary basal rate summary */
-"Rate" = "Швидкість";
-
-/* Summary string for temporary basal rate configuration page */
-"%1$@ for %2$@" = "%1$@ для %2$@";
-
-/* Description text on manual temp basal action sheet */
-"Loop will not automatically adjust your insulin delivery until the temporary basal rate finishes or is canceled." = "Loop не регулюватиме подачу інсуліну автоматично, доки тимчасова базальна доза не закінчиться або не буде скасована.";
-/* Button text for setting manual temporary basal rate*/
-"Set Temporary Basal" = "Встановіть тимчасову базальну швидкість";
-
-/* Navigation Title for ManualTempBasalEntryView */
-"Temporary Basal" = "Тимчасовий базал";
-
-/* Alert title for a failure to set temporary basal */
-"Temporary Basal Failed" = "Тимчасовий базал не виконан";
-
-/* Alert format string for a failure to set temporary basal with recovery suggestion. (1: error description) (2: recovery text) */
-"Unable to set a temporary basal rate: %1$@\n\n%2$@" = "Не вдалося встановити тимчасову базальну дозу: %1$@\n\n%2$@";
-
-/* Alert format string for a failure to set temporary basal. (1: error description) */
-"Unable to set a temporary basal rate: %1$@" = "Неможливо встановити тимчасову базальну дозу: %1$@";
-
-/* Alert title for missing temp basal configuration */
-"Missing Config" = "Відсутня конфігурація";
-
-/* Alert format string for missing temp basal configuration. */
-"This PumpManager has not been configured with a maximum basal rate because it was added before manual temp basal was a feature. Please go to therapy settings -> delivery limits and set a new maximum basal rate." = "Цей PumpManager не було налаштовано на максимальну базальну швидкість, оскільки її було додано до того, як функція тимчасового базального введення вручну з’явилася. Будь ласка, перейдіть до налаштувань терапії -> межі доставки та встановіть нову максимальну базальну дозу.";
-
-/* description label for active time pod details row */
-"Active Time" = "Активний час";
-
-/* description label for total delivery pod details row */
-"Total Delivery" = "Повна доставка";
-
-/* */
->>>>>>> 181b6fc6
 "Add Omnipod Dash" = "Додайте Omnipod Dash";
 
 /* */
@@ -1324,19 +1170,6 @@
 
 /* Text for suspend resume button when insulin delivery is resuming */
 "Resuming insulin delivery..." = "Відновлення введення інсуліну...";
-<<<<<<< HEAD
-
-/* Alert title for suspend error */
-"Failed to Suspend Insulin Delivery" = "Не вдалося призупинити доставку інсуліну";
-
-//* -----------------------------------------------------------------------*/
-/* ----------------------Statistics strings -------------------------------*/
-/* Option in preferences */
-
-
-"Display Statistics" = "Показати статистику";
-
-=======
 
 /* Alert title for suspend error */
 "Failed to Suspend Insulin Delivery" = "Не вдалося призупинити доставку інсуліну";
@@ -1351,7 +1184,6 @@
 /* Option in preferences */
 "Display Statistics" = "Показати статистику";
 
->>>>>>> 181b6fc6
 /* infoText: Description for Display Statistics */
 "Displays Statistics under the chart view" = "Відображає статистику під вікном діаграми";
 
@@ -1364,11 +1196,7 @@
 /* infoText: Description for Low Glucose Limit */
 "BG Under This Value Will Be Displayed As Low Glucose Percentage" = "BG під цим значенням відображатиметься як низький відсоток глюкози";
 /* infoText: Description for High Glucose Limit */
-<<<<<<< HEAD
-"BG Under This Value Will Be Displayed As High Glucose Percentage" = "BG під цим значенням відображатиметься як високий відсоток глюкози";
-=======
 "BG Under This Value Will Be Displayed As High Glucose Percentage" = "BG Under This Value Will Be Displayed As High Glucose Percentage";
->>>>>>> 181b6fc6
 
 /* When statistics.json was last updated */
 "Updated" = "Оновлено";
@@ -1418,8 +1246,6 @@
 /* Description for update interval for statistics */
 "Default is 30 minutes. How often to update and save the statistics.json and to upload last array, when enabled, to Nightscout. A lower interval than for glucose updates (5 min) is pointless." = "За замовчуванням 30 хвилин. Як часто оновлювати та зберігати statistics.json і завантажувати останній масив, якщо ввімкнено, у Nightscout. Менший інтервал, ніж для оновлення рівня глюкози (5 хв), не має сенсу.";
 
-<<<<<<< HEAD
-=======
 /* Duration displayed in statPanel */
 "Past 24 Hours " = "Past 24 Hours ";
 
@@ -1447,7 +1273,6 @@
 /* Description for Override HbA1c unit */
 "Change deafult HbA1c unit in statPanlel. The unit in statPanel will be updateded with next statistics.json update" = "Change deafult HbA1c unit in statPanlel. The unit in statPanel will be updateded with next statistics.json update";
 
->>>>>>> 181b6fc6
 /* --------------------------------------
 
   Infotexts from openaps.docs and androidaps.docs
