/*
  Localizable.strings
  iAPS
*/
/* -------------------------------- */
/* Bolus screen when adding insulin */
"Add insulin without actually bolusing" = "Додати інсулін без подачі болюсу";

/* Add insulin from source outside of pump */
"Add %@ without bolusing" = "Добавити %@ без болюсу";

"Bolus" = "Болюс";

"Close" = "Закрити";

/* Continue after added carbs without bolus */
"Continue without bolus" = "Продовжити без болюсу";

/* Header */
"Enact Bolus" = "Подати Болюс";

/* Button */
"Enact bolus" = "Подати болюс";

/*  */
"Insulin recommended" = "Рекомендовано інсуліну";

/*  */
"Insulin required" = "Потрібно інсуліну";

/* Bolus screen */
"Recommendation" = "Рекомендація";

/* Button */
"Clear" = "Очистити";

/* Button */
"Done" = "Готово";

/*  */
"Wait please" = "Зачекайте";

/*  */
"Agree and continue" = "Прийняти і Продовжити";

/* Headline in enacted pop up (at: at what time) */
"Enacted at" = "Виконано в";

/* Headline in suggested pop up (at: at what time) */
"Suggested at" = "Запропоновано на";

/* Headline in enacted pop up (at: at what time) */
"Error at" = "Помилка в";

/* Home title */
"Home" = "Головна";

/* Looping in progress */
"looping" = "в процесі";

/* min ago since last loop */
"min ago" = "хв тому";

/* Status Title */
"No suggestion" = "Нема рекомендацій";

/* Replace pod text in Header */
"Replace pod" = "Замініть под";

/* Add carbs screen */
"Add Carbs" = "Додати Вуглеводи";

/* Add carbs header and button in Watch app. You can skip the last " " space. It's just for differentiation */
"Add Carbs " = "Додати Вуглеводи ";

/*  */
"Amount Carbs" = "Кількість Вуглеводи";

/* Grams unit */
"grams" = "грами";

/*  */
"Carbs required" = "Введіть кількість вуглеводів";

/* */
"Are you sure?" = "Ви впевнені?";

/* Bottom target temp */
"Bottom target" = "Нижня ціль";

/* Cancel preset name */
"Cancel" = "Відмінити";

/*  */
"Cancel Temp Target" = "Відмінити тимчасову ціль";

/* Custom temp target */
"Custom" = "Своя";

/*  */
"Date" = "Дата";

/*  */
"Delete" = "Видалити";

/* Delete preset temp target */
"Delete preset \"%@\"" = "Видалити шаблон \"%@\"";

/* Duration of target temp or temp basal */
"Duration" = "Тривалість";

/*  */
"Enact Temp Target" = "Запустити тимчасову ціль";

/* */
"Target" = "Ціль";

/* */
"Basal Insulin and Sensitivity ratio" = "Співвідношення базального інсуліну та чутливості";

/* */
"A lower 'Half Basal Target' setting will reduce the basal and raise the ISF earlier, at a lower target glucose." = "Нижчий параметр «Half Basal Target» зменшить базальний рівень і підвищить ISF раніше, при нижчому цільовому рівні глюкози.";

/* */
" Your setting: " = "Ваші налаштування";

/* */
"mg/dl. Autosens.max limits the max endpoint" = "mg/dl. Автоматизація обмежує максимальну кінцеву точку";

/*  */
"Enter preset name" = "Введіть ім'я шаблону";

/* Preset name */
"Name" = "Ім’я";

/* minutes of target temp */
"minutes" = "хвилин";

/*  */
"Presets" = "Шаблони";

/* Save preset name */
"Save" = "Зберегти";

/*  */
"Save as Preset" = "Зберегти як шаблон";

/* Delete Meal Preset */
"Delete Preset" = "Видалити шаблон";

/* Confirm Deletion */
"Delete preset '%@'?" = "Видалити шаблон \"%@'?";

/* Button */
"No" = "Ні";

/* Button */
"Yes" = "Так";

/* + Button */
"[ +1 ]" = "[ +1 ]";

/* - Button */
"[ -1 ]" = "[ -1 ]";

/* Upper temp target limit */
"Top target" = "Верхня ціль";

/*  Temp target set for ... minutes */
"for" = "на";

/*  Temp target set for ... minutes */
"min" = "хв";

/*  */
"Autotune" = "Автотюн";

/*  */
"Basal profile" = "Базальний профіль";

/*  */
"Carb ratio" = "Вуглеводний коефіцієнт";

/*  */
"Delete autotune data" = "Видалити дані автотюну";

/*  */
"Run now" = "Виконати";

/*  */
"Last run" = "Останній запуск";

/*  */
"Sensitivity" = "Чутливість";

/*  */
"Use Autotune" = "Використовувати Autotune";

/* Add profile basal */
"Add" = "Додати";

/*  */
"Basal Profile" = "Базальний Профіль";

/* Rate basal profile */
"Rate" = "Швидкість";

/*  */
"Save on Pump" = "Зберегти на Помпі";

/*  */
"Saving..." = "Збереження...";

/*  */
"Schedule" = "Розклад";

/*  */
"starts at" = "Починається з";

/* Time basal profile */
"Time" = "Час";

/* */
"Calculated Ratio" = "Розрахований Коефіцієнт";

/* Carb Ratios header */
"Carb Ratios" = "Вуглеводні Коефіцієнти";

/*  */
"Ratio" = "Коефіцієнт";

/*  */
"Autosens" = "Автосенс";

/*  */
"Calculated Sensitivity" = "Розрахована Чутливість";

/*  */
"Insulin Sensitivities" = "Чутливості до Інсуліну";

/* */
"Sensitivity Ratio" = "Коефіцієнт Чутливості";

/*  */
"Dismiss" = "Відхилити";

/*  */
"Important message" = "Важливе повідомлення";

/*  */
"Amount" = "Об'єм";

/* */
"Cancel Temp Basal" = "Відмінити тимчасову базальну швидкість (ТБШ)";

/* Enact
Enact a temp Basal or a temp target */
"Enact" = "Запустити";

/* */
"Manual Temp Basal" = "Ручна тимчасова базальна швидкість (ТБШ)";

/* Allow uploads to different services */
"Allow uploads" = "Дозволити вивантаження";

/* API secret in NS */
"API secret" = "API Secret";

/* Connect to NS */
"Connect" = "Підключити";

/* Connected to NS */
"Connected!" = "Підключено!";

/* Connecting to NS */
"Connecting..." = "Підключення...";

/*  */
"Invalid URL" = "Невірний URL";

/*  */
"Local glucose source" = "Локальне джерело глюкози";

/* Header */
"Nightscout Config" = "Налаштування Nightscout";

/*  */
"Port" = "Порт";

/*  */
"URL" = "URL-адреса";

/**/
"Use local glucose server" = "Використовувати локальний сервер";

/*  */
"Edit settings json" = "Редагувати json налаштувань";

/* */
"Glucose units" = "Одиниці виміру глюкози";

/*  */
"Preferences" = "Налаштування";

/* Recommended Insulin Fraction in preferences */
"Recommended Insulin Fraction" = "Рекомендований коефіцієнт інсуліну";

/* Do you want to show bolus screen after added carbs? */
"Skip Bolus screen after carbs" = "Пропустити Екран болюсу після вводу вуглеводів";

/* Allow remote control from NS */
"Remote control" = "Віддалене керування";

/* Add Medtronic pump */
"Add Medtronic" = "Додати Medtronic";

/* Add Omnipod pump */
"Add Omnipod" = "Додати Omnipod";

/* Add Simulator pump */
"Add Simulator" = "Додати Симулятор";

/* Insulin model */
"Model" = "Модель";

/*  */
"Pump config" = "Конфігурація помпи";

/*  */
"Delivery limits" = "Обмеження подачі";

/*  */
"Duration of Insulin Action" = "Тривалість Дії Інсуліну";

/* hours of duration of insulin activity */
"hours" = "годин";

/* Max setting */
"Max Basal" = "Максимальний Базал";

/* Max setting */
"Max Bolus" = "Максимальний Болюс";

/* */
"Pump Settings" = "Налаштування Помпи";

/* Insulin unit per hour */
"U/hr" = "U/год";

/* Unit in number of units delivered (keep the space character!) */
" U" = "U";

/* /Insulin unit */
"/U" = "/U";

/* Insulin unit */
"U" = "U";

/* Unit per hour with space */
" U/hr" = " U/год";

/* Number of units per hour*/
"%@ U/hr" = " %@U/год";

/* Number of units insulin delivered */
"%@ U" = "%@ U";

/*Carb ratio unit */
"g/U" = "гр/U";

/* grams */
" g" = "гр";

/* The short unit display string for grams */
"g" = "г";

/* when 0 U/hr */
"0 U/hr" = "0 U/год";

/* abbreviation for days */
"d" = "дн.";

/* abbreviation for hours */
"h" = "г";

/* abbreviation for minutes */
"m" = "хв.";

/*  */
"Closed loop" = "Замкнена петля";

/* */
"Configuration" = "Налаштування";

/* */
"Devices" = "Пристрої";

/*  */
"Pump" = "Помпа";

/* */
"Watch" = "Годинник";

/* */
"Watch Configuration" = "Конфігурація годинника";

/* */
"Apple Watch" = "Apple Watch";

/* */
"Display on Watch" = "Відображати на годиннику";

/* */
"Garmin Watch" = "Garmin Watch";

/* */
"Add devices" = "Додати пристрій";

/* */
"Glucose Target" = "Мета глюкози";

/* */
"Heart Rate" = "Пульс";

/* */
"Steps" = "Кроки";

/* */
"ISF" = "ISF";

/* */
"The app Garmin Connect must be installed to use for iAPS.\n Go to App Store to download it" = "Щоб використовувати iAPS, необхідно встановити програму Garmin Connect.\n Перейдіть до App Store, щоб завантажити її";

/* */
"Garmin is not available" = "Garmin недоступний";

/*  */
"Services" = "Сервіси";

/*  */
"Settings" = "Налаштування";

/* Recommendation for a Manual Bolus */
"Recommended Bolus Percentage" = "Рекомендований відсоток болюсу";

/* 2 log files to share */
"Share logs" = "Поділитися логом";

/* Upper target */
"High target" = "Висока ціль";

/* Lower target */
"Low target" = "Низька ціль";

/*  */
"Target Ranges" = "Цільові Діапазони";

/* When bolusing */
"Bolusing" = "Подаю болюс";

/* */
"Pump suspended" = "Помпу призупинено";

/* */
"Middleware" = "Проміжний код";

/* Header */
"History" = "Історія";

/* CGM option */
"Upload glucose to Nightscout" = "Вивантажити глюкозу у Nightscout";

/* Type of CGM or glucose source */
"Type" = "Тип";

/* CGM */
"CGM" = "CGM";

/* CGM Transmitter ID */
"Transmitter ID" = "ID передавача";

/* Other CGM setting */
"Other" = "Інше";

/* Whatch app alert */
"Set temp targets presets on iPhone first" = "Спочатку встановіть тимчасові цілі в додатку на iPhone";

/* Updating Watch app */
"Updating..." = "Оновлення...";

/* Header for Temp targets in Watch app */
"Temp Targets" = "Тимчасові цілі";

/* Delete carbs from data table and Nightscout */
"Delete carbs?" = "Видалити вуглеводи?";

/* Delete insulin from pump history and Nightscout */
"Delete insulin?" = "Видалити інсулін?";

/* Treatments list */
"Treatments" = "Терапія";

/* " min" in Treatments list */
" min" = " хв";

/* */
"Unable to change anything" = "Неможливо змінити статус";


/* Calendar and Libre transmitter settings ---------------
 */
/* */
"Configure Libre Transmitter" = "Налаштувати Libre Transmitter";

/* */
"Calibrations" = "Калібрування";

/* */
"Create events in calendar" = "Створити подію в календарі";

/* */
"Calendar" = "Календар";

/* */
"Other" = "Інше";

/* */
"Libre Transmitter" = "Libre Transmitter";

/* */
"Libre Transmitters" = "Libre трансміттери";

/* */
"Bluetooth Transmitters" = "Bluetooth передавачі";

/* */
"Modes" = "Режими";

/* Libre 2 Direct */
"Libre 2 Direct" = "Libre 2 пряме підключення";

/* */
"Select the third party transmitter you want to connect to" = "Виберіть сторонній передавач для підключення";

/* State was restored */
"State was restored" = "Стан було відновлено";

/* The short unit display string for millimoles of glucose per liter */
"mmol/L" = "ммол/Л";

/* The short unit display string for milligrams of glucose per decilter */
"mg/dL" = "мг/дл";

/* */
"Add calibration" = "Додати калібрування";

/* When adding capillary glucose meater reading */
"Meter glucose" = "Вимірювач глюкози";

/* */
"Info" = "Інформація";

/*v*/
"Slope" = "Нахил";

/* */
"Intercept" = "Перетин";

/* */
"Chart" = "Графік";

/* */
"Remove" = "Вилучити";

/* */
"Remove Last" = "Видалити останнє";

/* */
"Remove All" = "Вилучити все";

/* */
"About the Process" = "Про процес";

/* */
"Please make sure that your Libre 2 sensor is already activated and finished warming up. If you have other apps connecting to the sensor via bluetooth, these need to be shut down or uninstalled. \n\n You can only have one app communicating with the sensor via bluetooth. Then press the \"pariring and connection\" button below to start the process. Please note that the bluetooth connection might take up to a couple of minutes before it starts working." = "Будь ласка, переконайтеся, що ваш датчик Libre 2 вже активований і закінчився розігрів. Якщо у вас є інші програми, які підключаються до датчика через Bluetooth, їх потрібно вимкнути або видалити. \n\n Ви можете мати лише один додаток, який зв’язується з датчиком через Bluetooth. Потім натисніть кнопку «сполучення та підключення» нижче, щоб почати процес. Зверніть увагу, що з’єднання Bluetooth може зайняти до кількох хвилин, перш ніж воно почне працювати.";

/* */
"Pairinginfo" = "Інформація про створення пари";

/* */
"PatchInfo" = "Інформація про патч";

/* */
"Calibrationinfo" = "Інформація калібрування";

/* */
"Unknown" = "Невідомий";

/* */
"Not paired yet" = "Ще не в парі";

/* */
"Pair Sensor & connect" = "З'єднайте датчик і підключіть";

/* */
"Phone NFC required!" = "Потрібно телефон з NFC!";

/* */
"Your phone or app is not enabled for NFC communications, which is needed to pair to libre2 sensors" = "Телефон або додаток не ввімкнуто для NFC з'єднання, це потрібно для підключення Libre2";

/* Bluetooth Power Off */
"Bluetooth Power Off" = "Bluetooth вимкнений";

/* Please turn on Bluetooth */
"Please turn on Bluetooth" = "Будь ласка, увімкніть Bluetooth";

/* No Libre Transmitter Selected */
"No Libre Transmitter Selected" = "Не обрано Libre Transmitter";

/* Delete Transmitter and start anew. */
"Delete CGMManager and start anew. Your libreoopweb credentials will be preserved" = "Видаліть CGMManager і почніть заново. Ваші дані libreoopweb будуть збережені";

/* Invalid libre checksum */
"Invalid libre checksum" = "Некоректна контрольна сума";

/* Libre sensor was incorrectly read, CRCs were not valid */
"Libre sensor was incorrectly read, CRCs were not valid" = "Датчик Libre неправильно прочитано, CRC не правильні";

/* Glucose */
"Glucose" = "Глюкоза";

/* LOWALERT! */
"LOWALERT!" = "УВАГА НИЗЬКИЙ!";

/* HIGHALERT! */
"HIGHALERT!" = "УВАГА ВИСОКИЙ!";

/* (Snoozed)*/
"(Snoozed)" = "(Відкладено)";

/* Glucose: %@ */
"Glucose: %@" = "Глюкоза: %@";

/* Transmitter: %@%% */
"Transmitter: %@%%" = "Передавач: %@";

/* No Sensor Detected */
"No Sensor Detected" = "Не виявлено сенсори";

/* This might be an intermittent problem, but please check that your transmitter is tightly secured over your sensor */
"This might be an intermittent problem, but please check that your transmitter is tightly secured over your sensor" = "Це може бути періодична проблема, але, будь ласка, перевірте, чи ваш трансмітер міцно закріплений над вашим сенсором";

/* New Sensor Detected */
"New Sensor Detected" = "Виявлено новий Сенсор";

/* Please wait up to 30 minutes before glucose readings are available! */
"Please wait up to 30 minutes before glucose readings are available!" = "Будь ласка, зачекайте до 30 хвилин, перш ніж буде доступно читання з глюкозою!";

/* Invalid Glucose sample detected, try again later */
"Invalid Glucose sample detected, try again later" = "Виявлено невірний показник рівня глюкози, повторіть спробу пізніше";

/* ensor might have temporarily stopped, fallen off or is too cold or too warm */
"Sensor might have temporarily stopped, fallen off or is too cold or too warm" = "Сенсор може бути тимчасово зупинений, падіння або занадто холодно або тепло.";

/* Invalid Sensor Detected */
"Invalid Sensor Detected" = "Помилка визначення сенсора";

/* Detected sensor seems not to be a libre 1 sensor! */
"Detected sensor seems not to be a libre 1 sensor!" = "Виявлений сенсор не є датчиком Libre1!";

/* Detected sensor is invalid: %@ */
"Detected sensor is invalid: %@" = "Виявлений сенсор недійсний: %@";

/* Low Battery */
"Low battery" = "Низький заряд батареї";

/* */
"Invalid sensor" = "Сенсор несправний";

/* */
"Sensor change" = "Зміна сенсору";

/* */
"Sensor expires soon" = "Сенсор скоро закінчиться";

/* Battery is running low %@, consider charging your %@ device as soon as possible */
"Battery is running low %@, consider charging your %@ device as soon as possible" = "Рівень заряду батареї низький %@, зарядіть ваш %@ пристрій найшвидше";

/* Extracting calibrationdata from sensor */
"Extracting calibrationdata from sensor" = "Вилучення калібрування даних від сенсора";

/* Sensor Ending Soon */
"Sensor Ending Soon" = "Термін закінчення сенсору";

/* Current Sensor is Ending soon! Sensor Life left in %@ */
"Current Sensor is Ending soon! Sensor Life left in %@" = "Незабаром закінчується Сенсор! Термін дії скінчився у %@";

/* */
"Libre Bluetooth" = "Створити пару через Bluetooth";

/* */
"Snooze Alerts" = "Відкласти сповіщення";

/* */
"Last measurement" = "Останнє вимірювання";

/* */
"Sensor Footer checksum" = "Контрольна сума Сенсора";

/* */
"Last Blood Sugar prediction" = "Останнє передбачення цукру крові";

/* */
"CurrentBG" = "Поточна глюкоза крові ( BG)";

/* */
"Sensor Info" = "Інформація про Сенсор";

/* */
"Sensor Age" = "Вік Сенсору";

/* */
"Sensor Age Left" = "Залишилось";

/* */
"Sensor Endtime" = "Час закінчення Сенсору";

/* */
"Sensor State" = "Стан Сенсору";

/* */
"Sensor Serial" = "Серійний номер Сенсору";

/* */
"Transmitter Info" = "Інформація про передавач";

/* */
"Hardware" = "Обладнання";

/* */
"Firmware" = "Прошивка";

/* */
"Connection State" = "Стан з'єднання";

/* */
"Transmitter Type" = "Тип передавача";

/* */
"Sensor Type" = "Тип Сенсору";

/* */
"Factory Calibration Parameters" = "Параметри заводського калібрування";

/* */
"Valid for footer" = "Дійсний для футера";

/* */
"Edit calibrations" = "Редагувати калібрування";

/* */
"edit calibration clicked" = "редагувати калібрування натиснуто";

/* */
"Delete CGM" = "Видалити CGM";

/* */
"Are you sure you want to remove this cgm from loop?" = "Ви дійсно бажаєте видалити цей CGM?";

/* */
"There is no undo" = "Цю дію неможливо відмінити!";

/* */
"Advanced" = "Додаткові налаштування";

/* */
"Alarms" = "Тривога";

/* */
"Glucose Settings" = "Налаштування Глюкози";

/* */
"Notifications" = "Сповіщення";

/* */
"Export logs" = "Експорт журналів";

/* */
"Export not available" = "Експорт відсутній";

/* */
"Log export requires ios 15" = "Експорт журналу потребує iOS 15";

/* */
"Got it!" = "Зрозуміло!";

/* */
"Saved to %@" = "Збережено в %@";

/* */
"No logs available" = "Немає доступних журналів";

/* */
"Glucose Notification visibility" = "Видимість сповіщення Глюкози";

/* */
"Always Notify Glucose" = "Завжди сповіщати про Глюкозу";

/* */
"Notify per reading" = "Сповіщати про читання";

/* */
"Value" = "Значення";

/* */
"Adds Phone Battery" = "Показувати заряд батареї телефону";

/* */
"Adds Transmitter Battery" = "Додає акумулятор Transmitter";

/* */
"Also vibrate" = "Вібрація";

/* */
"Additional notification types" = "Додаткове сповіщення";

/* */
"Misc" = "Різне";

/* */
"Unit override" = "Задати величину";

/* */
"Low" = "Низький";

/* */
"High" = "Високий";

/* */
"glucose" = "глюкоза";

/* */
"Schedule " = "Розклад ";

/* */
"tapped save schedules" = "вибрано збереження роскладу";

/* */
"Error" = "Помилка";

/* */
"Some ui element was incorrectly specified" = "Деякі елементи ui були неправильно вказані";

/* */
"Success" = "Успішно";

/* */
"Schedules were saved successfully!" = "Розклад збережено успішно!";

/* */
"High Glucose Alarm active" = "Будильник високої Глюкози увівкнено";

/* */
"Low Glucose Alarm active" = "Будильник низької Глюкози увімкнено";

/* */
"No Glucose Alarm active" = "Немає активних сигналів Глюкози";

/* */
"snoozing until %@" = "відкладено до %@";

/* */
"not snoozing" = "не відкладено";

/* */
"nothing to see here" = "Тут нічого немає";

/* */
"snooze from testview clicked" = "відкладення після натиснутого тесту";

/* */
"will snooze for %@ until %@" = "буде відкладно для %@ до %@";

/* */
"Click to Snooze Alerts" = "Натисніть, щоб відкласти оповіщення";

/* */
"Strength" = "Міць";

/* */
"Hold the top of your iPhone near the sensor to pair" = "Втримуйте верхню частину вашого iPhone біля датчика для парування";

/* */
"Sensor not found" = "Сенсор не знайдено";

/* */
"Also play alert sound" = "Відтворювати звук тревоги";

/* */
"Notification Settings" = "Параметри сповіщень";

/* */
"Found devices: %d" = "Знайдено пристроїв: %d";

/* */
"Backfill options" = "Параметри фонового заповнення";

/* */
"Backfilling from trend is currently not well supported by Loop" = "Завантаження трендів в даний час не  підтримується в Loop";

/* */
"Backfill from history" = "Резервне копіювання з історії";

/* */
"Backfill from trend" = "Резервне копіювання з тренду";

/* */
"Debug options" = "Параметри налагодження";

/* */
"Adds a lot of data to the Issue Report " = "Додає багато даних у звіт про помилки";

/* */
"Persist sensordata" = "Зберегти данні сенсору";

/* */
"Battery" = "Батарея";

/* */
"Also add source info" = "Дотаткова інформацію про джерело";

/* */
"Carbs Required Threshold" = "Межа необхідних вуглеводів";

/* */
"Carbs required: %d g" = "Потрібні вуглеводи: %d g";

/* */
"To prevent LOW required %d g of carbs" = "Для запобігання ГІПО потрібно %d g вуглеводів";

/* */
"iAPS not active" = "iAPS не активний";

/* */
"Last loop was more then %d min ago" = "Останній цикл був більше, ніж %d хв тому";

/* Glucose badge */
"Show glucose on the app badge" = "Показувати глюкозу на значку додатку";

/* */
"Backfill glucose" = "Завантажити глюкозу";

/* About this source */
"About this source" = "Про це джерело";

/* */
"Bolus failed" = "Болюс не вдався";

/* */
"Bolus failed or inaccurate. Check pump history before repeating." = "Болюс не пройшов або неточний. Перевір історію помпи, перш ніж повторити.";

/* */
"Carbs" = "Вуглеводи";

/* */
"Temp Basal" = "Тимчасовий  Базал";

/* */
"Temp Target" = "Тимчасові цілі";

/* */
"Resume" = "Відновити";

/* */
"Suspend" = "Призупинити";

/* */
"Animated Background" = "Анімоване тло";

/* Sensor day(s) */
" day(s)" = "день(днів)";

/* Option to show HR in Watch app*/
"Display HR on Watch" = "Відображати HR на годиннику";


/* Headers for settings ----------------------- */
"OpenAPS main settings" = "Головні налаштування OpenAPS";

"OpenAPS SMB settings" = "Налаштування SMB OpenAPS";

"OpenAPS targets settings" = "Налаштування цілей OpenAPS";

"OpenAPS other settings" = "Інші налаштування OpenAPS";

/* Glucose Simulator CGM */
"Glucose Simulator" = "Симулятор Глюкози";

/* Restored state message */
"Bluetooth State restored (APS restarted?). Found %d peripherals, and connected to %@ with identifier %@" = "Стан Bluetooth відновлений (APS перезапущено?). Виявили %d периферійних пристроїв та  під'єднано до %@ з ідентифікатором %@";

/* Shared app group xDrip4iOS */
"Using shared app group with external CGM app xDrip4iOS" = "Використання спільної групи програм із зовнішньою програмою CGM xDrip4iOS";

/* Shared app group GlucoseDirect */
"Using shared app group with external CGM app GlucoseDirect" = "Використання спільної групи програм із зовнішньою програмою CGM GlucoseDirect";

/* Dexcom G6 app */
"Dexcom G6 app" = "Вбудований додаток G6";

/* Native G5 app */
"Native G5 app" = "Вбудований додаток G5";

/* Minilink transmitter */
"Minilink transmitter" = "трансмітер Minilink";

/* Simple simulator */
"Simple simulator" = "Звичайний симулятор";

/* Direct connection with Libre 1 transmitters or Libre 2 */
"Direct connection with Libre 1 transmitters or European Libre 2 sensors" = "Прямий зв'язок з трансмітером  Libre 1  або Європейськими сенсором Libre 2";

/* Online or internal server */
"Online or internal server" = "Онлайн або внутрішній сервер";

/* -------------- Developer settings ---------------------- */
/* Debug options */

"Developer" = "Розробник";

/* Debug option view NS Upload Profile */
"NS Upload Profile" = "Профіль завантаження NS";

/* Debug option view NS Uploaded Profile */
"NS Uploaded Profile" = "NS Завантажений профіль";

/* Debug option view Autosense */
"Autosense" = "Автосенс";

/* Debug option view Pump History */
"Pump History" = "Історія помпи";

/* Debug option view Target Ranges */
"Target ranges" = "Цільові діапазони";

/* Debug option view Temp targets */
"Temp targets" = "Тимчасові цілі";

/* Debug option view Meal */
"Meal" = "Шаблон харчування";

/* Debug option view Pump profile */
"Pump profile" = "Профіль помпи";

/* Debug option view Profile */
"Profile" = "Профіль";

/* Debug option view Enacted */
"Enacted" = "Введено в дію";

/* Debug option view Announcements (from NS) */
"Announcements" = "Оголошення";

/* Debug option view Enacted announcements announcements (from NS) */
"Enacted announcements" = "Введені в дію оголошення";

/* Debug option view Autotune */
"Autotune" = "Автотюн";

/* Debug option view Target presets */
"Target presets" = "Цільові пресети";

/* Debug option view */
"Loop Cycles" = "Циклічні цикли";

/* Debug option view Glucose Data used for statistics */
"Glucose Data used for statistics" = "Дані про рівень глюкози використовуються для статистики";

/* --------------- HealthKit intergration --------------------*/
/* */
"Apple Health" = "Apple Health";

/* */
"Connect to Apple Health" = "З'єднатися з Apple Health";

/* Show when have not permissions for writing to Health */
"For write data to Apple Health you must give permissions in Settings > Health > Data Access" = "Для запису даних в Apple Health ви повинні надати дозволи в Налаштування > Здоров’я > Доступ до даних";

/* */
"After you create glucose records in the Health app, please open iAPS to help us guaranteed transfer changed data" = "Після створення записів глюкози в програмі Охорони здоров'я, будь ласка, відкрийте iAPS, щоб допомогти нам гарантувати передачу змінених даних";

/* New ALerts ------------------------- */
/* Info title */
"Info" = "Інформація";

/* Warning title */
"Warning" = "Попередження";

/* Error title */
"Error" = "Помилка";

/* Manual temp basal mode */
"Manual" = "Інструкція";

/* Status highlight when manual temp basal is running. */
"Manual Basal" = "Ручна тимчасова базальна швидкість (ТБШ)";

/* Current Manual Temp basal */
" -  Manual Basal ⚠️" = "Ручний ТБШ ⚠️";

/* Total AT / Scheduled basal insulin */
" U/day" = " U/день";

/* Total AT / Scheduled basal insulin */
"Total" = "Всього";

/* -------------------------------------------- FPU Strings ------------------------------------------------------*/
/* Enable FPU */

"Enable" = "Увімкнути";

/* Header */
"Conversion settings" = "Налаштування конвертації";

/* Delay */
"Delay In Minutes" = "Затримка в хвилинах";

/* Duration */
"Maximum Duration In Hours" = "Максимальна тривалість у годинах";

/* Interval */
"Interval In Minutes" = "Інтервал у хвилинах";

/* Override */
"Override With A Factor Of " = "Перевизначення з коефіцієнтом";

/* Description */
"Allows fat and protein to be converted into future carb equivalents using the Warsaw formula of kilocalories divided by 10.\n\nThis spreads the carb equivilants over a maximum duration setting that can be configured from 5-12 hours.\n\nDelay is time from now until the first future carb entry.\n\nInterval in minutes is how many minutes are between entries. The shorter the interval, the smoother the result. 10, 15, 20, 30, or 60 are reasonable choices.\n\nAdjustment factor is how much effect the fat and protein has on the entries. 1.0 is full effect (original Warsaw Method) and 0.5 is half effect. Note that you may find that your normal carb ratio needs to increase to a larger number if you begin adding fat and protein entries. For this reason, it is best to start with a factor of about 0.5 to ease into it.\n\nDefault settings: Time Cap: 8 h, Interval: 30 min, Factor: 0.5, Delay 60 min" = "Дозволяє конвертувати жир і білок у майбутні вуглеводні еквіваленти за допомогою варшавської формули кілокалорій, поділених на 10.\n\nЦе розподіляє вуглеводні еквіваленти на максимальну тривалість, яку можна налаштувати від 8 до 12 годин.\n\nІнтервал у хвилинах скільки хвилин між записами. Чим коротший інтервал, тим плавніші результати, але стає важче вручну видалити записи, якщо пізніше ви захочете їх видалити. 10, 15, 20, 30 або 60 — це розумний вибір.\n\nЗатримка — це час від теперішнього моменту до першого майбутнього введення вуглеводів.\n\nКоефіцієнт коригування — це те, наскільки жир і білок впливають на введення. 1,0 – повний ефект, а 0,5 – половинний. Зауважте, що ви можете виявити, що ваше нормальне співвідношення вуглеводів має збільшитися до більшої кількості, якщо ви почнете додавати жири та білки. З цієї причини найкраще починати з коефіцієнта приблизно 0,5, щоб легше його зрозуміти.\n\nНалаштування за замовчуванням: обмеження часу: 8 годин, інтервал: 30 хвилин, коефіцієнт: 0,5, затримка 60 хвилин";

/* FPU Settings Title */
"Fat and Protein" = "Жир і білок";

/* Display fat and protein entities */
"Fat & Protein" = "Жир і білок";

/* */
"Hide Fat & Protein" = "Приховати жири та білки";

/* Add Fat */
"Fat" = "Жир";

/* Add Protein */
"Protein" = "Білки";

/* Service Section */
"Fat And Protein Conversion" = "Перетворення жиру та білка";

/* Service Section */
"Profile Override" = "Перевизначення профілю";

/* */
"Override Profiles" = "Змінити параметри";

/* */
"Normal " = "Нормальний ";

<<<<<<< HEAD
=======
/* */
>>>>>>> 1747074b
"Currently no Override active" = "Наразі жодне перевизначення не активне";

/* */
"Total Insulin Adjustment" = "Повне коригування інсуліну";

/* */
"Override your Basal, ISF, CR and Target profiles" = "Замініть свої профілі Basal, ISF, CR і Target";

/* */
"Enable indefinitely" = "Увімкнути на невизначений термін";

/* */
"Override Profile target" = "Заміна цільового профілю";

/* */
"Disable SMBs" = "Вимкнути SMBs";

/* Your normal Profile. Use a short string */
"Normal Profile" = "Звичайний профіль";

/* Custom but unsaved Profile */
"Custom Profile" = "Спеціальний профіль";

/* */
"Profiles" = "Профілі";

/* */
"More options" = "Додаткові параметри";

/* */
"Schedule when SMBs are Off" = "Розклад, коли SMBs вимкнено";

<<<<<<< HEAD
/* */
"Change ISF and CR" = "Змінити ISF і CR";

/* */
"Change ISF" = "Змінити ISF";

/* */
"Change CR" = "Змінити CR";

/* */
"SMB Minutes" = "Хвилини SMB";

/* */
"UAM SMB Minutes" = "Хвилини UAM SMB";

/* */
"Start new Profile" = "Створіть новий профіль";

/* */
"Save as Profile" = "Зберегти як профіль";

/* */
"Return to Normal" = "Повернутися до нормального стану";

/* Alert */
"Return to Normal?" = "Повернутися до нормального стану?";

/* */
"This will change settings back to your normal profile." = "Це поверне налаштування вашого звичайного профілю.";

/* Start Profile Alert */
"Start Profile" = "Почати профіль";

/* */
"Your profile basal insulin will be adjusted with the override percentage and your profile ISF and CR will be inversly adjusted with the percentage." = "Ваш профіль базального інсуліну буде скориговано з відсотком перевизначення, а ваш профіль ISF і CR буде обернено скориговано з відсотком.";

/* */
=======
/* */
"Change ISF and CR" = "Змінити ISF і CR";

/* */
"Change ISF" = "Змінити ISF";

/* */
"Change CR" = "Змінити CR";

/* */
"SMB Minutes" = "Хвилини SMB";

/* */
"UAM SMB Minutes" = "Хвилини UAM SMB";

/* */
"Start new Profile" = "Створіть новий профіль";

/* */
"Save as Profile" = "Зберегти як профіль";

/* */
"Return to Normal" = "Повернутися до нормального стану";

/* Alert */
"Return to Normal?" = "Повернутися до нормального стану?";

/* */
"This will change settings back to your normal profile." = "Це поверне налаштування вашого звичайного профілю.";

/* Start Profile Alert */
"Start Profile" = "Почати профіль";

/* */
"Your profile basal insulin will be adjusted with the override percentage and your profile ISF and CR will be inversly adjusted with the percentage." = "Ваш профіль базального інсуліну буде скориговано з відсотком перевизначення, а ваш профіль ISF і CR буде обернено скориговано з відсотком.";

/* */
>>>>>>> 1747074b
"Starting this override will change your Profiles and/or your Target Glucose used for looping during the entire selected duration. Tapping ”Start Profile” will start your new profile or edit your current active profile." = "Початок цього перевизначення змінить ваші профілі та/або цільовий рівень глюкози, який використовується для циклу протягом усього вибраного періоду. Торкнувшись «Почати профіль», ви запустите новий профіль або відредагуєте поточний активний профіль.";

/* Change Target glucose in profile settings */
"Override Profile Target" = "Заміна цільового профілю";

/* Alert string. Keep spaces. */
" SMBs are disabled either by schedule or during the entire duration." = "SMBs відключаються за розкладом або протягом усього періоду.";

/* Alert strings. Keep spaces */
" infinite duration." = "нескінченна тривалість.";

/* Service Section */
"App Icons" = "Іконки додатку";

/* */
"iAPS Icon" = "iAPS значок";

/* Service Section */
"Statistics and Home View" = "Статистика та Домашня сторінка";

/* Alert text */
"Delete carb equivalents?" = "Видалити вуглеводні еквіваленти?";

/* */
"Meal Presets" = "Попередні налаштування їжі";

/* */
"Empty" = "Порожній";

/* */
"Delete Selected Preset" = "Вилучити позначений шаблон";

/* */
"Enter Meal Preset Name" = "Введіть назву попереднього налаштування їжі";

/* */
"Name Of Dish" = "Назва страви";

/* Save Carbs and continue to bolus recommendation */
"Save and continue" = "Зберегти та продовжити";

/* */
"Save as Preset" = "Зберегти як шаблон";

/* ----------------------- New Bolus Calculator ---------------------------*/
/* Warning about bolus recommendation. Title */

"Warning!" = "Увага!";

/* Alert to confirm bolus amount to add */
"\n\nTap 'Add' to continue with selected amount." = "\n\nНатисніть «Додати», щоб продовжити з вибраним значенням.";

/* */
"Eventual Glucose" = "Можлива глюкоза";

/* */
"Target Glucose" = "Цільова глюкоза";

/* */
"Percentage setting" = "Відсоткове налаштування";

/* */
"Insulin Sensitivity" = "Чутливість до інсуліну";

/* Formula displayed in Bolus info pop-up. Make translation short! */
"(Eventual Glucose - Target) / ISF" = "(Eventual Glucose - Target) / ISF";

/* */
"Formula =" = "Formula =";

/* Bolus pop-up footer */
"Carbs and previous insulin are included in the glucose prediction, but if the Eventual Glucose is lower than the Target Glucose, a bolus will not be recommended." = "Вуглеводи та попередній інсулін включені в прогноз рівня глюкози, але якщо кінцевий рівень глюкози нижчий за цільовий рівень глюкози, болюс не буде рекомендовано.";

/* Hide pop-up */
"Hide" = "Приховати";

/* Bolus pop-up / Alert string. Make translations concise! */
"Eventual Glucose > Target Glucose, but glucose is predicted to drop down to " = "Eventual Glucose > Target Glucose, but glucose is predicted to first drop down to ";

/* Bolus pop-up / Alert string. Make translations concise! */
"which is below your Threshold (" = "which is below your Threshold (";

/* Bolus pop-up / Alert string. Make translations concise! */
"Eventual Glucose > Target Glucose, but glucose is climbing slower than expected. Expected: " = "Eventual Glucose > Target Glucose, but glucose is climbing slower than expected. Expected: ";

//* Bolus pop-up / Alert string. Make translations concise! */
". Climbing: " = ". Climbing: ";

/* Bolus pop-up / Alert string. Make translations concise! */
"Eventual Glucose > Target Glucose, but glucose is falling faster than expected. Expected: " = "Eventual Glucose > Target Glucose, but glucose is falling faster than expected. Expected: ";

/* Bolus pop-up / Alert string. Make translations concise! */
". Falling: " = ". Falling: ";

/* Bolus pop-up / Alert string. Make translations concise! */
"Eventual Glucose > Target Glucose, but glucose is changing faster than expected. Expected: " = "Eventual Glucose > Target Glucose, but glucose is changing faster than expected. Expected: ";

/* Bolus pop-up / Alert string. Make translations concise! */
". Changing: " = ". Changing: ";

/* Add insulin without bolusing alert */
" without bolusing" = " without bolusing";

/* -------------------------------------------------------------------------------------------
  DASH strings
*/
"Attach Pod" = "Прикріпіть Pod";

"Deactivate Pod" = "Деактивувати POD";

/* */
"Deactivating..." = "Деактивувати...";

"Pair Pod" = "Парний Pod";

/* Text for previous pod information row */
"Previous Pod Information" = "Попередня інформація про Pod";

/* Text for confidence reminders navigation link */
"Confidence Reminders" = "Нагадування про Впевненість";

"Confidence reminders are beeps from the pod which can be used to acknowledge selected commands." = "Нагадування про довіру — це звукові сигнали Pod, які можна використовувати для підтвердження вибраних команд.";

/* button title for saving low reservoir reminder while saving */
"Saving..." = "Збереження...";

/* button title for saving low reservoir reminder */
"Save" = "Зберегти";

/* Alert title for error when updating confidence reminder preference */
"Failed to update confidence reminder preference." = "Не вдалося оновити налаштування нагадування про конфіденційність.";

/* */
"No Error" = "Помилок немає";

/* description label for active time pod details row */
"Active Time" = "Активний час";

/* Title string for BeepPreference.silent */
"Disabled" = "Вимкнено";

/* Title string for BeepPreference.manualCommands */
"Enabled" = "Активовано";

/* Title string for BeepPreference.extended */
"Extended" = "Розширений";

/* Description for BeepPreference.silent */
"No confidence reminders are used." = "Нагадування про довіру не використовуються.";

/* Description for BeepPreference.manualCommands */
"Confidence reminders will sound for commands you initiate, like bolus, cancel bolus, suspend, resume, save notification reminders, etc. When Loop automatically adjusts delivery, no confidence reminders are used." = "Нагадування про достовірність лунатимуть для команд, які ви ініціюєте, як-от болюс, скасування болюсу, призупинення, відновлення, збереження сповіщень тощо. Коли Loop автоматично регулює доставку, нагадування про довіру не використовуються.";

/* Description for BeepPreference.extended */
"Confidence reminders will sound when Loop automatically adjusts delivery as well as for commands you initiate." = "Нагадування про довіру лунатимуть, коли Loop автоматично регулює доставку, а також для команд, які ви ініціюєте.";

/* Label text for expiration reminder default row */
"Expiration Reminder Default" = "Нагадування про закінчення терміну дії за умовчанням";

/* */
"Expiration Reminder" = "Нагадування про термін дії";

/* */
"Low Reservoir" = "Пустий резервуар";

/* Value text for no expiration reminder */
"No Reminder" = "Немає нагадувань";

/* */
"Scheduled Reminder" = "Заплановане нагадування";

/* */
"Low Reservoir Reminder" = "Нагадування про низький рівень резервуару";

/* The action string on pod status page when pod data is stale */
"Make sure your phone and pod are close to each other. If communication issues persist, move to a new area." = "Переконайтеся, що ваш телефон і Pod знаходяться поруч один з одним. Якщо проблеми звʼязку не зникають, перейдіть у інше місце.";
/* Format string for the action string on pod status page when pod expired. (1: service time remaining) */
"Change Pod now. Insulin delivery will stop in %1$@ or when no more insulin remains." = "Змініть Pod зараз. Введення інсуліну припиниться через %1$@ або коли інсулін закінчиться.";

/* Label text for temporary basal rate summary */
"Rate" = "Швидкість";

/* Summary string for temporary basal rate configuration page */
"%1$@ for %2$@" = "%1$@ для %2$@";

/* Description text on manual temp basal action sheet */
"Loop will not automatically adjust your insulin delivery until the temporary basal rate finishes or is canceled." = "Loop не регулюватиме подачу інсуліну автоматично, доки тимчасова базальна доза не закінчиться або не буде скасована.";
/* Button text for setting manual temporary basal rate*/
"Set Temporary Basal" = "Встановіть тимчасову базальну швидкість";

/* Navigation Title for ManualTempBasalEntryView */
"Temporary Basal" = "Тимчасовий базал";

/* Alert title for a failure to set temporary basal */
"Temporary Basal Failed" = "Тимчасовий базал не виконан";

/* Alert format string for a failure to set temporary basal with recovery suggestion. (1: error description) (2: recovery text) */
"Unable to set a temporary basal rate: %1$@\n\n%2$@" = "Не вдалося встановити тимчасову базальну дозу: %1$@\n\n%2$@";

/* Alert format string for a failure to set temporary basal. (1: error description) */
"Unable to set a temporary basal rate: %1$@" = "Неможливо встановити тимчасову базальну дозу: %1$@";

/* Alert title for missing temp basal configuration */
"Missing Config" = "Відсутня конфігурація";

/* Alert format string for missing temp basal configuration. */
"This PumpManager has not been configured with a maximum basal rate because it was added before manual temp basal was a feature. Please go to therapy settings -> delivery limits and set a new maximum basal rate." = "Цей PumpManager не було налаштовано на максимальну базальну швидкість, оскільки її було додано до того, як функція тимчасового базального введення вручну з’явилася. Будь ласка, перейдіть до налаштувань терапії -> межі доставки та встановіть нову максимальну базальну дозу.";

/* description label for active time pod details row */
"Active Time" = "Активний час";

/* description label for total delivery pod details row */
"Total Delivery" = "Повна доставка";

/* */
"Add Omnipod Dash" = "Додайте Omnipod Dash";

/* */
"Insert Cannula" = "Вставте канюлю";

/* */
"Check Cannula" = "Перевірте канюлю";

/* */
"Setup Complete" = "Налаштування завершено";

/* */
"Insulin Suspended" = "Інсулін призупинено";

/* Text for suspend resume button when insulin delivery is suspending */
"Suspending insulin delivery..." = "Призупинення введення інсуліну...";

/* Text for suspend resume button when insulin delivery is suspended */
"Resume Insulin Delivery" = "Відновити введення інсуліну";

/* Text for suspend resume button when insulin delivery is resuming */
"Resuming insulin delivery..." = "Відновлення введення інсуліну...";

/* Alert title for suspend error */
"Failed to Suspend Insulin Delivery" = "Не вдалося призупинити доставку інсуліну";

//* -----------------------------------------------------------------------*/
/* ----------------------Statistics strings -------------------------------*/
/* */


"Today" = "Сьогодні";

/* */
"Day" = "День";

/* */
"Week" = "Тиждень";

/* */
"Month" = "Місяць";

/* */
"Total" = "Всього";

/* Headline Statistics */
"Statistics" = "Статистика";

/* Option in preferences */
"Allow Upload of Statistics to NS" = "Дозволити завантаження статистики в NS";

/* Low Glucose Threshold in Statistics settings */
"Low" = "Низький";

/* High Glucose Threshold in Statistics settings */
"High" = "Високий";

/* In Range */
"In Range" = "В діапазоні";

/* Display % */
"Change HbA1c Unit" = "Змінити одиницю HbA1c";

/* */
"Display Chart X - Grid lines" = "Відображення діаграми X – лінії сітки";

/* */
"Display Chart Y - Grid lines" = "Відображення діаграми Y – лінії сітки";

/* */
"Display Chart Threshold lines for Low and High" = "Відображення порогових ліній діаграми для низьких і високих значень";

/* */
"Standing / Laying TIR Chart" = "Стандартна частота і стиль TIR";

/* */
"Hours X-Axis (6 default)" = "Вісь Х годин (6 за замовчуванням)";

/* Average BG = */
"Average" = "Середній";

/* Median BG */
"Median" = "Медіана";

/* CGM readings in statView */
"Readings today" = "Читання сьогодні";

/* CGM readings in statView */
"Readings / 24h" = "Читання / 24 год";

/* Days of saved readings*/
"Days" = "Днів";

/* Normal BG (within TIR) */
"Normal" = "Нормальний";

/* Title High BG in statPanel */
"High (>" = "Високий (>";

/* Title Low BG in statPanel */
"Low (<" = "Низький (<";

/* SD */
"SD" = "SD";

/* CV */
"CV" = "CV";

/* Estimated HbA1c */
"HbA1c" = "HbA1c";

/* Total number of days of data for HbA1c estimation, part 1/2*/
"All" = "Все";

/* Total number of days of data for HbA1c estimation, part 2/2*/
"days" = "дні";

/* Nr of Loops in statPanel */
"Loops" = "Петлі";

/* Loop Errors in statPanel */
"Errors" = "Помилки";

/* Average loop interval */
"Interval" = "Інтервал";

/* Median loop interval */
"Duration" = "Тривалість";

/* "Display SD */
"Display SD instead of CV" = "Показати SD замість CV";

/* Description for display SD */
"Display Standard Deviation (SD) instead of Coefficient of Variation (CV) in statPanel" = "Показувати стандартне відхилення (SD) замість Коефіцієнту варіації (CV) у панелі стану";

/* How often to update the statistics */
"Update every number of minutes:" = "Оновлюйте кожну кількість хвилин:";

/* Description for update interval for statistics */
"Default is 20 minutes. How often to update and save the statistics.json and to upload last array, when enabled, to Nightscout." = "За замовчуванням 20 хвилин. Як часто оновлювати та зберігати statistics.json і завантажувати останній масив, якщо ввімкнено, у Nightscout.";

/* Duration displayed in statPanel */
"Past 24 Hours " = "За останні 24 години";

/* Duration displayed in statPanel */
"Past Week " = "Минулий тиждень";

/* Duration displayed in statPanel */
"Past Month " = "Минулий місяць ";

/* Duration displayed in statPanel */
"Past 90 Days " = "За останні 90 днів";

/* Duration displayed in statPanel */
"All Past Days of Data " = "Усі дані за минулі дні";

/* "Display Loop statistics in statPanel */
"Display Loop Cycle statistics" = "Показати статистику циклів";

/* Description for Display Loop statistics */
"Displays Loop statistics in the statPanel in Home View" = "Відображає статистику циклів петлі на панелі статистики, яка відображається на головному екрані";

/* Description for Override HbA1c unit */
"Change default HbA1c unit in statPanlel. The unit in statPanel will be updateded with next statistics.json update" = "Змінити одиниці виміру HbA1c на панелі статистики. Одиниці виміру оновляться під час наступного оновлення файлу statistics.json";

/* HbA1c for all glucose storage days */
"all" = "все";

/* --------------------------------------------------------  Dexcom G7 --------------------------------------*/

"CGM Configuration" = "Конфігурація CGM";

"Heartbeat" = "Серцебиття";

"CGM address :" = "CGM адреса :";

"CGM is not used as heartbeat." = "CGM не використовується як серцебиття.";

"Are you sure you want to delete this CGM?" = "Ви впевнені, що хочете видалити цей CGM?";

/* New Experimental feature */
"Experimental" = "Експериментальний";
/* Smoothing of CGM readings */
"Smooth Glucose Value" = "Гладке значення глюкози";

/* -----------------------------------------------------------------------------------------------------------

  Infotexts from openaps.docs and androidaps.docs
  iAPS
*/
/* Headline Rewind Resets Autosens */

"Rewind Resets Autosens" = "Скинути autosens при перезапуску помпи";

/* ”Rewind Resets Autosens” */
"This feature, enabled by default, resets the autosens ratio to neutral when you rewind your pump, on the assumption that this corresponds to a probable site change. Autosens will begin learning sensitivity anew from the time of the rewind, which may take up to 6 hours. If you usually rewind your pump independently of site changes, you may want to consider disabling this feature." = "Ця функція увімкнена за замовчуванням, скидає співвідношення авто до нейтрального, коли ви скидаєте помпу, за припущенням, що це відповідає за заміну конюлі. Авторани почнуть вивчати чутливість до навчання, з часу вітру, що може зайняти до 6 годин. Якщо ви зазвичай скидаєте помпу незалежно від заміни конюлі, можете подумати про вимкнення цієї функції.";

/* Headline "High Temptarget Raises Sensitivity" */
"High Temptarget Raises Sensitivity" = "Підвищена тимчасова мета підвищує чутливість";

/* ”High Temptarget Raises Sensitivity" */
"Defaults to false. When set to true, raises sensitivity (lower sensitivity ratio) for temp targets set to >= 111. Synonym for exercise_mode. The higher your temp target above 110 will result in more sensitive (lower) ratios, e.g., temp target of 120 results in sensitivity ratio of 0.75, while 140 results in 0.6 (with default halfBasalTarget of 160)." = "За замовчуванням встановлено значення false. Якщо встановлено значення true, підвищує чутливість (зниження коефіцієнта чутливості) для встановлених цілей  >= 111. Синонім для вправ. Чим вище встановленою ціллю вашого шаблону вище 110, тим більш чутливими будуть (нижчі) співвідношення, наприклад  120 результатів у співвідношенні чутливості 0.75, тоді як 140 результатів в 0.6 (з стандартною половинною основною ціллю 160).";

/* Headline ”Low Temptarget Lowers Sensitivity" */
"Low Temptarget Lowers Sensitivity" = "Знижена тимчасова мета знижує чутливість";

/* ”Low Temptarget Lowers Sensitivity" */
"Defaults to false. When set to true, can lower sensitivity (higher sensitivity ratio) for temptargets <= 99. The lower your temp target below 100 will result in less sensitive (higher) ratios, e.g., temp target of 95 results in sensitivity ratio of 1.09, while 85 results in 1.33 (with default halfBasalTarget of 160)." = "За замовчуванням встановлено значення false. Якщо встановлено значення true, підвищує чутливість (зниження коефіцієнта чутливості) для встановлених цілей  >= 99. Синонім для вправ. Чим вище встановленою ціллю вашого шаблону вище 100, тим більш чутливими будуть (нижчі) співвідношення, наприклад  95 результатів у співвідношенні чутливості 1.09, тоді як 85 результатів в 1.33 (з стандартною половинною основною ціллю 160).";

/* Headline ”Sensitivity Raises Target" */
"Sensitivity Raises Target" = "Чутливість підвищує ціль";

/* ”Sensitivity Raises Target" */
"When true, raises BG target when autosens detects sensitivity" = "Коли TRUE, підвищує BG (цільовий діапазон) при підвищеній чутливості";

/* Headline ”Resistance Lowers Target" */
"Resistance Lowers Target" = "Резистентність знижує мету";

/* ”Resistance Lowers Target" */
"Defaults to false. When true, will lower BG target when autosens detects resistance" = "За замовчуванням значення false. Коли значення true, знизить BG (цильовий діапазон) при обладнанні зниженої чутливості";

/* Headline ”Advanced Target Adjustments" */
"Advanced Target Adjustments" = "Розширене коригування цілі";

/* ”Advanced Target Adjustments" */
"This feature was previously enabled by default but will now default to false (will NOT be enabled automatically) in oref0 0.6.0 and beyond. (There is no need for this with 0.6.0). This feature lowers oref0’s target BG automatically when current BG and eventualBG are high. This helps prevent and mitigate high BG, but automatically switches to low-temping to ensure that BG comes down smoothly toward your actual target. If you find this behavior too aggressive, you can disable this feature. If you do so, please let us know so we can better understand what settings work best for everyone." = "Ця функція раніше булу увімкнена за умовченням, але зараз за умовченням вона не буде включена (НЕ буде включена автоматично) в oref0 0.6.0 и выше. (Це не потрібно починає з 0.6.0), ця функція автоматично зменьшує цільовий діапазон (BG) oref0, коли поточний BG та можливий BG зависокі. Це допомогає запровадити  та полехшити зависокі значення BG, але  автоматично переключається на режим пониження цілі, щоб впевнитися, що  BG повільно спускается до вашої реальної цілі. Якщо ця поведінка доволі агрессивна, ви можете відключити цю функцію. Якщо ви це зробите, Будь Ласка, дайте нам знати, щоб ми могли кращє зрозуміти, які налоштування працюють кращє інших.";

/* Headline "Exercise Mode" */
"Exercise Mode" = "Режим тренування";

/* "Exercise Mode" */
"Defaults to false. When true, > 105 mg/dL high temp target adjusts sensitivityRatio for exercise_mode. Synonym for high_temptarget_raises_sensitivity" = "За замовчуванням значення false. Коли true, > 105 mg/dL high temp target регулювання чутливості щодо exercise_mode. Синонім для high_temptarget_raises_sensities_sensitivity";

/* Headline "Wide BG Target Range" */
"Wide BG Target Range" = "Розширений діапазон цілей ГК";

/* "Wide BG Target Range" */
"Defaults to false, which means by default only the low end of the pump’s BG target range is used as OpenAPS target. This is a safety feature to prevent too-wide targets and less-optimal outcomes. Therefore the higher end of the target range is used only for avoiding bolus wizard overcorrections. Use wide_bg_target_range: true to force neutral temps over a wider range of eventualBGs." = "За замовчуванням false, це означає лише низький кінець діапазону цілі BG по замовчуванню використовується як мета OpenAPS. Це функція безпеки для запобігання занадто широким цілям та менш оптимальним результатами. Тому найвищий кінець цільового діапазону використовується лише для уникнення виправлень майстра. Користуйтеся wide_bg_target_range: true для примушення нейтральних настроїв над ширшим діапазоном кінцевих BG.";

/* Headline "Skip Neutral Temps" */
"Skip Neutral Temps" = "Повернутися на нейтральний базал";

/* "Skip Neutral Temps" */
"Defaults to false, so that iAPS will set temps whenever it can, so it will be easier to see if the system is working, even when you are offline. This means iAPS will set a “neutral” temp (same as your default basal) if no adjustments are needed. This is an old setting for OpenAPS to have the options to minimise sounds and notifications from the 'rig', that may wake you up during the night." = "Використовувати значення за замовчуванням false, так що iAPS буде настроїти шматочки кожного разу, коли він може, так що буде легше перевірити, чи працює система, навіть в автономному режимі. Це означає, що OpenAPS встановить \"нейтральний\" шаблон (такий самий як і ваш базовий за замовчуванням) якщо ніяких змін не потрібен. Це стара настройка для OpenAPS мати опції, щоб мінімізувати звуки та сповіщення формували 'rig', це може розбудити вас вночі. ";

/* Headline "Unsuspend If No Temp” */
"Unsuspend If No Temp" = "Відновлювати подачу, якщо немає ВБС";

/* "Unsuspend If No Temp” */
"Many people occasionally forget to resume / unsuspend their pump after reconnecting it. If you’re one of them, and you are willing to reliably set a zero temp basal whenever suspending and disconnecting your pump, this feature has your back. If enabled, it will automatically resume / unsuspend the pump if you forget to do so before your zero temp expires. As long as the zero temp is still running, it will leave the pump suspended." = "Багато людей іноді забувають відновити подачу на помпі після повторного підключення. Якщо цей параметр включен, то він автоматично відновить / разблокує помпу, якщо ви забули зробити це до того, як термін ВБС сплине. До тої пори, поки ВБС працює, помпа буде призупинена.";

/* Headline "Enable UAM" */
"Enable UAM" = "Увімкнути UAM";

/* "Enable UAM" */
"With this option enabled, the SMB algorithm can recognize unannounced meals. This is helpful, if you forget to tell iAPS about your carbs or estimate your carbs wrong and the amount of entered carbs is wrong or if a meal with lots of fat and protein has a longer duration than expected. Without any carb entry, UAM can recognize fast glucose increasments caused by carbs, adrenaline, etc, and tries to adjust it with SMBs. This also works the opposite way: if there is a fast glucose decreasement, it can stop SMBs earlier." = "Режим не оголошених вуглеводів. При включенні опції алгоритм SMB може роспізновати не оголошені вуглеводи. Це корисно, якщо ви забули оголосити про прийом їжі або неправильно оцінили ваші вуглеводи. Також, якщо їжа з більшою колькостю жира та білка всмоктування вуглеводів довше, чим бажалось. Без ввода кількості вуглеводів механізм UAM може распізнавати швидке збільшення рівня глюкози, визвані вуглеводами, адреналіном та т. п., та нейтралізовати тих за допомогою SMB. Це також працюї навпаки: якщо є швидке знизення рівня глюкози, то це може припинити SMB раніше.";

/* Headline "Enable SMB With COB" */
"Enable SMB With COB" = "Включити SMB за позитивного COB";

/* Enable SMB With COB" */
"This enables supermicrobolus (SMB) while carbs on board (COB) are positive." = "Дозволити SMB при позитивних вуглеводах на борту.";

/* Headline "Enable SMB With Temptarget” */
"Enable SMB With Temptarget" = "Увімкнути SMB з тимчасовою метою";

/* "Enable SMB With Temptarget” */
"This enables supermicrobolus (SMB) with eating soon / low temp targets. With this feature enabled, any temporary target below 100mg/dL, such as a temp target of 99 (or 80, the typical eating soon target) will enable SMB." = "Дозволяє супермікроболюсы (SMB) з режимом скоро їжа / низкіми цілями. При включеній опції люба тимчасова ціль нижчє 5.6 ммоль/л (100mg/dL), наприклад тимчасова ціль 5.5 (або 4.4, типова для швидкого прийому їжі) дозволить SMB.";

/* Headline "Enable SMB Always" */
"Enable SMB Always" = "Включити постійні SMB";

/* "Enable SMB Always" */
"Defaults to false. When true, always enable supermicrobolus (unless disabled by high temptarget)." = "Дозволити SMB завжди. За замовчуванням вимкнено. Коли увімкнено, завжди дозволяє супермікроболюсы SMB (якщо не заборонено для высокої мети).";

/* Headline "Enable SMB After Carbs" */
"Enable SMB After Carbs" = "Включити SMB на 6 годин після вуглеводів";

/* "Enable SMB After Carbs" */
"Defaults to false. When true, enables supermicrobolus (SMB) for 6h after carbs, even with 0 carbs on board (COB)." = "За замовченням вемкнено. Вмикання дозволяє супермікроболюси (SMB) на 6 годин після останнього ввода вуглеводів, навіть с 0 вуглеводів на борту (COB).";

/* Enable "Allow SMB With High Temptarget" */
"Allow SMB With High Temptarget" = "Дозволити SMB з високою тимчасовою метою";

/* Headline "Allow SMB With High Temptarget" */
"Allow SMB With High Temptarget" = "Дозволити SMB з високою тимчасовою метою";

/* "Allow SMB With High Temptarget" */
"Defaults to false. When true, allows supermicrobolus (if otherwise enabled) even with high temp targets (> 100 mg/dl)." = "За замовченням вимкнено. Включення дозволяє супермікроболюси (SMB) навіть з високими тимчасовими цілями.";

/* Headline "Use Custom Peak Time” */
"Use Custom Peak Time" = "Використовувати свій пік дії інсуліну";

/* "Use Custom Peak Time” */
"Defaults to false. Setting to true allows changing insulinPeakTime" = "За замовченням значення вимкнено. Включення параметра дозволяє змінювати піковий час інсуліна (insulinPeakTime)";

/* Headline "Suspend Zeros IOB” */
"Suspend Zeros IOB" = "Нульовий ІОВ після припинення помпи";

/* "Suspend Zeros IOB” */
"Default is false. Any existing temp basals during times the pump was suspended will be deleted and 0 temp basals to negate the profile basal rates during times pump is suspended will be added." = "За замовченням false. Любі існуючі ПБШ за час зупинки помпи будуть видалені та замінені на нульову ПБШ шоб прибрати профільні базальні швидкості.";

/* Headline "Max IOB" */
"Max IOB" = "Максимальний IOB";

/* "Max IOB" */
"Max IOB is the maximum amount of insulin on board from all sources – both basal (or SMB correction) and bolus insulin – that your loop is allowed to accumulate to treat higher-than-target BG. Unlike the other two OpenAPS safety settings (max_daily_safety_multiplier and current_basal_safety_multiplier), max_iob is set as a fixed number of units of insulin. As of now manual boluses are NOT limited by this setting. \n\n To test your basal rates during nighttime, you can modify the Max IOB setting to zero while in Closed Loop. This will enable low glucose suspend mode while testing your basal rates settings\n\n(Tip from https://www.loopandlearn.org/freeaps-x/#open-loop)." = "Макс IOB - це максимальна кількість інсуліна на борту з усіх джерел – як базального (або болюсів коррекції), так і болюсного інсуліна – котрий ваш цикл може накопичувати для компенсації високого СК. На відмінність від двух іншіх параметрів безпеки (max_daily_safety_multiplier и current_basal_safety_multiplier), max_iob встановлюється, як фіксована кількість одиниць інсуліна. На цей час ручні болюсы НЕ обмежені цим налаштуванням. Для тестування базальних швидкостей в нічний час, ви можете змінювати значення цього параметра на нуль находячись у замкнутому циклі. Це вмикне режим призупенення на низькому цукрі, при тестуванні налаштуваннь базальних швидкостей. (https://www.loopandlearn.org/freeaps-x/#open-loop).";

/* Headline "Max Daily Safety Multiplier" */
"Max Daily Safety Multiplier" = "Множник безпеки максимального добового базалу";

/* "Max Daily Safety Multiplier" */
"This is an important OpenAPS safety limit. The default setting (which is unlikely to need adjusting) is 3. This means that OpenAPS will never be allowed to set a temporary basal rate that is more than 3x the highest hourly basal rate programmed in a user’s pump, or, if enabled, determined by autotune." = "За замовчуванням (яке наврядши потрібно змінити) дорівнює 3. Важлива межа беспеки. Це значить, шо тимчасова базальна швидкість ніколи не збільшить 3x наибільшої погодинної базальної швидкості, запрограмованої в помпі, або, якщо увімкнено, визначається autotune.";

/* Headline "Current Basal Safety Multiplier" */
"Current Basal Safety Multiplier" = "Множник безпеки для поточного базалу";

/* "Current Basal Safety Multiplier" */
"This is another important OpenAPS safety limit. The default setting (which is also unlikely to need adjusting) is 4. This means that OpenAPS will never be allowed to set a temporary basal rate that is more than 4x the current hourly basal rate programmed in a user’s pump, or, if enabled, determined by autotune." = "Значення за замовчуванням (яке наврядши треба змінювати) 4. Це щє одна важлива межа безпеки. Це означає, що тимчасова базальна швидкість встановлена алгоритмом, ніколи НЕ збільшить 4x поточну базальну швидкість, запрограмовану в помпі, або, якщо увімкнено, визначається autotune.";

/* Headline "Autosens Max" */
"Autosens Max" = "Максимум для алгоритму Autosens";

/* "Autosens Max" */
"This is a multiplier cap for autosens (and autotune) to set a 20% max limit on how high the autosens ratio can be, which in turn determines how high autosens can adjust basals, how low it can adjust ISF, and how low it can set the BG target." = "Значення за замовчуванням: 1,2. Це множник для autosens (та autotune) з лімітом 20% котрий визначає наскількі високо autosens може підняти базал, наскільки низько зменьшити ISF (чутливість до інсуліну), та наскільки низько зменьшити цільовий СК.";

/* Headline "Autosens Min" */
"Autosens Min" = "Мінімум для алгоритму Autosens";

/* "Autosens Min" */
"The other side of the autosens safety limits, putting a cap on how low autosens can adjust basals, and how high it can adjust ISF and BG targets." = "За замовчуванням: 0.7 Якщо один параметр безпеки autosens, визначальний, як низько він може зменьшувати базал та як високо поднімати ISF (чутливість до інсуліну) та цільове СК.";

/* Headline "Half Basal Exercise Target" */
"Half Basal Exercise Target" = "Рівень мети для режиму тренування, при якому база буде зменшена вдвічі";

/* "Half Basal Exercise Target" */
"Set to a number, e.g. 160, which means when temp target is 160 mg/dL and exercise_mode=true, run 50% basal at this level (120 = 75%; 140 = 60%). This can be adjusted, to give you more control over your exercise modes." = "Встановіть число, - напр. 160, - означає, що при досягненні тимчасової цілі 160 мг/дл и exercise_mode=true, запустить 50% базала на цьому рівні (120 = 75%; 140 = 60%). Налоштування може бути змінене, щоб дати вам більше контролю над режимом вправ.";

/* Headline "Max COB" */
"Max COB" = "Максимум вуглеводів у крові (СОВ)";

/* "Max COB" */
"This defaults maxCOB to 120 because that’s the most a typical body can absorb over 4 hours. (If someone enters more carbs or stacks more; OpenAPS will just truncate dosing based on 120. Essentially, this just limits AMA as a safety cap against weird COB calculations due to fluky data.)" = "Максимальне значення вуглеводів. За замовчуванням maxCOB складає 120, тому що це максимальне значення, котре типовий організм може поглинути за 4 години. (Якщо хтось вводить більше вуглеводів OpenAPS просто скорочує дозировку приймає за розрахунок 120. По суті, це просто межа безпеки захищающа від дивних розрахунків COB через непостійні дані.)";

/* Headline "Bolus Snooze DIA Divisor" */
"Bolus Snooze DIA Divisor" = "Дільник DIA відкладання болюсів";

/* "Bolus Snooze DIA Divisor" */
"Bolus snooze is enacted after you do a meal bolus, so the loop won’t counteract with low temps when you’ve just eaten. The example here and default is 2; so a 3 hour DIA means that bolus snooze will be gradually phased out over 1.5 hours (3DIA/2)." = "Відкладання болюсів (SMB) станеться після того, як ви зробите болюс на їжу, та цикл не буде протистояти низький тимчасовій цілі, коли ви просто поїли. Наприклад: тут та за замовчуванням 2; тому 5 годин DIA означає, що SMB буде відкладено на 2,5 години (5 DIA/2).";

/* Headline "Min 5m Carbimpact" */
"Min 5m Carbimpact" = "Мінімальне засвоєння вуглеводів за 5 хвилин";

/* "Min 5m Carbimpact" */
"This is a setting for default carb absorption impact per 5 minutes. The default is an expected 8 mg/dL/5min. This affects how fast COB is decayed in situations when carb absorption is not visible in BG deviations. The default of 8 mg/dL/5min corresponds to a minimum carb absorption rate of 24g/hr at a CSF of 4 mg/dL/g." = "Ця кількість вуглеводів поглинається за 5 хвилин. За замовчуванням очікується 8 мг/дл/5 хв. Це впливає на швідкість списання вуглеводів алгоритмом в ситуаціях, коли при відхиленнях СК поглинання вуглеводів не помітно. За замовчуванням 8 мг/дл/5 хв що відповідає мінімальній швидкості поглинання вуглеводів 24 г/г при CSF в 4 мг/дл/г.";

/* Headline "Autotune ISF Adjustment Fraction" */
"Autotune ISF Adjustment Fraction" = "Частка регулювання ISF Автотюном";

/* "Autotune ISF Adjustment Fraction" */
"The default of 0.5 for this value keeps autotune ISF closer to pump ISF via a weighted average of fullNewISF and pumpISF. 1.0 allows full adjustment, 0 is no adjustment from pump ISF." = "Значення за замовчуванням 0,5 для цього значення зберігає автоматичне налаштування ISF ближче до ISF накачування через середньозважене значення fullNewISF і pumpISF. 1.0 дозволяє повне налаштування, 0 не означає жодного регулювання насоса ISF.";

/* Headline "Remaining Carbs Fraction" */
"Remaining Carbs Fraction" = "Частка вуглеводів, що залишилися.";

/* "Remaining Carbs Fraction" */
"This is the fraction of carbs we’ll assume will absorb over 4h if we don’t yet see carb absorption." = "Це частка вуглеводів, які імовірно будут поглинені через 4 години, якщо алгоритм не побачить поглинання вуглеводів.";

/* Headline "Remaining Carbs Cap" */
"Remaining Carbs Cap" = "Поглинання вуглеводів, що залишилися";

/* "Remaining Carbs Cap" */
"This is the amount of the maximum number of carbs we’ll assume will absorb over 4h if we don’t yet see carb absorption." = "Це значення максимальної кількості вуглеводів, яке імовірно буде поглинено через 4 години, якщо алгоритм не побачить поглинання вуглеводів.";

/* Headline ”Max SMB Basal Minutes" */
"Max SMB Basal Minutes" = "Максимум SMB базальних хвилин";

/* ”Max SMB Basal Minutes" */
"Defaults to start at 30. This is the maximum minutes of basal that can be delivered as a single SMB with uncovered COB. This gives the ability to make SMB more aggressive if you choose. It is recommended that the value is set to start at 30, in line with the default, and if you choose to increase this value, do so in no more than 15 minute increments, keeping a close eye on the effects of the changes. It is not recommended to set this value higher than 90 mins, as this may affect the ability for the algorithm to safely zero temp. It is also recommended that pushover is used when setting the value to be greater than default, so that alerts are generated for any predicted lows or highs." = "За замовчуванням починається с 30 хв. Максимальна кількість базальних хвилин, яке може бути доставлено як один SMB с непокритими вуглеводами. Це дає можливість зробити SMB більш агрессивним. Рекомендується, щоб значення починалося с 30. Збільшуйте значення не більш чим на 15 хвилин, не забуваючи  при цьому про контроль. Не рекомендується встановлювати це значення більше 90 хвилин, так як це може вплинути на здібность алгоритма беспечного відключення бази. Також рекомендується використовувати pushover при встановленні значення більше 30, щоб оповіщення генерувалися для будь-яких прогнозованих низьких або високих значеннях СК.";

/* Headline "Max UAM SMB Basal Minutes" */
"Max UAM SMB Basal Minutes" = "Максимум UAM SMB базальних хвилин";

/* "Max UAM SMB Basal Minutes" */
"Defaults to start at 30. This is the maximum minutes of basal that can be delivered by UAM as a single SMB when IOB exceeds COB. This gives the ability to make UAM more or less aggressive if you choose. It is recommended that the value is set to start at 30, in line with the default, and if you choose to increase this value, do so in no more than 15 minute increments, keeping a close eye on the effects of the changes. Reducing the value will cause UAM to dose less insulin for each SMB. It is not recommended to set this value higher than 60 mins, as this may affect the ability for the algorithm to safely zero temp. It is also recommended that pushover is used when setting the value to be greater than default, so that alerts are generated for any predicted lows or highs." = "За замовчуванням починається с 30. Це максимальний розмір базальних хвилин, який може бути доставлений UAM в якості одного SMB зі співставленням з IOB COB. Це дає можливість зробити UAM більш чи меньш агрессивним. Рекомендується, щоби значення починалося с 30. Якщо ви забажаєте збільшити це значення, збільшуйте не більш чим  на 15 хвилин, не забуваючи при при цьому контролювати СК. Зменьшення значення привиде до зменьшення дози інсуліна для кажного SMB. Не рекомендується встановлювати це значення більше 60 хвилин, так як це може вплинути на здібність алгоритма безпечно відключати  базу. Також рекомендується використовувати оповіщення pushover при встановленні значення більше 30, щоб оповіщення генерувалися для будь-яких прогнозованих низьких або високих значеннях СК.";

/* Headline "SMB Interval" */
"SMB Interval" = "Інтервал між SMB";

/* "SMB Interval" */
"Minimum duration in minutes for new SMB since last SMB or manual bolus" = "Мінімальна тривалість у хвилинах для нового SMB після останнього SMB або ручного болюсу";

/* Headline "Bolus Increment" */
"Bolus Increment" = "Приріст болюсу";

/* "Bolus Increment" */
"Smallest enacted SMB amount. Minimum amount for Omnipod pumps is 0.05 U, whereas for Medtronic pumps it differs for various models, from 0.025 U to 0.10 U. Please check the minimum bolus amount which can be delivered by your pump. The default value is 0.1." = "Найменша прийнята кількість SMB. Мінімальна кількість для насосів Omnipod становить 0,05 ОД, тоді як для насосів Medtronic вона відрізняється для різних моделей від 0,025 ОД до 0,10 ОД. Перевірте мінімальну кількість болюсу, яку може ввести ваша помпа. Значення за замовчуванням 0,1.";

/* Headline "Insulin Peak Time" */
"Insulin Peak Time" = "Пік дії інсуліну";

/* "Insulin Peak Time" */
"Time of maximum blood glucose lowering effect of insulin, in minutes. Beware: Oref assumes for ultra-rapid (Lyumjev) & rapid-acting (Fiasp) curves minimal (35 & 50 min) and maximal (100 & 120 min) applicable insulinPeakTimes. Using a custom insulinPeakTime outside these bounds will result in issues with iAPS, longer loop calculations and possible red loops." = "Піковий час інсуліна в хвилинах. Час необхідний інсуліну для досягнення максимального впливу. Будьте обережні: Oref припускає за ультрашвидкі (Lyumjev) та швидке виконання (Fiasp) криві є мінімальними (35 та 50 хвилин) і максимальними (100 та 120 хвилин) придатними для інсулініпінг-таймерів. Використання користувацького інсулінутого PeakTime поза цими межами призведе до проблем з iAPS, більш довшими обчисленнями циклів та можливими червоними циклами.";

/* Headline "Carbs Req Threshold" */
"Carbs Req Threshold" = "Поріг необхідних вуглеводів";

/* "Carbs Req Threshold" */
"Grams of carbsReq to trigger a pushover. Defaults to 1 (for 1 gram of carbohydrate). Can be increased if you only want to get Pushover for carbsReq at X threshold." = "Потрібна кількість грам вуглеводів для спрацювання оповіщення pushover. За замовчуванням 1 (для 1 грама вуглеводів). Можливо збільшити тільки якщо ви хочите отримати Pushover для carbsReq при X порозі.";

/* Headline "Noisy CGM Target Multiplier" */
"Noisy CGM Target Multiplier" = "Цільовий множник при шумі CGM";

/* "Noisy CGM Target Multiplier" */
"Defaults to 1.3. Increase target by this amount when looping off raw/noisy CGM data" = "За зомовчуванням 1,3. Збільшує значення на цю величину, коли цикл відключається  з-за шуму сенсора CGM";

/* Headline "SMB DeliveryRatio" */
"SMB DeliveryRatio" = "SMB співвідношення подачі";

/* SMB DeliveryRatio */
"Default value: 0.5 This is another key OpenAPS safety cap, and specifies what share of the total insulin required can be delivered as SMB. Increase this experimental value slowly and with caution." = "За замовчуванням: 0.5(50%). Опція дозволяє регулювати якусь частину від необхідної дози інсуліну може бути доставлена як супер мікро болюс. Збільшуйте це експериментальне значення дуже повільно та з обережністю.";

// Dynamic ISF + CR Settings:
/* Headline "Adjust Dynamic ISF constant" */

"Adjust Dynamic ISF constant" = "Налаштувати константу динамічного ISF";

/* Adjust Dynamic ISF constant */
"Adjust Dynamic ISF constant" = "Налаштувати константу динамічного ISF";

/* Enable Dynamic ISF, Headline */
"Enable Dynamic ISF" = "Включити динамічний ISF";

/* Headline "Enable Dynamic ISF" */
"Enable Dynamic ISF" = "Включити динамічний ISF";

/* Enable Dynamic ISF */
"Calculate a new ISF with every loop cycle. New ISF will be based on current BG, TDD of insulin (past 24 hours or a weighted average) and an Adjustment Factor (default is 1).\n\nDynamic ISF and CR ratios will be limited by your autosens.min/max limits.\n\nDynamic ratio replaces the autosens.ratio: New ISF = Static ISF / Dynamic ratio,\nDynamic ratio = profile.sens * adjustmentFactor * tdd * Math.log(BG/insulinFactor+1) / 1800,\ninsulinFactor = 120 - InsulinPeakTimeInMinutes" = "Вважати новий ISF з кожним циклом петлі. Новий ISF буде залежати від поточного BG, TDD (за останні 24 години або зважене середнє значення) та Adjustment Factor (за замовчуванням - 1).\n\nDynamic ratio ISF и CR буде ограничен налоштуваннями autosens.min/max.\n\nDynamic ratio заміне autosens.ratio: Новий ISF = Постійний ISF/ Dynamic ratio,\nDynamic ratio = profile.sens*adjustmentFactor * tdd * Math.log(BG/insulinFactor+1) / 1800,\ninsulinFactor = 120 - InsulinPeakTimeInMinutes";

/* Headline "Enable Dynamic CR" */
"Enable Dynamic CR" = "Включити динамічний CR";

/* Enable Dynamic CR */
"Use Dynamic CR. The dynamic ratio will be used for CR as follows:\n\n When ratio > 1:  dynCR = (newRatio - 1) / 2 + 1.\nWhen ratio < 1: dynCR = CR/dynCR.\n\nDon't use toghether with a high Insulin Fraction (> 2)" = "Використовувати Dynamic CR. Dynamic ratio також впливатиме на CR:\n\n Коли ratio > 1: dynCR = (newRatio - 1) / 2 + 1.\nКоли ratio <1: dynCR = CR/dynCR.\n\nНе використовуйте спільно з високим Insulin Fraction (> 2)";

/* Headline "Adjust Dynamic ISF constant" */
"Adjust Dynamic ISF constant" = "Налаштувати константу динамічного ISF";

/* Adjust Dynamic ISF constant */
"Adjust Dynamic ratios by a constant. Default is 0.5. The higher the value, the larger the correction of your ISF will be for a high or a low BG. Maximum correction is determined by the Autosens min/max settings. For Sigmoid function an adjustment factor of 0.4 - 0.5 is recommended to begin with. For the logaritmic formula there is less consensus, but starting with 0.5 - 0.8 is more appropiate for most users" = "Налаштуйте динамічні коефіцієнти за константою. За замовчуванням 0,5. Чим вище значення, тим більшою буде корекція вашого ISF для високого або низького рівня ГК. Максимальна корекція визначається параметрами min/max Autosens. Для сигмоподібної функції спочатку рекомендується коригуючий коефіцієнт 0,4 - 0,5. Для логарифмічної формули threre є менш узгодженим, але починати з 0,5 - 0,8 є більш прийнятним для більшості користувачів";


/* Headline "Use Sigmoid Function" */
"Use Sigmoid Function" = "Використовувати Сігмоїдну функцію";

/* Use Sigmoid Function */
"Use a sigmoid function for ISF (and for CR, when enabled), instead of the default Logarithmic formula. Requires the Dynamic ISF setting to be enabled in settings\n\nThe Adjustment setting adjusts the slope of the curve (Y: Dynamic ratio, X: Blood Glucose). A lower value ==> less steep == less aggressive.\n\nThe autosens.min/max settings determines both the max/min limits for the dynamic ratio AND how much the dynamic ratio is adjusted. If AF is the slope of the curve, the autosens.min/max is the height of the graph, the Y-interval, where Y: dynamic ratio. The curve will always have a sigmoid shape, no matter which autosens.min/max settings are used, meaning these settings have big consequences for the outcome of the computed dynamic ISF. Please be careful setting a too high autosens.max value. With a proper profile ISF setting, you will probably never need it to be higher than 1.5\n\nAn Autosens.max limit > 1.5 is not advisable when using the sigmoid function." = "Використовуйте сигмоїдну функцію для ISF (та для CR, якщо ввімкнено), замість стандартної логарифмічної формули. У налаштуваннях потрібно ввімкнути параметр Dynamic ISF\n\nПараметр Adjustment регулює нахил кривої (Y: динамічне співвідношення, X: рівень глюкози в крові). Менше значення ==> менш крутий == менш агресивний.\n\nПараметри autosens.min/max визначають максимальні/мінімальні межі для динамічного коефіцієнта І наскільки динамічне співвідношення регулюється. Якщо AF – це нахил кривої, autosens.min/max – це висота графіка, Y-інтервал, де Y: динамічне співвідношення. Крива завжди матиме сигмоподібну форму, незалежно від того, які налаштування autosens.min/max використовуються, тобто ці налаштування мають великі наслідки для результату обчисленої динамічної ISF. Будьте обережні, встановлюючи занадто високе значення autosens.max. З правильним налаштуванням ISF профілю вам, ймовірно, ніколи не знадобиться, щоб воно було вищим за 1,5\n\nОбмеження Autosens.max > 1,5 не рекомендується під час використання сигмоїдної функції.";


/* Headline "Threshold Setting" */
"Threshold Setting (mg/dl)" = "Порогове значення (мг/дл)";

/* Threshold Setting */
"The default threshold in FAX depends on your current minimum BG target, as follows:\n\nIf your minimum BG target = 90 mg/dl -> threshold = 65 mg/dl,\n\nif minimum BG target = 100 mg/dl -> threshold = 70 mg/dl,\n\nminimum BG target = 110 mg/dl -> threshold = 75 mg/dl,\n\nand if minimum BG target = 130 mg/dl  -> threshold = 85 mg/dl.\n\nThis setting allows you to change the default to a higher threshold for looping with dynISF. Valid values are 65 mg/dl<= Threshold Setting <= 120 mg/dl." = "Поріг, мг/дл, у FAX за замовчуванням залежить від Вашої поточної мінімальної мети BG, таким чином:\n\nЯкщо мінімальна мета BG = 5 ммоль/л -> поріг = 3,6 ммоль/л,\n\n мінімальна мета BG = 5.6 ммоль/л -> поріг = 3,9 ммоль/л, мінімальна мета BG = 6.1 ммоль/л -> поріг = 4,2 ммоль/л, якщо мінімальна мета BG = 7.2 ммоль/л -> поріг = 4,7 ммоль/л.\n\nЦе налаштування дозволяє збільшити рівень порога для більш безпечної роботи з dynISF. Валідним буде значення 65 мг/дл = 3,6 ммоль/л <= Threshold Setting <= 120 мг/дл = 6,7 ммоль/л.";

/* Headline "Weighted Average of TDD. Weight of past 24 hours:" */
"Weighted Average of TDD. Weight of past 24 hours:" = "Виважене середнє значення TDD. Вага останніх 24 годин:";

/* Weight of past 24 hours of insulin */
"Has to be > 0 and <= 1.\nDefault is 0.65 (65 %) * TDD. The rest will be from average of total data (up to 14 days) of all TDD calculations (35 %). To only use past 24 hours, set this to 1.\n\nTo avoid sudden fluctuations, for instance after a big meal, an average of the past 2 hours of TDD calculations is used instead of just the current TDD (past 24 hours at this moment)." = "Має бути > 0 і <= 1.\n За замовчуванням 0.65 (65 %) * TDD. Решта буде обчислена із середнього загального інсуліну (аж до 14 днів) всіх TDD розрахунків (35 %). Щоб використовувати лише останні 24 години, встановіть значення = 1.\n\nЩоб виключити раптові коливання, наприклад після об'ємного прийому їжі - використовується середнє значення TDD за останні 2 години, замість просто поточного TDD (за останні 24 години на даний момент) .";

/* Headline "Adjust basal" */
"Adjust basal" = "Регулювати базал";

/* Enable adjustment of basal profile */
"Enable adjustment of basal based on the ratio of current TDD / 7 day average TDD" = "Включити регулювання бази, що базується на співвідношенні поточного TDD / 7 днів середнього TDD";

/* Headline "Max Delta-BG Threshold SMB" */
"Max Delta-BG Threshold SMB" = "Максимальний поріг зміни рівня глюкози для SMB";

/* Max Delta-BG Threshold SMB */
"Defaults to 0.2 (20%). Maximum positive percentual change of BG level to use SMB, above that will disable SMB. Hardcoded cap of 40%. For UAM fully-closed-loop 30% is advisable. Observe in log and popup (maxDelta 27 > 20% of BG 100 - disabling SMB!)." = "За замовчуванням 0.2 (20%). Максимальна позитивна зміна відсоткового рівня глюкози в крові для спрацьовування SMB, при перевищенні цього порога - відбудеться відключення SMB та перехід в керування лише базою. Запрограмована межа – 40%. Для повністю закритої петлі UAM рекомендується 30%. Результат можна спостерігати в журналі роботи та спливаючому вікні статусу петлі (maxDelta 27 > 20% of BG 100 - disabling SMB!).";

/* Headline "... When Blood Glucose Is Over (mg/dl):" */
"... When Blood Glucose Is Over (mg/dl):" = "... Коли рівень глюкози вищий (мг/дл):";

/* ... When Blood Glucose Is Over (mg/dl): */
"Set the value enableSMB_high_bg will compare against to enable SMB. If BG > than this value, SMBs should enable." = "Налаштуйте рівень для опції \"Увімкнути SMB за високого BG\". Якщо рівень BG вищий за дане значення, SMB будуть включені.";

/* Headline "Enable SMB With High BG" */
"Enable SMB With High BG" = "Увімкнути SMB за високого BG";

/* "Enable SMB With High BG" */
"Enable SMBs when a high BG is detected, based on the high BG target (adjusted or profile)" = "Увімкнути SMB коли виявлено високий рівень BG, заснований на підвищеній меті BG (скоригованої або з профілю)";

/* Headline "Dynamic settings" */
"Dynamic settings" = "Налаштування динамічних опцій";

/* Insulin curve */
"Insulin curve" = "Тип лінії інсуліну";

/* Headline "Adjustment Factor" */
"Adjustment Factor" = "Коефіцієнт регулювання";<|MERGE_RESOLUTION|>--- conflicted
+++ resolved
@@ -1164,12 +1164,6 @@
 /* */
 "Normal " = "Нормальний ";
 
-<<<<<<< HEAD
-=======
-/* */
->>>>>>> 1747074b
-"Currently no Override active" = "Наразі жодне перевизначення не активне";
-
 /* */
 "Total Insulin Adjustment" = "Повне коригування інсуліну";
 
@@ -1200,7 +1194,6 @@
 /* */
 "Schedule when SMBs are Off" = "Розклад, коли SMBs вимкнено";
 
-<<<<<<< HEAD
 /* */
 "Change ISF and CR" = "Змінити ISF і CR";
 
@@ -1238,45 +1231,6 @@
 "Your profile basal insulin will be adjusted with the override percentage and your profile ISF and CR will be inversly adjusted with the percentage." = "Ваш профіль базального інсуліну буде скориговано з відсотком перевизначення, а ваш профіль ISF і CR буде обернено скориговано з відсотком.";
 
 /* */
-=======
-/* */
-"Change ISF and CR" = "Змінити ISF і CR";
-
-/* */
-"Change ISF" = "Змінити ISF";
-
-/* */
-"Change CR" = "Змінити CR";
-
-/* */
-"SMB Minutes" = "Хвилини SMB";
-
-/* */
-"UAM SMB Minutes" = "Хвилини UAM SMB";
-
-/* */
-"Start new Profile" = "Створіть новий профіль";
-
-/* */
-"Save as Profile" = "Зберегти як профіль";
-
-/* */
-"Return to Normal" = "Повернутися до нормального стану";
-
-/* Alert */
-"Return to Normal?" = "Повернутися до нормального стану?";
-
-/* */
-"This will change settings back to your normal profile." = "Це поверне налаштування вашого звичайного профілю.";
-
-/* Start Profile Alert */
-"Start Profile" = "Почати профіль";
-
-/* */
-"Your profile basal insulin will be adjusted with the override percentage and your profile ISF and CR will be inversly adjusted with the percentage." = "Ваш профіль базального інсуліну буде скориговано з відсотком перевизначення, а ваш профіль ISF і CR буде обернено скориговано з відсотком.";
-
-/* */
->>>>>>> 1747074b
 "Starting this override will change your Profiles and/or your Target Glucose used for looping during the entire selected duration. Tapping ”Start Profile” will start your new profile or edit your current active profile." = "Початок цього перевизначення змінить ваші профілі та/або цільовий рівень глюкози, який використовується для циклу протягом усього вибраного періоду. Торкнувшись «Почати профіль», ви запустите новий профіль або відредагуєте поточний активний профіль.";
 
 /* Change Target glucose in profile settings */
