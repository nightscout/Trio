/*
  Localizable.strings
  FreeAPS X
*/
/* Bolus screen when adding insulin */

"Add insulin without actually bolusing" = "Lägg till insulin utan att ge bolus";

/* Add insulin from source outside of pump */
"Add %@ without bolusing" = "Lägg till %@ utan att ge bolus";

"Bolus" = "Bolus";

"Close" = "Stäng";

/* Continue after added carbs without bolus */
"Continue without bolus" = "Fortsätt utan bolus";

/* Header */
"Enact Bolus" = "Ge bolus";

/* Button */
"Enact bolus" = "Ge bolus";

/*  */
"Insulin recommended" = "Rekommenderad insulindos";

/*  */
"Insulin required" = "Insulin som krävs";

/* Bolus screen */
"Recommendation" = "Rekommendation";

/* Button */
"Clear" = "Rensa";

/* Button */
"Done" = "Klar";

/*  */
"Wait please" = "Vänta...";

/*  */
"Agree and continue" = "Godkänn och fortsätt";

/* Disclaimer when opening app for first time*/
"Disclaimer" = "Varning";

/* Disclaimer Description */
"FreeAPS X is in an active development state. We do not recommend to use the system for everyday control of blood glucose! Use it for testing purposes only at your own risk. We are not responsible for your decisions and actions." = "FreeAPS X är under utveckling. Vi rekommenderar inte att använda denna app för behandling av din diabetes i detta tidiga skede. Använd för test och på egen risk. Vi tar inget ansvar för dina beslut eller handlingar.";

/* Enacted at a date */
"Enacted at %@" = "Utfört kl %@";

/* Home title */
"Home" = "Hem";

/* Looping in progress */
"looping" = "loopar";

/* min ago since last loop */
"min ago" = "min sedan";

/* Status Title */
"No suggestion" = "Inget förslag";

/* Replace pod text in Header */
"Replace pod" = "Byt podd";

/* Suggested at a date */
"Suggested at %@" = "Föreslaget kl %@";

/* Add carbs screen */
"Add Carbs" = "Lägg till kolhydrater";

/*  */
"Amount Carbs" = "Mängd kolhydrater";

/* Grams unit */
"grams" = "gram";

/*  */
"Carbs required" = "Kolhydrater krävs";

/* */
"Are you sure?" = "Är du säker?";

/* Bottom target temp */
"Bottom target" = "Nedre målvärde";

/* Cancel preset name */
"Cancel" = "Avbryt";

/*  */
"Cancel Temp Target" = "Avbryt tillfälligt målvärde";

/* Custom temp target */
"Custom" = "Anpassad";

/*  */
"Date" = "Datum";

/*  */
"Delete" = "Radera";

/* Delete preset temp target */
"Delete preset \"%@\"" = "Ta bort förval \"%@\"";

/* Duration of target temp or temp basal */
"Duration" = "Duration";

/*  */
"Enact Temp Target" = "Tillfälliga målvärden";

/*  */
"Enter preset name" = "Ange namn för förval";

/* Preset name */
"Name" = "Namn";

/* minutes of target temp */
"minutes" = "minuter";

/*  */
"Presets" = "Förval";

/* Save preset name */
"Save" = "Spara";

/*  */
"Save as preset" = "Spara som förval";

/* Upper temp target limit */
"Top target" = "Övre målvärde";

/*  */
"Autotune" = "Autotune";

/*  */
"Basal profile" = "Basalinställningar";

/*  */
"Carb ratio" = "Insulinkvoter";

/*  */
"Delete autotune data" = "Rensa Autotune-data";

/*  */
"Run now" = "Kör nu";

/*  */
"Sensitivity" = "Insulinkänslighet";

/*  */
"Use Autotune" = "använd Autotune";

/* Add profile basal */
"Add" = "Lägg till";

/*  */
"Basal Profile" = "Basalinställningar";

/* Rate basal profile */
"Rate" = "Värde";

/*  */
"Save on Pump" = "Spara på pump";

/*  */
"Saving..." = "Sparar...";

/*  */
"Schedule" = "Schema";

/*  */
"starts at" = "startar kl";

/* Time basal profile */
"Time" = "Tid";

/* */
"Calculated Ratio" = "Beräknad kvot";

/* Carb Ratios header */
"Carb Ratios" = "Insulinkvoter";

/*  */
"Ratio" = "Kvot";

/*  */
"Autosens" = "Autosens";

/*  */
"Calculated Sensitivity" = "Beräknad känslighet";

/*  */
"Insulin Sensitivities" = "Insulinkänslighet";

/* */
"Sensitivity Ratio" = "Autosens-kvot";

/*  */
"Dismiss" = "Avfärda";

/*  */
"Important message" = "Viktigt meddelande";

/*  */
"Amount" = "Mängd";

/* */
"Cancel Temp Basal" = "Avbryt temporär basal";

/* Enact
Enact a temp Basal or a temp target */
"Enact" = "Utför";

/* */
"Manual Temp Basal" = "Manuell temporär basal";

/* Allow uploads tp NS */
"Allow uploads" = "Tillåt uppladdning";

/* API secret in NS */
"API secret" = "API-lösen";

/* Connect to NS */
"Connect" = "Anslut";

/* Connected to NS */
"Connected!" = "Ansluten!";

/* Connecting to NS */
"Connecting..." = "Ansluter...";

/*  */
"Invalid URL" = "Ogiltig URL";

/*  */
"Local glucose source" = "Lokal glukoskälla";

/* Header */
"Nightscout Config" = "Ställ in Nightscout";

/*  */
"Port" = "Port";

/*  */
"URL" = "URL";

/**/
"Use local glucose server" = "Använd lokal server som glukoskälla";

/*  */
"Edit settings json" = "Ändra debug-inställningar";

/* */
"Glucose units" = "Glukosenheter";

/*  */
"Preferences" = "Inställningar";

/* Recommended Insulin Fraction in preferences */
"Recommended Insulin Fraction" = "Kvot av rekommenderad mängd insulin";

/* Do you want to show bolus screen after added carbs? */
"Skip Bolus screen after carbs" = "Hoppa över Bolusfönster vid tillagda kolhydrater";

/* Allow remote control from NS */
"Remote control" = "Fjärrstyrning";

/* Add Medtronic pump */
"Add Medtronic" = "Lägg till Medtronic";

/* Add Omnipod pump */
"Add Omnipod" = "Lägg till Omnipod";

/* Add Simulator pump */
"Add Simulator" = "Lägg till simulator";

/* Insulin model */
"Model" = "Modell";

/*  */
"Pump config" = "Pumpkonfiguration";

/*  */
"Delivery limits" = "Maxdoser";

/*  */
"Duration of Insulin Action" = "Insulinets verkningstid";

/* hours of duration of insulin activity */
"hours" = "timmar";

/* Max setting */
"Max Basal" = "Max basal";

/* Max setting */
"Max Bolus" = "Max bolus";

/* */
"Pump Settings" = "Pumpinställningar";

/* Insulin unit per hour */
"U/hr" = "IE/h";

/* Unit in number of units delivered (keep the space character!) */
" U" = " IE";

/* /Insulin unit */
"/U" = "/IE";

/* Insulin unit */
"U" = "IE";

/* Unit per hour with space */
" U/hr" = " IE/h";

/* Number of units per hour*/
"%@ U/hr" = "%@ IE/h";

/* Number of units insulin delivered */
"%@ U" = "%@ IE";

/*Carb ratio unit */
"g/U" = "g/IE";

/* grams */
" g" = " g";

/* when 0 U/hr */
"0 U/hr" = "0 IE/h";

/* abbreviation for days */
"d" = "d";

/* abbreviation for hours */
"h" = "h";

/* abbreviation for minutes */
"m" = "m";

/* */
"Autotune Conf" = "Autotune";

/*  */
"Basal Profile Conf" = "Basalinställningar";

/*  */
"Carb Ratios Conf" = "Insulinkvoter";

/*  */
"Closed loop" = "Sluten loop";

/* */
"Configuration" = "Konfiguration";

/* */
"Devices" = "Enheter";

/* */
"Insulin Sensitivities Conf" = "Insulinkänslighet";

/* */
"Preferences Conf" = "Inställningar";

/*  */
"Pump" = "Pump";

/*  */
"Pump Settings Conf" = "Pumpinställningar";

/*  */
"Services" = "Tjänster";

/*  */
"Settings" = "Inställningar";

/* 2 log files to share */
"Share logs" = "Dela loggar";

/*  */
"Target Ranges Conf" = "Målområden";

/* Upper target */
"High target" = "Övre målvärde";

/* Lower target */
"Low target" = "Undre målvärde";

/*  */
"Target Ranges" = "Målområden";

/* When bolusing */
"Bolusing" = "Ger bolus";

/* */
"Pump suspended" = "Pump pausad";

/* */
"Middleware" = "Middleware";

/* Header */
"History" = "Historik";

/*
  Infotexts from openaps.docs and androidaps.docs
  FreeAPS
*/
/* ”Rewind Resets Autosens” */

"This feature, enabled by default, resets the autosens ratio to neutral when you rewind your pump, on the assumption that this corresponds to a probable site change. Autosens will begin learning sensitivity anew from the time of the rewind, which may take up to 6 hours. If you usually rewind your pump independently of site changes, you may want to consider disabling this feature." = "Denna funktion, på som standard, återställer 'Autosens' kvot till neutralt läge vid reservoarbyten, då det antas att du vid detta tillfälle även byter infusionskanyl. 'Autosens' kommer nu börja lära sig din insulinkänslighet på nytt, vilket kan ta upp till 6 timmar. Om du vanligtvis gör reservoarbyten oberoende av kanylbyten, kanske du ska överväga att inaktivera denna funktion.";

/* ”High Temptarget Raises Sensitivity" */
"Defaults to false. When set to true, raises sensitivity (lower sensitivity ratio) for temp targets set to >= 111. Synonym for exercise_mode. The higher your temp target above 110 will result in more sensitive (lower) ratios, e.g., temp target of 120 results in sensitivity ratio of 0.75, while 140 results in 0.6 (with default halfBasalTarget of 160)." = "Av som standard. Höjer insulinkänsligheten (lägre 'sensitivity ratio') för temporära målvärden >= 6.2 mmol/l. Synonymt med träningsläge, 'Exercise Mode '. Ju högre ditt temporära mål över 6,2 är desto mer kommer det att resultera i en känsligare (lägre) kvot, t.ex. kommer ett temp målvärde på 6.7 mmol/l att resultera i ett 'sensitivity ratio' på 0,75, medan 7,8 mmol/l resulterar i 0,6 (med 'halfBasalTarget' på 8,9 mmol/l på som förval).";

/* ”Low Temptarget Lowers Sensitivity" */
"Defaults to false. When set to true, can lower sensitivity (higher sensitivity ratio) for temptargets <= 99. The lower your temp target below 100 will result in less sensitive (higher) ratios, e.g., temp target of 95 results in sensitivity ratio of 1.09, while 85 results in 1.33 (with default halfBasalTarget of 160)." = "Av som standard. Sänker insulinkänsligheten för temporära målvärden <= 5,5 mmol/l. Ju lägre ditt temporära målvärde under 5,6 mmol/l är, desto mer kommer det att resultera i en mindre känslig (högre) kvot. T.ex. kommer ett temp målvärde på 5,3 mmol/l att resultera i en kvot ('sensitivity ratio') på 1,09, medan 4.7 mmol/l ger en kvot på 1,33 (med 'Half Basal Exercise Target'-inställning på 160 (8,9 mmol/l)).";

/* ”Sensitivity Raises Target" */
"When true, raises BG target when autosens detects sensitivity" = "Höjer målvärde för blodsocker när 'Autosens' upptäcker ökad insulinkänslighet";

/* ”Resistance Lowers Target" */
"Defaults to false. When true, will lower BG target when autosens detects resistance" = "Av som standard. Sänker målvärde för blodsocker när 'Autosens' upptäcker minskad insulinkänslighet";

/* ”Advanced Target Adjustments" */
"This feature was previously enabled by default but will now default to false (will NOT be enabled automatically) in oref0 0.6.0 and beyond. (There is no need for this with 0.6.0). This feature lowers oref0’s target BG automatically when current BG and eventualBG are high. This helps prevent and mitigate high BG, but automatically switches to low-temping to ensure that BG comes down smoothly toward your actual target. If you find this behavior too aggressive, you can disable this feature. If you do so, please let us know so we can better understand what settings work best for everyone." = "Denna funktion var tidigare aktiverad som standard, men kommer nu att vara av (kommer INTE att aktiveras automatiskt) i oref0 0.6.0 och senare. (Det finns inget behov av detta med 0.6.0). Denna funktion sänker oref0:s blodsockermålvärde automatiskt när nuvarande och förväntat blodsocker är högt. Detta hjälper till att förebygga och mildra ett högt blodsocker, men växlar också automatiskt till en låg temporär basaldos för att säkerställa att ditt blodsocker landar mjukt på ditt faktiska målvärde.";

/* "Exercise Mode" */
"Defaults to false. When true, > 105 mg/dL high temp target adjusts sensitivityRatio for exercise_mode. Synonym for high_temptarget_raises_sensitivity" = "Av som standard. Synonymt med 'High Temptarget Raises Sensitivity'. Vid ett temporärt målvärde > 5,8 mmol/l justeras 'sensitivityRatio' när 'Exercise Mode' är på.";

/* "Wide BG Target Range" */
"Defaults to false, which means by default only the low end of the pump’s BG target range is used as OpenAPS target. This is a safety feature to prevent too-wide targets and less-optimal outcomes. Therefore the higher end of the target range is used only for avoiding bolus wizard overcorrections. Use wide_bg_target_range: true to force neutral temps over a wider range of eventualBGs." = "Av som standard, vilket innebär att endast det nedre intervallet av dina inställda målvärden kommer att användas som målvärde i FreeAPS X. Detta är en säkerhetsfunktion för att förhindra alltför omfattande målintervall med mindre optimala resultat som följd. Den övre delen av målvärdet används endast för att undvika överkorrigeringar av bolusguiden. Använd 'Wide BG Target Range' för att forcera neutrala temporära basaldoser att användas över ett bredare intervall av förväntade blodsocker.";

/* "Skip Neutral Temps" */
"Defaults to false, so that OpenAPS will set temps whenever it can, so it will be easier to see if the system is working, even when you are offline. This means OpenAPS will set a “neutral” temp (same as your default basal) if no adjustments are needed. If you are a light sleeper and the “on the hour” buzzing or beeping wakes you up (even in vibrate mode), you may want to turn this to “true” to skip setting neutral temps. However, we recommend leaving neutral temps enabled for most people who will be using this system on the go and out of constant connectivity.\n\nNote: if set to true, in order to reduce notifications at the top of the hour, it will also attempt to cancel temp basals (unless BG or minGuardBG is below threshold and a zero-temp is needed) prior to the top of the hour. Normally a new temp basal will be set (if still needed) after the top of the hour, but that may be delayed if the rig has issues connecting to the pump. People who want to minimize the ‘on the hour’ temp basal notification beeps/vibrations may choose to accept that risk and choose to set skip_neutral_temps to true." = "Av som standard, så att FreeAPS X kan ställa in temporära basaldoser närhelst den kan, vilket gör det lättare att se ifall systemet fungerar, även när du är offline. Detta innebär att FreeAPS X kommer att ställa in en ”neutral” temporär basal (samma som din ordinarie basal) när inga justeringar behövs. Gammal inställning från OpenAPS för att minska ljud och notiser mitt i natten från dessa 'rigs'. Vi rekommenderar att man lämnar neutrala temporära basaler aktiverade. ";

/* "Unsuspend If No Temp” */
"Many people occasionally forget to resume / unsuspend their pump after reconnecting it. If you’re one of them, and you are willing to reliably set a zero temp basal whenever suspending and disconnecting your pump, this feature has your back. If enabled, it will automatically resume / unsuspend the pump if you forget to do so before your zero temp expires. As long as the zero temp is still running, it will leave the pump suspended." = "Standardvärde Av för denna inställning. Alla eventuella temporära basaler som pågått under tider pumpen varit pausad kommer att raderas, dessutom kommer de ordinarie basaldoserna ersättas med temporära basaler på 0 IE/h.";

/* "Enable UAM" */
"With this option enabled, the SMB algorithm can recognize unannounced meals. This is helpful, if you forget to tell AndroidAPS about your carbs or estimate your carbs wrong and the amount of entered carbs is wrong or if a meal with lots of fat and protein has a longer duration than expected. Without any carb entry, UAM can recognize fast glucose increasments caused by carbs, adrenaline, etc, and tries to adjust it with SMBs. This also works the opposite way: if there is a fast glucose decreasement, it can stop SMBs earlier." = "Med denna inställning på kan SMB-algoritmen upptäcka kolhydrater som inte matats in. Detta kan vara till hjälp om du glömmer att mata in eller uppskattar dina kolhydrater fel, eller vid måltider med mycket fett och protein, som har en längre verkan än förväntat. Utan inlagda kolhydrater kan UAM känna igen snabba glukosförändringar orsakade av kolhydrater, adrenalin, etc, och försöker justera dessa med SMBs. Detta fungerar också omvänt: vid snabb glukosminskning stoppas SMB:s tidigare.";

/* Enable SMB With COB" */

"This enables supermicrobolus (SMB) while carbs on board (COB) are positive." = "Detta tillåter supermikrobolusar (SMB) medan det finns aktiva kolhydrater (COB).";

/* "Enable SMB With Temptarget” */
"This enables supermicrobolus (SMB) with eating soon / low temp targets. With this feature enabled, any temporary target below 100mg/dL, such as a temp target of 99 (or 80, the typical eating soon target) will enable SMB." = "Detta tillåter supermikrobolusar (SMB) vid låga tillfälliga målvärden (tex 'Äter snart'). Med denna funktion aktiverad, kommer SMB:ar vara aktiva även vid tillfälliga målvärden under 100mg/dL (5,6 mmol/l).";

/* "Enable SMB Always" */
"Defaults to false. When true, always enable supermicrobolus (unless disabled by high temptarget)." = "Av som standard. Vid läge på, tillåts alltid supermikrobolusar (SMB) (såvida inte automatiskt inaktiverat av ett högt målvärde).";

/* "Enable SMB After Carbs" */
"Defaults to false. When true, enables supermicrobolus (SMB) for 6h after carbs, even with 0 carbs on board (COB)." = "Av som standard. Tillåter supermikrobolusar (SMB) även 6h efter kolhydrater, också vid 0 aktiva kolhydrater (COB).";

/* "Allow SMB With High Temptarget" */
"Defaults to false. When true, allows supermicrobolus (if otherwise enabled) even with high temp targets." = "Av som standard. När läge på, tillåts SMB:ar även vid höga temporära målvärden.";

/* "Use Custom Peak Time” */
<<<<<<< HEAD
"Defaults to false. Setting to true allows changing insulinPeakTime" = "Av som standard. Läge på tillåter ändring av 'insulinPeakTime', dvs tiden i minuter när insulinet har som störst blodsockersänkande effekt.";
=======
"Defaults to false. Setting to true allows changing insulinPeakTime" = "Av som standard. Läge på tillåter ändring av 'insulinPeakTime', dvs tiden i minuter när insulinet har som störst insulinsänkande effekt.";
>>>>>>> 34412948

/* "Suspend Zeros IOB” */
"Default is false. Any existing temp basals during times the pump was suspended will be deleted and 0 temp basals to negate the profile basal rates during times pump is suspended will be added." = "Av som standard. Alla eventuella temporära basaler som pågått under tider pumpen varit pausad kommer att raderas, dessutom kommer de ordinarie basaldoserna ersättas med temporära basaler på 0 IE/h.";

/* "Max IOB" */
"Max IOB is the maximum amount of insulin on board from all sources – both basal (or SMB correction) and bolus insulin – that your loop is allowed to accumulate to treat higher-than-target BG. Unlike the other two OpenAPS safety settings (max_daily_safety_multiplier and current_basal_safety_multiplier), max_iob is set as a fixed number of units of insulin. As of now manual boluses are NOT limited by this setting. \n\n To test your basal rates during nighttime, you can modify the Max IOB setting to zero while in Closed Loop. This will enable low glucose suspend mode while testing your basal rates settings\n\n(Tip from https://www.loopandlearn.org/freeaps-x/#open-loop)." = "Max IOB är den maximalt tillåtna mängden aktivt insulin från alla källor – basal, SMB och bolusinsulin – som din loop tillåts att ackumulera för att behandla BS högre än målvärdet. Till skillnad från de andra två säkerhetsinställningarna i FreeAPS X ('Max Daily Safety Multiplier' och 'Current Basal Safety Multiplier'), är 'Max IOB' inställd som ett fast antal insulinenheter. Obs! I nuläget är manuella bolusar inte begränsade av denna inställning.\n\n Om du vill testa dina basaldoser säkert nattetid kan du ställa in Max IOB till 0 samtidigt som du kör Closed Loop. Detta gör att FreeAPS X kan sänka eller stänga av basalinsulin om det skulle behövas, för att undika lågt blodsocker.\n\n(Tips från https://www.loopandlearn.org/freeaps-x/#open-loop).";

/* "Max Daily Safety Multiplier" */
"This is an important OpenAPS safety limit. The default setting (which is unlikely to need adjusting) is 3. This means that OpenAPS will never be allowed to set a temporary basal rate that is more than 3x the highest hourly basal rate programmed in a user’s pump, or, if enabled, determined by autotune." = "Detta är en viktig säkerhetsgräns för FreeAPS X. Standardinställningen (som sannolikt inte behöver justeras) är 3. Detta innebär att FreeAPS X aldrig kommer att tillåtas att ställa in en temporär basaldos som är mer än 3x den högsta basaldosen inställd i pumpen, eller, om aktiverad, den som är inställd av 'Autotune'.";
<<<<<<< HEAD
=======

>>>>>>> 34412948
/* "Current Basal Safety Multiplier" */
"This is another important OpenAPS safety limit. The default setting (which is also unlikely to need adjusting) is 4. This means that OpenAPS will never be allowed to set a temporary basal rate that is more than 4x the current hourly basal rate programmed in a user’s pump, or, if enabled, determined by autotune." = "Detta är en viktig säkerhetsgräns i FreeAPS X. Standardinställningen (som sannolikt inte behöver justeras) är 4, vilket innebär att det aldrig kommer att tillåtas att ställa in en temporär basaldos som är mer än 4x den högsta ordinarie basaldosen, sparad i pumpen, eller, om aktiverad, den som är ställts in av 'Autotune'.";

/* "Autosens Max" */
"This is a multiplier cap for autosens (and autotune) to set a 20% max limit on how high the autosens ratio can be, which in turn determines how high autosens can adjust basals, how low it can adjust ISF, and how low it can set the BG target." = "Standardvärde: 1.2. Denna multipel begränsar hur mycket autosens (och autotune) automatiskt kan justera upp basaler, sänka insulinkänslighet och/eller målvärde. Med standardvärde upp till 20%.";

/* "Autosens Min" */
"The other side of the autosens safety limits, putting a cap on how low autosens can adjust basals, and how high it can adjust ISF and BG targets." = "Standardvärde: 0.7. Denna multipel begränsar hur mycket autosens (och autotune) automatiskt kan justera ned basaler och öka insulinkänslighet och/eller målvärde.";

/* "Half Basal Exercise Target" */
"Set to a number, e.g. 160, which means when temp target is 160 mg/dL and exercise_mode=true, run 50% basal at this level (120 = 75%; 140 = 60%). This can be adjusted, to give you more control over your exercise modes." = "Inställd till ett blodsockervärde, t.ex. 160 (mg/dl = 8.9 mmol/l), vilket innebär att när det temporära målvärdet är 8.9 mmol/l och 'Exercise Mode' är på, används endast en 50%-ig basal vid detta blodsocker (120 = 75%; 140 = 60%). Detta kan justeras, för att ge dig mer kontroll över dina temporära målvärden vid träning.";

/* "Max COB" */
"This defaults maxCOB to 120 because that’s the most a typical body can absorb over 4 hours. (If someone enters more carbs or stacks more; OpenAPS will just truncate dosing based on 120. Essentially, this just limits AMA as a safety cap against weird COB calculations due to fluky data.)" = "Standardvärde 120, eftersom det är vad kroppen typiskt här anses absorbera över 4 timmar. (I händelse att någon matar in mer/överlappar med mer kolhydrater, kommer FreeAPS X att minska dosering baserad på 120. I grund och botten begränsar detta endast AMA med ett tak, för skydd mot felaktiga aktiva kolhydrater-beräkningar på grund av opålitlig data.)";

/* "Bolus Snooze DIA Divisor" */
"Bolus snooze is enacted after you do a meal bolus, so the loop won’t counteract with low temps when you’ve just eaten. The example here and default is 2; so a 3 hour DIA means that bolus snooze will be gradually phased out over 1.5 hours (3DIA/2)." = "Denna är aktiv efter att du har gett en måltidsbolus, för att motverka en låg temporär basal när du just ätit. I detta exempel med standardvärdet 2 och med DIA-inställning på 3 h kommer 'Bolus Snooze' att fasas ut över 1,5 h (3 DIA / 2).";

/* "Min 5m Carbimpact" */
"This is a setting for default carb absorption impact per 5 minutes. The default is an expected 8 mg/dL/5min. This affects how fast COB is decayed in situations when carb absorption is not visible in BG deviations. The default of 8 mg/dL/5min corresponds to a minimum carb absorption rate of 24g/hr at a CSF of 4 mg/dL/g." = "Standardvärde är 8 mg/dl/5min (0,4 mmol/l/5 min). Detta är en inställning för kolhydratsabsorptionseffekt per 5 minuter, som påverkar hur snabbt aktiva kolhydrater klingar av i situationer när kolhydratsabsorption inte syns i BS-avvikelser. Standarden på 0,4 mmol/l/5 min motsvarar en minsta absorptionshastighet på 24g/h vid en CSF ('Carb Sensitivity Factor', hur mycket ditt blodsocker stiger per gram kolhydrat) på 0,2 mmol/l/g.";

/* "Autotune ISF Adjustment Fraction" */
"The default of 0.5 for this value keeps autotune ISF closer to pump ISF via a weighted average of fullNewISF and pumpISF. 1.0 allows full adjustment, 0 is no adjustment from pump ISF." = "Standardvärdet 0,5 håller 'Autotune ISF' närmare pumpens ISF (insulinkänslighet) via ett viktat genomsnitt av 'fullNewISF' och 'pumpISF'. Värdet 1.0 tillåter full justering, medan 0 innebär att ingen skillnad från pumpens ISF kommer att föreligga.";

/* "Remaining Carbs Fraction" */
"This is the fraction of carbs we’ll assume will absorb over 4h if we don’t yet see carb absorption." = "Del av kolhydrater som vi antar kommer att absorberas över 4h om vi ännu inte ser 'carb absorption'.";

/* "Remaining Carbs Cap" */
"This is the amount of the maximum number of carbs we’ll assume will absorb over 4h if we don’t yet see carb absorption." = "Mängd av maximala antal kolhydrater som vi antar kommer att absorberas över 4h om vi ännu inte ser 'carb absorption'.";

/* ”Max SMB Basal Minutes" */
"Defaults to start at 30. This is the maximum minutes of basal that can be delivered as a single SMB with uncovered COB. This gives the ability to make SMB more aggressive if you choose. It is recommended that the value is set to start at 30, in line with the default, and if you choose to increase this value, do so in no more than 15 minute increments, keeping a close eye on the effects of the changes. It is not recommended to set this value higher than 90 mins, as this may affect the ability for the algorithm to safely zero temp. It is also recommended that pushover is used when setting the value to be greater than default, so that alerts are generated for any predicted lows or highs." = "Standardvärde 30. Detta är det maximala antal minuter av din ordinarie basal som kommer att ges som en SMB. Denna inställning ger möjlighet att göra SMB större och behandlingen med SMB mer aggressiv. Det rekommenderas att börja med 30 minuter, och om du väljer att öka detta värde, göra det stegvis i högst 15 minuters steg, samtidigt som du noga följer effekterna av de nya inställningarna. Det rekommenderas inte att ställa in detta värde högre än 90 minuter, eftersom detta påverkar algoritmens förmåga att säkert kunna balansera med temporära balsaler på 0 IE/h. Det rekommenderas också att pushover används när värdet sätts till att vara större än standard, så att varningar och notiser kan genereras för alla förväntade blodsockerdalar eller toppar.";

/* "Max UAM SMB Basal Minutes" */
"Defaults to start at 30. This is the maximum minutes of basal that can be delivered by UAM as a single SMB when IOB exceeds COB. This gives the ability to make UAM more or less aggressive if you choose. It is recommended that the value is set to start at 30, in line with the default, and if you choose to increase this value, do so in no more than 15 minute increments, keeping a close eye on the effects of the changes. Reducing the value will cause UAM to dose less insulin for each SMB. It is not recommended to set this value higher than 60 mins, as this may affect the ability for the algorithm to safely zero temp. It is also recommended that pushover is used when setting the value to be greater than default, so that alerts are generated for any predicted lows or highs." = "Standardvärde 30. Detta är det maximala antal minuter av din ordinarie basal som kommer att användas för UAM för att ges som en SMB. Denna inställning ger möjlighet att göra behandlingen med UAM mer aggressiv, om du väljer att öka detta värde. Det rekommenderas att börja med 30 minuter, och om du väljer att öka detta värde, görs det stegvis i högst 15 minuters steg, samtidigt som du noga följer effekterna av nya inställningarna. En reducering av värdet leder till att UAM doserar mindre insulin med varje SMB. Det rekommenderas inte att ställa in detta värde högre än 60 minuter, eftersom detta påverkar algoritmens förmåga att säkert kunna balansera med temporära basaler på 0 IE/h. Det rekommenderas också att pushover används när värdet sätts till att vara större än standard, så att varningar och notiser kan genereras för alla förväntade blodsockerdalar eller toppar.";

/* "SMB Interval" */
"Minimum duration in minutes between two enacted SMBs" = "Minsta tidsintervall mellan två supermikrobolusar.";

/* "Bolus Increment" */
"Smallest possible bolus amount" = "Minsta möjliga bolusdos";

/* "Insulin Peak Time" */
<<<<<<< HEAD
"Time of maximum blood glucose lowering effect of insulin, in minutes" = "Tid i minuter för när insulinet har som störst blodsockersänkande effekt";
=======
"Time of maximum blood glucose lowering effect of insulin, in minutes" = "Tid i minuter för när insulinet har högst blodsockersänkande effekt";
>>>>>>> 34412948

/* "Carbs Req Threshold" */
"Grams of carbsReq to trigger a pushover. Defaults to 1 (for 1 gram of carbohydrate). Can be increased if you only want to get Pushover for carbsReq at X threshold." = "Antal kolhydrater för att utlösa en pushover-notis, av det totala antal kolhydrater nödvändiga för at undvika ett lågt blodsockervärde (carbsReq) som krävs. Standardvärde är 1 (gram kolhydrater). Kan ökas om du bara vill få en Pushover-notis vid en större mängd nödvändiga kolhydrater.";

/* "Noisy CGM Target Multiplier" */
"Defaults to 1.3. Increase target by this amount when looping off raw/noisy CGM data" = "Standardvärde 1,3. Öka målvärdet med denna multipel när du loopar med ofiltrerad CGM-data med mycket brus";<|MERGE_RESOLUTION|>--- conflicted
+++ resolved
@@ -459,11 +459,7 @@
 "Defaults to false. When true, allows supermicrobolus (if otherwise enabled) even with high temp targets." = "Av som standard. När läge på, tillåts SMB:ar även vid höga temporära målvärden.";
 
 /* "Use Custom Peak Time” */
-<<<<<<< HEAD
 "Defaults to false. Setting to true allows changing insulinPeakTime" = "Av som standard. Läge på tillåter ändring av 'insulinPeakTime', dvs tiden i minuter när insulinet har som störst blodsockersänkande effekt.";
-=======
-"Defaults to false. Setting to true allows changing insulinPeakTime" = "Av som standard. Läge på tillåter ändring av 'insulinPeakTime', dvs tiden i minuter när insulinet har som störst insulinsänkande effekt.";
->>>>>>> 34412948
 
 /* "Suspend Zeros IOB” */
 "Default is false. Any existing temp basals during times the pump was suspended will be deleted and 0 temp basals to negate the profile basal rates during times pump is suspended will be added." = "Av som standard. Alla eventuella temporära basaler som pågått under tider pumpen varit pausad kommer att raderas, dessutom kommer de ordinarie basaldoserna ersättas med temporära basaler på 0 IE/h.";
@@ -473,10 +469,7 @@
 
 /* "Max Daily Safety Multiplier" */
 "This is an important OpenAPS safety limit. The default setting (which is unlikely to need adjusting) is 3. This means that OpenAPS will never be allowed to set a temporary basal rate that is more than 3x the highest hourly basal rate programmed in a user’s pump, or, if enabled, determined by autotune." = "Detta är en viktig säkerhetsgräns för FreeAPS X. Standardinställningen (som sannolikt inte behöver justeras) är 3. Detta innebär att FreeAPS X aldrig kommer att tillåtas att ställa in en temporär basaldos som är mer än 3x den högsta basaldosen inställd i pumpen, eller, om aktiverad, den som är inställd av 'Autotune'.";
-<<<<<<< HEAD
-=======
-
->>>>>>> 34412948
+
 /* "Current Basal Safety Multiplier" */
 "This is another important OpenAPS safety limit. The default setting (which is also unlikely to need adjusting) is 4. This means that OpenAPS will never be allowed to set a temporary basal rate that is more than 4x the current hourly basal rate programmed in a user’s pump, or, if enabled, determined by autotune." = "Detta är en viktig säkerhetsgräns i FreeAPS X. Standardinställningen (som sannolikt inte behöver justeras) är 4, vilket innebär att det aldrig kommer att tillåtas att ställa in en temporär basaldos som är mer än 4x den högsta ordinarie basaldosen, sparad i pumpen, eller, om aktiverad, den som är ställts in av 'Autotune'.";
 
@@ -520,11 +513,7 @@
 "Smallest possible bolus amount" = "Minsta möjliga bolusdos";
 
 /* "Insulin Peak Time" */
-<<<<<<< HEAD
 "Time of maximum blood glucose lowering effect of insulin, in minutes" = "Tid i minuter för när insulinet har som störst blodsockersänkande effekt";
-=======
-"Time of maximum blood glucose lowering effect of insulin, in minutes" = "Tid i minuter för när insulinet har högst blodsockersänkande effekt";
->>>>>>> 34412948
 
 /* "Carbs Req Threshold" */
 "Grams of carbsReq to trigger a pushover. Defaults to 1 (for 1 gram of carbohydrate). Can be increased if you only want to get Pushover for carbsReq at X threshold." = "Antal kolhydrater för att utlösa en pushover-notis, av det totala antal kolhydrater nödvändiga för at undvika ett lågt blodsockervärde (carbsReq) som krävs. Standardvärde är 1 (gram kolhydrater). Kan ökas om du bara vill få en Pushover-notis vid en större mängd nödvändiga kolhydrater.";
