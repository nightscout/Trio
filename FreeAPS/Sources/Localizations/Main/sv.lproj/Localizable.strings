/*
  Localizable.strings
  FreeAPS X
*/
/* -------------------------------- */
/* Bolus screen when adding insulin */
"Add insulin without actually bolusing" = "Lägg till insulin utan att ge bolus";

/* Add insulin from source outside of pump */
"Add %@ without bolusing" = "Lägg till %@ utan att ge bolus";

"Bolus" = "Bolus";

"Close" = "Stäng";

/* Continue after added carbs without bolus */
"Continue without bolus" = "Fortsätt utan bolus";

/* Header */
"Enact Bolus" = "Ge bolus";

/* Button */
"Enact bolus" = "Ge bolus";

/*  */
"Insulin recommended" = "Rekommenderad insulindos";

/*  */
"Insulin required" = "Insulin som krävs";

/* Bolus screen */
"Recommendation" = "Rekommendation";

/* Button */
"Clear" = "Rensa";

/* Button */
"Done" = "Klar";

/*  */
"Wait please" = "Vänta...";

/*  */
"Agree and continue" = "Godkänn och fortsätt";

/* Headline in enacted pop up (at: at what time) */
"Enacted at" = "Utfört klockan";

/* Headline in suggested pop up (at: at what time) */
"Suggested at" = "Föreslaget klockan";

/* Headline in enacted pop up (at: at what time) */
"Error at" = "Fel klockan";

/* Home title */
"Home" = "Hem";

/* Looping in progress */
"looping" = "loopar";

/* min ago since last loop */
"min ago" = "min sedan";

/* Status Title */
"No suggestion" = "Inget förslag";

/* Replace pod text in Header */
"Replace pod" = "Byt podd";

/* Add carbs screen */
"Add Carbs" = "Lägg till kolhydrater";

/* Add carbs header and button in Watch app. You can skip the last " " space. It's just for differentiation */
"Add Carbs " = "Lägg till";

/*  */
"Amount Carbs" = "Mängd kolhydrater";

/* Grams unit */
"grams" = "gram";

/*  */
"Carbs required" = "Kolhydrater krävs";

/* */
"Are you sure?" = "Är du säker?";

/* Bottom target temp */
"Bottom target" = "Nedre målvärde";

/* Cancel preset name */
"Cancel" = "Avbryt";

/*  */
"Cancel Temp Target" = "Avbryt tillfälligt målvärde";

/* Custom temp target */
"Custom" = "Anpassad";

/*  */
"Date" = "Datum";

/*  */
"Delete" = "Radera";

/* Delete preset temp target */
"Delete preset \"%@\"" = "Ta bort förval \"%@\"";

/* Duration of target temp or temp basal */
"Duration" = "Duration";

/*  */
"Enact Temp Target" = "Tillfälliga målvärden";

/*  */
"Enter preset name" = "Ange namn för förval";

/* Preset name */
"Name" = "Namn";

/* minutes of target temp */
"minutes" = "minuter";

/*  */
"Presets" = "Förval";

/* Save preset name */
"Save" = "Spara";

/*  */
"Save as preset" = "Spara som förval";

/* Upper temp target limit */
"Top target" = "Övre målvärde";

/*  Temp target set for ... minutes */
"for" = "i";

/*  Temp target set for ... minutes */
"min" = "min";

/*  */
"Autotune" = "Autotune";

/*  */
"Basal profile" = "Basalinställningar";

/*  */
"Carb ratio" = "Insulinkvoter";

/*  */
"Delete autotune data" = "Rensa Autotune-data";

/*  */
"Run now" = "Kör nu";

/*  */
"Last run" = "Kördes senast";

/*  */
"Sensitivity" = "Insulinkänslighet";

/*  */
"Use Autotune" = "Använd Autotune";

/* Add profile basal */
"Add" = "Lägg till";

/*  */
"Basal Profile" = "Basalinställningar";

/* Rate basal profile */
"Rate" = "Värde";

/*  */
"Save on Pump" = "Spara på pump";

/*  */
"Saving..." = "Sparar...";

/*  */
"Schedule" = "Schema";

/*  */
"starts at" = "startar kl";

/* Time basal profile */
"Time" = "Tid";

/* */
"Calculated Ratio" = "Beräknad kvot";

/* Carb Ratios header */
"Carb Ratios" = "Insulinkvoter";

/*  */
"Ratio" = "Kvot";

/*  */
"Autosens" = "Autosense";

/*  */
"Calculated Sensitivity" = "Beräknad känslighet";

/*  */
"Insulin Sensitivities" = "Insulinkänslighet";

/* */
"Sensitivity Ratio" = "Autosens-kvot";

/*  */
"Dismiss" = "Avfärda";

/*  */
"Important message" = "Viktigt meddelande";

/*  */
"Amount" = "Mängd";

/* */
"Cancel Temp Basal" = "Avbryt temporär basal";

/* Enact
Enact a temp Basal or a temp target */
"Enact" = "Utför";

/* */
"Manual Temp Basal" = "Manuell temporär basal";

/* Allow uploads tp NS */
"Allow uploads" = "Tillåt uppladdning";

/* API secret in NS */
"API secret" = "API-lösen";

/* Connect to NS */
"Connect" = "Anslut";

/* Connected to NS */
"Connected!" = "Ansluten!";

/* Connecting to NS */
"Connecting..." = "Ansluter...";

/*  */
"Invalid URL" = "Ogiltig URL";

/*  */
"Local glucose source" = "Lokal glukoskälla";

/* Header */
"Nightscout Config" = "Ställ in Nightscout";

/*  */
"Port" = "Port";

/*  */
"URL" = "URL";

/**/
"Use local glucose server" = "Använd lokal server som glukoskälla";

/*  */
"Edit settings json" = "Ändra debug-inställningar";

/* */
"Glucose units" = "Glukosenheter";

/*  */
"Preferences" = "Inställningar";

/* Recommended Insulin Fraction in preferences */
"Recommended Insulin Fraction" = "Kvot av rekommenderad mängd insulin";

/* Do you want to show bolus screen after added carbs? */
"Skip Bolus screen after carbs" = "Hoppa över Bolusfönster vid tillagda kolhydrater";

/* Allow remote control from NS */
"Remote control" = "Fjärrstyrning";

/* Add Medtronic pump */
"Add Medtronic" = "Lägg till Medtronic";

/* Add Omnipod pump */
"Add Omnipod" = "Lägg till Omnipod";

/* Add Simulator pump */
"Add Simulator" = "Lägg till simulator";

/* Insulin model */
"Model" = "Modell";

/*  */
"Pump config" = "Pumpkonfiguration";

/*  */
"Delivery limits" = "Maxdoser";

/*  */
"Duration of Insulin Action" = "Insulinets verkningstid";

/* hours of duration of insulin activity */
"hours" = "timmar";

/* Max setting */
"Max Basal" = "Max basal";

/* Max setting */
"Max Bolus" = "Max bolus";

/* */
"Pump Settings" = "Pumpinställningar";

/* Insulin unit per hour */
"U/hr" = "IE/h";

/* Unit in number of units delivered (keep the space character!) */
" U" = " IE";

/* /Insulin unit */
"/U" = "/IE";

/* Insulin unit */
"U" = "IE";

/* Unit per hour with space */
" U/hr" = " IE/h";

/* Number of units per hour*/
"%@ U/hr" = "%@ IE/h";

/* Number of units insulin delivered */
"%@ U" = "%@ IE";

/*Carb ratio unit */
"g/U" = "g/IE";

/* grams */
" g" = " g";

/* The short unit display string for grams */
"g" = "g";

/* when 0 U/hr */
"0 U/hr" = "0 IE/h";

/* abbreviation for days */
"d" = "d";

/* abbreviation for hours */
"h" = "h";

/* abbreviation for minutes */
"m" = "m";

/*  */
"Closed loop" = "Sluten loop";

/* */
"Configuration" = "Konfiguration";

/* */
"Devices" = "Enheter";

/*  */
"Pump" = "Pump";

/*  */
"Services" = "Tjänster";

/*  */
"Settings" = "Inställningar";

/* 2 log files to share */
"Share logs" = "Dela loggar";

/* Upper target */
"High target" = "Övre målvärde";

/* Lower target */
"Low target" = "Undre målvärde";

/*  */
"Target Ranges" = "Målområden";

/* When bolusing */
"Bolusing" = "Ger bolus";

/* */
"Pump suspended" = "Pump pausad";

/* */
"Middleware" = "Middleware";

/* Header */
"History" = "Historik";

/* CGM option */
"Upload glucose to Nightscout" = "Ladda upp blodsocker till Nightscout";

/* Type of CGM or glucose source */
"Type" = "Typ";

/* CGM */
"CGM" = "CGM";

/* CGM Transmitter ID */
"Transmitter ID" = "Sändar-ID";

/* Other CGM setting */
"Other" = "Annan";

/* Whatch app alert */
"Set temp targets presets on iPhone first" = "Spara ett tillfälligt målvärde på din iPhone först";

/* Updating Watch app */
"Updating..." = "Uppdaterar...";

/* Header for Temp targets in Watch app */
"Temp Targets" = "Målvärden";

/* Delete carbs from data table and Nightscout */
"Delete carbs?" = "Ta bort kolhydrater?";

/* Delete insulin from pump history and Nightscout */
"Delete insulin?" = "Ta bort insulin?";

/* Treatments list */
"Treatments" = "Behandlingar";

/* " min" in Treatments list */
" min" = " min";

/* */
"Unable to change anything" = "Det går inte att ändra något";


/* Calendar and Libre transmitter settings ---------------
 */
/* */
"Configure Libre Transmitter" = "Ställ in en Libre-sändare";

/* */
"Calibrations" = "Kalibreringar";

/* */
"Create events in calendar" = "Skapa kalenderhändelser";

/* */
"Calendar" = "Kalender";

/* */
"Other" = "Annan";

/* */
"Libre Transmitter" = "Libre-sändare";

/* */
"Libre Transmitters" = "Libre-sändare";

/* */
"Bluetooth Transmitters" = "Bluetooth-sändare";

/* */
"Modes" = "Lägen";

/* Libre 2 Direct */
"Libre 2 Direct" = "Libre 2 Direkt";

/* */
"Select the third party transmitter you want to connect to" = "Välj vilken sändare du vill ansluta till";

/* State was restored */
"State was restored" = "Återställd";

/* The short unit display string for millimoles of glucose per liter */
"mmol/L" = "mmol/l";

/* The short unit display string for milligrams of glucose per decilter */
"mg/dL" = "mg/dl";

/* */
"Add calibration" = "Lägg till kalibrering";

/* When adding capillary glucose meater reading */
"Meter glucose" = "Glukosmätarvärde";

/* */
"Info" = "Info";

/*v*/
"Slope" = "Lutning";

/* */
"Intercept" = "Skärningspunkt";

/* */
"Chart" = "Diagram";

/* */
"Remove" = "Ta bort";

/* */
"Remove Last" = "Ta bort senaste";

/* */
"Remove All" = "Ta bort alla";

/* */
"About the Process" = "Om processen";

/* */
"Please make sure that your Libre 2 sensor is already activated and finished warming up. If you have other apps connecting to the sensor via bluetooth, these need to be shut down or uninstalled. \n\n You can only have one app communicating with the sensor via bluetooth. Then press the \"pariring and connection\" button below to start the process. Please note that the bluetooth connection might take up to a couple of minutes before it starts working." = "Se till att din Libre 2-sensor redan är aktiverad och klar med uppvärmningen. Om du har andra appar som ansluter till sensorn via bluetooth, måste dessa stängas av eller avinstalleras. \n\n Du kan bara ha en app som kommunicerar med sensorn via bluetooth. Tryck sedan på \"Parkoppla sensor och anslut\"-knappen nedan för att starta processen. Observera att Bluetooth-anslutningen kan ta upp till ett par minuter innan den börjar fungera.";

/* */
"Pairinginfo" = "Parkopplingsinfo";

/* */
"PatchInfo" = "Patchinformation";

/* */
"Calibrationinfo" = "Kalibreringsinfo";

/* */
"Unknown" = "Okänd";

/* */
"Not paired yet" = "Inte parkopplad ännu";

/* */
"Pair Sensor & connect" = "Parkoppla sensor och anslut ";

/* */
"Phone NFC required!" = "Telefon med NFC krävs!";

/* */
"Your phone or app is not enabled for NFC communications, which is needed to pair to libre2 sensors" = "Din telefon eller app är inte aktiverad med NFC, vilket krävs för att parkoppla med Libre2-sensorer";

/* Bluetooth Power Off */
"Bluetooth Power Off" = "Bluetooth är av";

/* Please turn on Bluetooth */
"Please turn on Bluetooth" = "Sätt på Bluetooth";

/* No Libre Transmitter Selected */
"No Libre Transmitter Selected" = "Ingen Libre-sändare vald";

/* Delete Transmitter and start anew. */
"Delete CGMManager and start anew. Your libreoopweb credentials will be preserved" = "Ta bort CGM och börja om. Dina libreoopweb-inställningar kommer att sparas";

/* Invalid libre checksum */
"Invalid libre checksum" = "Ogiltig kontrollsumma för libre";

/* Libre sensor was incorrectly read, CRCs were not valid */
"Libre sensor was incorrectly read, CRCs were not valid" = "Libre-sensor felaktigt läst, CRCs ogiltiga";

/* Glucose */
"Glucose" = "Glukos";

/* LOWALERT! */
"LOWALERT!" = "VARNING LÅGT!";

/* HIGHALERT! */
"HIGHALERT!" = "VARNING HÖGT!";

/* (Snoozed)*/
"(Snoozed)" = "(Snoozad)";

/* Glucose: %@ */
"Glucose: %@" = "Glukos: %@";

/* Transmitter: %@%% */
"Transmitter: %@%%" = "Sändare: %@%%";

/* No Sensor Detected */
"No Sensor Detected" = "Ingen Sensor upptäckt";

/* This might be an intermittent problem, but please check that your transmitter is tightly secured over your sensor */
"This might be an intermittent problem, but please check that your transmitter is tightly secured over your sensor" = "Detta kan vara ett övergående problem, men kontrollera att din sändare sitter fast ordentligt på din sensor";

/* New Sensor Detected */
"New Sensor Detected" = "Ingen sensor upptäckt";

/* Please wait up to 30 minutes before glucose readings are available! */
"Please wait up to 30 minutes before glucose readings are available!" = "Vänta upp till 30 minuter innan glukosvärden finns tillgängliga!";

/* Invalid Glucose sample detected, try again later */
"Invalid Glucose sample detected, try again later" = "Ogiltigt glukosvärde upptäckt, försök igen senare";

/* ensor might have temporarily stopped, fallen off or is too cold or too warm */
"Sensor might have temporarily stopped, fallen off or is too cold or too warm" = "Sensorn kan tillfälligt ha stoppats, fallit av eller är för kall eller för varm";

/* Invalid Sensor Detected */
"Invalid Sensor Detected" = "Ogiltig sensor upptäckt";

/* Detected sensor seems not to be a libre 1 sensor! */
"Detected sensor seems not to be a libre 1 sensor!" = "Upptäckt sensor verkar inte vara en libre 1-sensor!";

/* Detected sensor is invalid: %@ */
"Detected sensor is invalid: %@" = "Upptäckt sensor är ogiltig: %@";

/* Low Battery */
"Low battery" = "Låg batterinivå";

/* */
"Invalid sensor" = "Ogiltig sensor";

/* */
"Sensor change" = "Sensorbyte";

/* */
"Sensor expires soon" = "Sensor går ut snart";

/* Battery is running low %@, consider charging your %@ device as soon as possible */
"Battery is running low %@, consider charging your %@ device as soon as possible" = "Batterinivå är låg %@, överväg att ladda din %@ enhet så snart som möjligt";

/* Extracting calibrationdata from sensor */
"Extracting calibrationdata from sensor" = "Extraherar kalibreringsdata från sensorn";

/* Sensor Ending Soon */
"Sensor Ending Soon" = "Sensor behöver snart bytas";

/* Current Sensor is Ending soon! Sensor Life left in %@ */
"Current Sensor is Ending soon! Sensor Life left in %@" = "Nuvarande sensor behöver snart bytas! Sensortid kvar i %@";

/* */
"Libre Bluetooth" = "Libre bluetooth";

/* */
"Snooze Alerts" = "Snooza larm";

/* */
"Last measurement" = "Senaste mätning";

/* */
"Sensor Footer checksum" = "Kontrollsumma för sensor";

/* */
"Last Blood Sugar prediction" = "Senaste blodsockerförutsägelse";

/* */
"CurrentBG" = "NuvarandeBG";

/* */
"Sensor Info" = "SensorInfo";

/* */
"Sensor Age" = "Sensorålder";

/* */
"Sensor Age Left" = "Sensortid kvar";

/* */
"Sensor Endtime" = "Sensor slutdatum";

/* */
"Sensor State" = "Sensorläge";

/* */
"Sensor Serial" = "Sensorns serienummer";

/* */
"Transmitter Info" = "Sändarinfo";

/* */
"Hardware" = "Hårdvara";

/* */
"Firmware" = "Firmware";

/* */
"Connection State" = "Anslutningsstatus";

/* */
"Transmitter Type" = "Sändartyp";

/* */
"Sensor Type" = "Sensortyp";

/* */
"Factory Calibration Parameters" = "Parametrar för fabrikskalibrering";

/* */
"Valid for footer" = "Giltig för sidfot";

/* */
"Edit calibrations" = "Ändra kalibreringar";

/* */
"edit calibration clicked" = "ändrad kalibrering vald";

/* */
"Delete CGM" = "Radera CGM";

/* */
"Are you sure you want to remove this cgm from loop?" = "Är du säker på att du vill ta bort denna CGM från FreeAPS X?";

/* */
"There is no undo" = "Det går inte att ångra!";

/* */
"Advanced" = "Avancerat";

/* */
"Alarms" = "Larm";

/* */
"Glucose Settings" = "Glukosinställningar";

/* */
"Notifications" = "Notiser";

/* */
"Export logs" = "Exportera loggar";

/* */
"Export not available" = "Export inte tillgänglig";

/* */
"Log export requires ios 15" = "Loggexport kräver ios 15";

/* */
"Got it!" = "Uppfattat!";

/* */
"Saved to %@" = "Sparad till %@";

/* */
"No logs available" = "Inga loggar tillgängliga";

/* */
"Glucose Notification visibility" = "Blodsockernotiser";

/* */
"Always Notify Glucose" = "Meddela alltid glukos";

/* */
"Notify per reading" = "Meddela per avläsning";

/* */
"Value" = "Värde";

/* */
"Adds Phone Battery" = "Visa telefonens batterinivå";

/* */
"Adds Transmitter Battery" = "Lägger till sändarbatteri";

/* */
"Also vibrate" = "Vibrera också";

/* */
"Additional notification types" = "Ytterligare notistyper";

/* */
"Misc" = "Övrigt";

/* */
"Unit override" = "Åsidosätt enhet";

/* */
"Low" = "Lågt";

/* */
"High" = "Högt";

/* */
"glucose" = "glukos";

/* */
"Schedule " = "Schema ";

/* */
"tapped save schedules" = "klickat på sparade scheman";

/* */
"Error" = "Fel";

/* */
"Some ui element was incorrectly specified" = "Vissa UI-element felaktigt specificerade";

/* */
"Success" = "Lyckades";

/* */
"Schedules were saved successfully!" = "Scheman har sparats!";

/* */
"High Glucose Alarm active" = "Högt blodsockerlarm aktivt";

/* */
"Low Glucose Alarm active" = "Lågt blodsockerlarm aktivt";

/* */
"No Glucose Alarm active" = "Inget blodsockerlarm aktivt";

/* */
"snoozing until %@" = "snoozar till %@";

/* */
"not snoozing" = "snoozar inte";

/* */
"nothing to see here" = "inget att se här";

/* */
"snooze from testview clicked" = "klickat på snooze från testvy";

/* */
"will snooze for %@ until %@" = "kommer att snooza i %@ tills %@";

/* */
"Click to Snooze Alerts" = "Klicka för att snooza varningar";

/* */
"Strength" = "Styrka";

/* */
"Hold the top of your iPhone near the sensor to pair" = "Håll toppen av din iPhone nära sensorn för att parkoppla";

/* */
"Sensor not found" = "Sensorn hittades inte";

/* */
"Also play alert sound" = "Spela också upp varningsljud";

/* */
"Notification Settings" = "Notisinställningar";

/* */
"Found devices: %d" = "Hittade enheter: %d";

/* */
"Backfill options" = "Alternativ för återfyllnad";

/* */
"Backfilling from trend is currently not well supported by Loop" = "Återfyllning från trend stöds för närvarande inte bra av Loop";

/* */
"Backfill from history" = "Återfyll från historik";

/* */
"Backfill from trend" = "Återfyll från trend";

/* */
"Debug options" = "Felsökningsalternativ";

/* */
"Adds a lot of data to the Issue Report " = "Lägger till en hel del data till rapporten ";

/* */
"Persist sensordata" = "Bevara sensordata";

/* */
"Battery" = "Batteri";

/* */
"Also add source info" = "Lägg till info om CGM";

/* */
"Carbs Required Threshold" = "Tröskelvärde för kolhydrater som krävs";

/* */
"Carbs required: %d g" = "Kolhydrater som krävs: %d g";

/* */
"To prevent LOW required %d g of carbs" = "För att förhindra ett lågt blodsocker krävs uppskattningsvis %d g kolhydrater";

/* */
"FreeAPS X not active" = "FreeAPS X är inte aktiv";

/* */
"Last loop was more then %d min ago" = "Senaste loopen var mer än %d min sedan";

/* Glucose badge */
"Show glucose on the app badge" = "Visa glukosvärde på app-ikon";

/* */
"Backfill glucose" = "Återfyll glukosvärden";

/* About this source */
"About this source" = "Om denna CGM";

/* */
"Bolus failed" = "Bolus misslyckades";

/* */
"Bolus failed or inaccurate. Check pump history before repeating." = "Misslyckad eller felaktig bolus. Kontrollera pumpens historik innan du försöker igen.";

/* */
"Carbs" = "Kolhydrater";

/* */
"Temp Basal" = "Temporär basal";

/* */
"Temp Target" = "Tillfälligt målvärde";

/* */
"Resume" = "Återuppta";

/* */
"Suspend" = "Pausa";

/* */
"Animated Background" = "Animerad Bakgrund";

/* Sensor day(s) */
" day(s)" = " dagar";

/* Option to show HR in Watch app*/
"Display HR on Watch" = "Visa din puls på klockan";


/* Headers for settings ----------------------- */
"OpenAPS main settings" = "OpenAPS huvudsakliga inställningar";

"OpenAPS SMB settings" = "OpenAPS SMB-inställningar";

"OpenAPS targets settings" = "OpenAPS målvärdesinställningar";

"OpenAPS other settings" = "OpenAPS andra inställningar";

/* Glucose Simulator CGM */
"Glucose Simulator" = "Glukossimulator";

/* Restored state message */
"Bluetooth State restored (APS restarted?). Found %d peripherals, and connected to %@ with identifier %@" = "Bluetooth-status återställd (APS startades om?). Hittade %d perifera enheter anslutna till %@ med identifieraren %@";

/* Shared app group xDrip4iOS */
"Using shared app group with external CGM app xDrip4iOS" = "Använder delad appgrupp med CGM-app xDrip4iOS";

/* Shared app group GlucoseDirect */
"Using shared app group with external CGM app GlucoseDirect" = "Använder delad appgrupp med CGM-app GlucoseDirect";

/* Dexcom G6 app */
"Dexcom G6 app" = "Ursprunglig Dexcom G6-app";

/* Native G5 app */
"Native G5 app" = "Ursprunglig G5-app";

/* Minilink transmitter */
"Minilink transmitter" = "Minilink-sändare";

/* Simple simulator */
"Simple simulator" = "Enkel Glukossimulator";

/* Direct connection with Libre 1 transmitters or Libre 2 */
"Direct connection with Libre 1 transmitters or European Libre 2 sensors" = "Direkt anslutning till Libre 1-sändare eller europeiska Libre 2-sensorer";

/* Online or internal server */
"Online or internal server" = "Online eller intern server";

/* -------------- Developer settings ---------------------- */
/* Debug options */

"Developer" = "Utvecklare";

/* Debug option view NS Upload Profile */
"NS Upload Profile" = "Ladda upp profil till NS";

/* Debug option view NS Uploaded Profile */
"NS Uploaded Profile" = "Uppladdad profil";

/* Debug option view Autosense */
"Autosense" = "Autosense";

/* Debug option view Pump History */
"Pump History" = "Pumphistorik";

/* Debug option view Target Ranges */
"Target ranges" = "Målvärden";

/* Debug option view Temp targets */
"Temp targets" = "Tillfälliga målvärden";

/* Debug option view Meal */
"Meal" = "Måltid";

/* Debug option view Pump profile */
"Pump profile" = "Pumpprofil";

/* Debug option view Profile */
"Profile" = "Profil";

/* Debug option view Enacted */
"Enacted" = "Utfört";

/* Debug option view Announcements (from NS) */
"Announcements" = "Meddelanden (via NS)";

/* Debug option view Enacted announcements announcements (from NS) */
"Enacted announcements" = "Överförda meddelanden";

/* Debug option view Autotune */
"Autotune" = "Autotune";

/* Debug option view Target presets */
"Target presets" = "Målvärden, förinställningar";

/* Debug option view */
"Loop Cycles" = "Loopar";

/* Debug option view Glucose Data used for statistics */
"Glucose Data used for statistics" = "Sparade blodglukosvärden för statistik";

/* --------------- HealthKit intergration --------------------*/
/* */
"Apple Health" = "Apple Hälsa";

/* */
"Connect to Apple Health" = "Anslut till Apple Hälsa";

/* Show when have not permissions for writing to Health */
"For write data to Apple Health you must give permissions in Settings > Health > Data Access" = "För att kunna skriva data till Apple Hälsa måste du först ge din tillåtelse i Inställningar > Hälsa > Datatillgång och enheter";

/* */
"After you create glucose records in the Health app, please open FreeAPS X to help us guaranteed transfer changed data" = "Efter att du lagt till glukos i appen 'Hälsa', öppna FreeAPS X för att bekräfta att överföring skett på rätt sätt";

/* New ALerts ------------------------- */
/* Info title */
"Info" = "Info";

/* Warning title */
"Warning" = "Varning";

/* Error title */
"Error" = "Fel";

/* Manual temp basal mode */
"Manual" = "Manuellt";

/* Status highlight when manual temp basal is running. */
"Manual Basal" = "Manuell temporär basal";

/* Current Manual Temp basal */
" -  Manual Basal ⚠️" = " -  Manuell basal ⚠️";

/* Total AT / Scheduled basal insulin */
" U/day" = " IE/dag";

/* Total AT / Scheduled basal insulin */
"Total" = "Totalt";

/* -------------------------------------------- FPU Strings ------------------------------------------------------*/
/* Enable FPU */

"Enable" = "Aktivera";

/* Header */
"Convert Fat and Protein" = "Omvandla fett och protein";

/* Header */
"Conversion settings" = "Inställningar";

/* Delay */
"Delay In Minutes" = "Fördröjning";

/* Duration */
"Maximum Duration In Hours" = "Max tid i timmar";

/* Interval */
"Interval In Minutes" = "Tidsintervall i minuter";

/* Override */
"Override With A Factor Of " = "Justera med multiplikator ";

/* Description */
"Allows fat and protein to be converted into future carb equivalents using the Warsaw formula of kilocalories divided by 10.\n\nThis spreads the carb equivilants over a maximum duration setting that can be configured from 5-12 hours.\n\nDelay is time from now until the first future carb entry.\n\nInterval in minutes is how many minutes are between entries. The shorter the interval, the smoother the result. 10, 15, 20, 30, or 60 are reasonable choices.\n\nAdjustment factor is how much effect the fat and protein has on the entries. 1.0 is full effect (original Warsaw Method) and 0.5 is half effect. Note that you may find that your normal carb ratio needs to increase to a larger number if you begin adding fat and protein entries. For this reason, it is best to start with a factor of about 0.5 to ease into it.\n\nDefault settings: Time Cap: 8 h, Interval: 30 min, Factor: 0.5, Delay 60 min" = "Omvandlar fett och protein till kolhydratekvivalenter, enligt Warsawa-metoden: antal kilokalorier delat med 10.\n\nDetta sprider ut kolydraterna över ett framtida tidsintervall med maximal duration enligt inställningen för max tid, 5-12 timmar.\n\nIntervall i minuter bestämmer hur många minuter mellan kolhydratposterna. Ju kortare intervall, desto jämnare resultat, men också fler poster att behöva radera om du ångrar dig. 10, 15, 20, 30, or 60 är exempel på alternativ\n\nFördrjöjning är tiden från nu till första framtida kolhydratpost.\n\nAJustering tillåter indivudell justering av formulan. 1.0 betyder full effekt, 0.5 skapar halva mängden kolhydrater. Observera att om du alltid matar in fett och kolhydrater kan du behöva öka din insulinkvot. Av denna anledning kan det vara lämpligt att börja med 0.5.\n\nStandardinställningar: Max tid: 8 h, Intervall: 30 min, Faktor: 0.5, Fördröjning 60 min";

/* Title */
"Fat and Protein" = "Fett och protein";

/* Add Fat */
"Fat" = "Fett";

/* Add Protein */
"Protein" = "Protein";

/* Setting */
"Fat And Protein Conversion" = "Omvandling av fett och protein";

/* Alert text */
"Delete carb equivalents?" = "Radera dessa poster?";

<<<<<<< HEAD
=======
/* Section in settings */
"Protein / Fat" = "Protein / Fett";

>>>>>>> 9081dfbb
/* -------------------------------------------------------------------------------------------
  DASH strings
*/
"Attach Pod" = "Fäst podden";

"Deactivate Pod" = "Inaktivera podd";

/* */
"Deactivating..." = "Inaktiverar...";

"Pair Pod" = "Parkoppla podd";

/* Text for previous pod information row */
"Previous Pod Information" = "Info om tidigare podd";

/* Text for confidence reminders navigation link */
"Confidence Reminders" = "Bekräftelseljud";

"Confidence reminders are beeps from the pod which can be used to acknowledge selected commands." = "Bekräftelseljud är pip från podden som kan användas som bekräftelser på utförda kommandon";

/* button title for saving low reservoir reminder while saving */
"Saving..." = "Sparar...";

/* button title for saving low reservoir reminder */
"Save" = "Spara";

/* Alert title for error when updating confidence reminder preference */
"Failed to update confidence reminder preference." = "Misslyckades att uppdatera inställning för bekräftelseljud";

/* */
"No Error" = "Inget fel";

/* description label for active time pod details row */
"Active Time" = "Aktiv tid";

/* Title string for BeepPreference.silent */
"Disabled" = "Av";

/* Title string for BeepPreference.manualCommands */
"Enabled" = "På";

/* Title string for BeepPreference.extended */
"Extended" = "Utökad";

/* Description for BeepPreference.silent */
"No confidence reminders are used." = "Inga ljud på.";

/* Description for BeepPreference.manualCommands */
"Confidence reminders will sound for commands you initiate, like bolus, cancel bolus, suspend, resume, save notification reminders, etc. When Loop automatically adjusts delivery, no confidence reminders are used." = "Bekräftelseljud kommer att pipa för för ala pumpkommandon du ger, som bolus, avbryt bolus, pausa pump, återuppta insulintillförsel, spara påminnelser etc. När FreeAPS X automatiskt justerar insulintillförsel kommer inga pip att ljuda.";

/* Description for BeepPreference.extended */
"Confidence reminders will sound when Loop automatically adjusts delivery as well as for commands you initiate." = "Bekräftelsepip kommer att ljuda även vid automatiska pumpkommandon såväl som vid manuella.";

/* Label text for expiration reminder default row */
"Expiration Reminder Default" = "Standard påminnelsetid";

/* */
"Expiration Reminder" = "Påminnelse om utgångsdatum";

/* */
"Low Reservoir" = "Låg reservoarvolym";

/* Value text for no expiration reminder */
"No Reminder" = "Ingen påminnelse";

/* */
"Scheduled Reminder" = "Schemalagd påminnelse";

/* */
"Low Reservoir Reminder" = "Påminnelse om låg insulinnivå";

/* The action string on pod status page when pod data is stale */
"Make sure your phone and pod are close to each other. If communication issues persist, move to a new area." = "Säkerställ att din telefon och podd är nära varandra. Om problemet kvarstår, flytta till annan plats.";
/* Format string for the action string on pod status page when pod expired. (1: service time remaining) */
"Change Pod now. Insulin delivery will stop in %1$@ or when no more insulin remains." = "Byt podd nu. Insulintillförsel kommer att stoppas om %1$@ eller när insulinet är slut.";

/* Label text for temporary basal rate summary */
"Rate" = "Värde";

/* Summary string for temporary basal rate configuration page */
"%1$@ for %2$@" = "%1$@ i %2$@";

/* Description text on manual temp basal action sheet */
"Loop will not automatically adjust your insulin delivery until the temporary basal rate finishes or is canceled." = "FreeAPS X kommer inte automatiskt att justera dina insulindoser förrän den temporära basalen är färdig eller har avbrytits.";
/* Button text for setting manual temporary basal rate*/
"Set Temporary Basal" = "Ställ in temporaär basal";

/* Navigation Title for ManualTempBasalEntryView */
"Temporary Basal" = "Temporär basal";

/* Alert title for a failure to set temporary basal */
"Temporary Basal Failed" = "Temporär basal misslyckades";

/* Alert format string for a failure to set temporary basal with recovery suggestion. (1: error description) (2: recovery text) */
"Unable to set a temporary basal rate: %1$@\n\n%2$@" = "Kunde inte ställa in en temporär basaldos: %1$@\n\n%2$@";

/* Alert format string for a failure to set temporary basal. (1: error description) */
"Unable to set a temporary basal rate: %1$@" = "Kunde inte ställa in en temporär basaldos: %1$@";

/* Alert title for missing temp basal configuration */
"Missing Config" = "Konfiguration saknas";

/* Alert format string for missing temp basal configuration. */
"This PumpManager has not been configured with a maximum basal rate because it was added before manual temp basal was a feature. Please go to therapy settings -> delivery limits and set a new maximum basal rate." = "En maximal basaldos har inte ställts in. Gå till inställningen 'Maxdoser' för att ställa in den maximala basaldosen";

/* description label for active time pod details row */
"Active Time" = "Aktiv tid";

/* description label for total delivery pod details row */
"Total Delivery" = "Total mängd insulin given";

/* */
"Add Omnipod Dash" = "Lägg till Omnipod Dash";

/* */
"Insert Cannula" = "För in kanyl";

/* */
"Check Cannula" = "Kontrollera kanyl";

/* */
"Setup Complete" = "Inställning färdig";

/* */
"Insulin Suspended" = "Pump pausad";

/* Text for suspend resume button when insulin delivery is suspending */
"Suspending insulin delivery..." = "Pausar pump...";

/* Text for suspend resume button when insulin delivery is suspended */
"Resume Insulin Delivery" = "Återuppta pump";

/* Text for suspend resume button when insulin delivery is resuming */
"Resuming insulin delivery..." = "Återupptar pump...";

/* Alert title for suspend error */
"Failed to Suspend Insulin Delivery" = "Kunde inte pausa pump";

//* -----------------------------------------------------------------------*/
/* ----------------------Statistics strings -------------------------------*/
/* Headline Statistics */


"Statistics" = "Statistik";

/* Option in preferences */
"Display Statistics" = "Visa statistik";

/* infoText: Description for Display Statistics */
"Displays Statistics under the chart view" = "Visa statistik under diagram";

/* Low Glucose Limit option in preferences */
"Low Glucose Limit" = "Lågt blodsocker";

/* High Glucose Limit option in preferences */
"High Glucose Limit" = "Högt blodsocker";

/* infoText: Description for Low Glucose Limit */
"BG Under This Value Will Be Displayed As Low Glucose Percentage" = "Blodsocker under detta värde kommer att visas som lågt blodsocker i statistiken.";
/* infoText: Description for High Glucose Limit */
"BG Under This Value Will Be Displayed As High Glucose Percentage" = "Ett blodsocker under detta värde kommer att visas som ett högt blodsocker i statistiken";

/* When statistics.json was last updated */
"Updated" = "Uppdaterades";

/* Average BG = */
"Average" = "Medelvärde";

/* Median BG */
"Median" = "Medianvärde";

/* CGM readings in statPanel */
"Readings" = "Avläsningar";

/* Normal BG (within TIR) */
"Normal" = "Normalvärde";

/* Title High BG in statPanel */
"High (>" = "Högt (>";

/* Title Low BG in statPanel */
"Low (<" = "Lågt (<";

/* SD */
"SD" = "SD";

/* CV */
"CV" = "CV";

/* Estimated HbA1c */
"HbA1c" = "HbA1c";

/* Total number of days of data for HbA1c estimation, part 1/2*/
"All" = "Alla";

/* Total number of days of data for HbA1c estimation, part 2/2*/
"days" = "dagar";

/* Nr of Loops in statPanel */
"Loops" = "Loopar";

/* Loop Errors in statPanel */
"Errors" = "Fel";

/* Average loop interval */
"Interval" = "Intervall";

/* Median loop interval */
"Duration" = "Duration";

/* "Display SD */
"Display SD instead of CV" = "Visa SD istället för CV";

/* Description for display SD */
"Display Standard Deviation (SD) instead of Coefficient of Variation (CV) in statPanel" = "Visa standardavikelse (SD) istället för variationskoefficient (CV) på hemskärmen";

/* How often to update the statistics */
"Update every number of minutes:" = "Uppdatera varje antal minuter:";

/* Description for update interval for statistics */
"Default is 20 minutes. How often to update and save the statistics.json and to upload last array, when enabled, to Nightscout." = "Standardvärde är 20 minuter. Hur ofta du vill uppdatera, spara och ladda upp statistiken till Nightscout.";

/* Duration displayed in statPanel */
"Past 24 Hours " = "Senaste 24 timmarna ";

/* Duration displayed in statPanel */
"Past Week " = "Senaste veckan ";

/* Duration displayed in statPanel */
"Past Month " = "Senaste månaden ";

/* Duration displayed in statPanel */
"Past 90 Days " = "Senaste 90 dagarna ";

/* Duration displayed in statPanel */
"All Past Days of Data " = "Alla dagar med data ";

/* "Display Loop statistics in statPanel */
"Display Loop Cycle statistics" = "Visa Loop-statistik";

/* Description for Display Loop statistics */
"Displays Loop statistics in the statPanel in Home View" = "Visar Loop-statistik i statistiken på hemskärmen";

/* Display % */
"Override HbA1c unit" = "Ändra HbA1c-enhet";

/* Description for Override HbA1c unit */
"Change default HbA1c unit in statPanlel. The unit in statPanel will be updateded with next statistics.json update" = "Ändra HbA1c-enhet. Enheten kommer att uppdateras nästa gång filen statistics.json uppdateras";

/* HbA1c for all glucose storage days */
"all" = "alla";

/* --------------------------------------------------------  Dexcom G7 --------------------------------------*/

"Configuration CGM" = "Inställning av CGM";

"Heartbeat" = "Hjärtslag";

"CGM address :" = "CGM-adress :";

"CGM is not used as heartbeat." = "CGM används inte som hjärtslag.";

"Are you sure you want to delete this CGM?" = "År du säker på att du vill ta bort denna CGM?";

/* -----------------------------------------------------------------------------------------------------------

  Infotexts from openaps.docs and androidaps.docs
  FreeAPS X
*/
/* Headline Rewind Resets Autosens */

"Rewind Resets Autosens" = "Återställ autosens vid reservoarbyte";

/* ”Rewind Resets Autosens” */
"This feature, enabled by default, resets the autosens ratio to neutral when you rewind your pump, on the assumption that this corresponds to a probable site change. Autosens will begin learning sensitivity anew from the time of the rewind, which may take up to 6 hours. If you usually rewind your pump independently of site changes, you may want to consider disabling this feature." = "Denna funktion, på som standard, återställer 'Autosens' kvot till neutralt läge vid reservoarbyten, då det antas att du vid detta tillfälle även byter infusionskanyl. 'Autosens' kommer nu börja lära sig din insulinkänslighet på nytt, vilket kan ta upp till 6 timmar. Om du vanligtvis gör reservoarbyten oberoende av kanylbyten, kanske du ska överväga att inaktivera denna funktion.";

/* Headline "High Temptarget Raises Sensitivity" */
"High Temptarget Raises Sensitivity" = "Högt målvärde höjer känsligheten";

/* ”High Temptarget Raises Sensitivity" */
"Defaults to false. When set to true, raises sensitivity (lower sensitivity ratio) for temp targets set to >= 111. Synonym for exercise_mode. The higher your temp target above 110 will result in more sensitive (lower) ratios, e.g., temp target of 120 results in sensitivity ratio of 0.75, while 140 results in 0.6 (with default halfBasalTarget of 160)." = "Av som standard. Höjer insulinkänsligheten (lägre 'sensitivity ratio') för temporära målvärden >= 6.2 mmol/l. Synonymt med träningsläge, 'Exercise Mode '. Ju högre ditt temporära mål över 6,2 är desto mer kommer det att resultera i en känsligare (lägre) kvot, t.ex. kommer ett temp målvärde på 6.7 mmol/l att resultera i ett 'sensitivity ratio' på 0,75, medan 7,8 mmol/l resulterar i 0,6 (med 'halfBasalTarget' på 8,9 mmol/l på som förval).";

/* Headline ”Low Temptarget Lowers Sensitivity" */
"Low Temptarget Lowers Sensitivity" = "Lågt målvärde sänker känsligheten";

/* ”Low Temptarget Lowers Sensitivity" */
"Defaults to false. When set to true, can lower sensitivity (higher sensitivity ratio) for temptargets <= 99. The lower your temp target below 100 will result in less sensitive (higher) ratios, e.g., temp target of 95 results in sensitivity ratio of 1.09, while 85 results in 1.33 (with default halfBasalTarget of 160)." = "Av som standard. Sänker insulinkänsligheten för temporära målvärden <= 5,5 mmol/l. Ju lägre ditt temporära målvärde under 5,6 mmol/l är, desto mer kommer det att resultera i en mindre känslig (högre) kvot. T.ex. kommer ett temp målvärde på 5,3 mmol/l att resultera i en kvot ('sensitivity ratio') på 1,09, medan 4.7 mmol/l ger en kvot på 1,33 (med 'Half Basal Exercise Target'-inställning på 160 (8,9 mmol/l)).";

/* Headline ”Sensitivity Raises Target" */
"Sensitivity Raises Target" = "Insulinkänslighet höjer målvärde";

/* ”Sensitivity Raises Target" */
"When true, raises BG target when autosens detects sensitivity" = "Höjer målvärde för blodsocker när 'Autosens' upptäcker ökad insulinkänslighet";

/* Headline ”Resistance Lowers Target" */
"Resistance Lowers Target" = "Insulinresistens sänker målvärde";

/* ”Resistance Lowers Target" */
"Defaults to false. When true, will lower BG target when autosens detects resistance" = "Av som standard. Sänker målvärde för blodsocker när 'Autosens' upptäcker minskad insulinkänslighet";

/* Headline ”Advanced Target Adjustments" */
"Advanced Target Adjustments" = "Avancerade målinställningar";

/* ”Advanced Target Adjustments" */
"This feature was previously enabled by default but will now default to false (will NOT be enabled automatically) in oref0 0.6.0 and beyond. (There is no need for this with 0.6.0). This feature lowers oref0’s target BG automatically when current BG and eventualBG are high. This helps prevent and mitigate high BG, but automatically switches to low-temping to ensure that BG comes down smoothly toward your actual target. If you find this behavior too aggressive, you can disable this feature. If you do so, please let us know so we can better understand what settings work best for everyone." = "Denna funktion var tidigare aktiverad som standard, men kommer nu att vara av (kommer INTE att aktiveras automatiskt) i oref0 0.6.0 och senare. (Det finns inget behov av detta med 0.6.0). Denna funktion sänker oref0:s blodsockermålvärde automatiskt när nuvarande och förväntat blodsocker är högt. Detta hjälper till att förebygga och mildra ett högt blodsocker, men växlar också automatiskt till en låg temporär basaldos för att säkerställa att ditt blodsocker landar mjukt på ditt faktiska målvärde.";

/* Headline "Exercise Mode" */
"Exercise Mode" = "Motionsläge";

/* "Exercise Mode" */
"Defaults to false. When true, > 105 mg/dL high temp target adjusts sensitivityRatio for exercise_mode. Synonym for high_temptarget_raises_sensitivity" = "Av som standard. Synonymt med 'High Temptarget Raises Sensitivity'. Vid ett temporärt målvärde > 5,8 mmol/l justeras 'sensitivityRatio' när 'Exercise Mode' är på.";

/* Headline "Wide BG Target Range" */
"Wide BG Target Range" = "Brett blodsockermålintervall";

/* "Wide BG Target Range" */
"Defaults to false, which means by default only the low end of the pump’s BG target range is used as OpenAPS target. This is a safety feature to prevent too-wide targets and less-optimal outcomes. Therefore the higher end of the target range is used only for avoiding bolus wizard overcorrections. Use wide_bg_target_range: true to force neutral temps over a wider range of eventualBGs." = "Av som standard, vilket innebär att endast det nedre intervallet av dina inställda målvärden kommer att användas som målvärde i FreeAPS X. Detta är en säkerhetsfunktion för att förhindra alltför omfattande målintervall med mindre optimala resultat som följd. Den övre delen av målvärdet används endast för att undvika överkorrigeringar av bolusguiden. Använd 'Wide BG Target Range' för att forcera neutrala temporära basaldoser att användas över ett bredare intervall av förväntade blodsocker.";

/* Headline "Skip Neutral Temps" */
"Skip Neutral Temps" = "Hoppa över neutrala temporära basaler";

/* "Skip Neutral Temps" */
"Defaults to false, so that FreeAPS X will set temps whenever it can, so it will be easier to see if the system is working, even when you are offline. This means FreeAPS X will set a “neutral” temp (same as your default basal) if no adjustments are needed. This is an old setting for OpenAPS to have the options to minimise sounds and notifications from the 'rig', that may wake you up during the night." = "Av som standard, så att FreeAPS X kan ställa in temporära basaldoser närhelst den kan, vilket gör det lättare att se ifall systemet fungerar, även när du är offline. Detta innebär att FreeAPS X kommer att ställa in en ”neutral” temporär basal (samma som din ordinarie basal) när inga justeringar behövs. Gammal inställning från OpenAPS för att minska ljud och notiser mitt i natten från dessa 'rigs'. Vi rekommenderar att man lämnar neutrala temporära basaler aktiverade. ";

/* Headline "Unsuspend If No Temp” */
"Unsuspend If No Temp" = "Återaktivera om ingen temp. basal";

/* "Unsuspend If No Temp” */
"Many people occasionally forget to resume / unsuspend their pump after reconnecting it. If you’re one of them, and you are willing to reliably set a zero temp basal whenever suspending and disconnecting your pump, this feature has your back. If enabled, it will automatically resume / unsuspend the pump if you forget to do so before your zero temp expires. As long as the zero temp is still running, it will leave the pump suspended." = "Standardvärde Av för denna inställning. Alla eventuella temporära basaler som pågått under tider pumpen varit pausad kommer att raderas, dessutom kommer de ordinarie basaldoserna ersättas med temporära basaler på 0 IE/h.";

/* Headline "Enable UAM" */
"Enable UAM" = "Aktivera UAM";

/* "Enable UAM" */
"With this option enabled, the SMB algorithm can recognize unannounced meals. This is helpful, if you forget to tell FreeAPS X about your carbs or estimate your carbs wrong and the amount of entered carbs is wrong or if a meal with lots of fat and protein has a longer duration than expected. Without any carb entry, UAM can recognize fast glucose increasments caused by carbs, adrenaline, etc, and tries to adjust it with SMBs. This also works the opposite way: if there is a fast glucose decreasement, it can stop SMBs earlier." = "Med denna inställning på kan appen upptäcka kolhydrater som inte matats in. Detta kan vara till hjälp om du glömmer att mata in eller uppskattar dina kolhydrater fel, eller vid måltider med mycket fett och protein, som har en längre verkan än förväntat. Utan inlagda kolhydrater kan UAM känna igen snabba glukosförändringar orsakade av kolhydrater, adrenalin, etc, och försöker justera dessa med SMBs. Detta fungerar också omvänt: vid snabb glukosminskning stoppas SMB: s tidigare.";

/* Headline "Enable SMB With COB" */
"Enable SMB With COB" = "Använd SMB med kolhydrater (COB)";

/* Enable SMB With COB" */
"This enables supermicrobolus (SMB) while carbs on board (COB) are positive." = "Detta tillåter supermikrobolusar (SMB) medan det finns aktiva kolhydrater (COB).";

/* Headline "Enable SMB With Temptarget” */
"Enable SMB With Temptarget" = "Använd SMB vid ett temporärt målvärde";

/* "Enable SMB With Temptarget” */
"This enables supermicrobolus (SMB) with eating soon / low temp targets. With this feature enabled, any temporary target below 100mg/dL, such as a temp target of 99 (or 80, the typical eating soon target) will enable SMB." = "Detta tillåter supermikrobolusar (SMB) vid låga tillfälliga målvärden (tex 'Äter snart'). Med denna funktion aktiverad, kommer SMB:ar vara aktiva även vid tillfälliga målvärden under 100mg/dL (5,6 mmol/l).";

/* Headline "Enable SMB Always" */
"Enable SMB Always" = "Använd alltid SMB";

/* "Enable SMB Always" */
"Defaults to false. When true, always enable supermicrobolus (unless disabled by high temptarget)." = "Av som standard. Vid läge på, tillåts alltid supermikrobolusar (SMB) (såvida inte automatiskt inaktiverat av ett högt målvärde).";

/* Headline "Enable SMB After Carbs" */
"Enable SMB After Carbs" = "Använd SMB även efter kolhydrater";

/* "Enable SMB After Carbs" */
"Defaults to false. When true, enables supermicrobolus (SMB) for 6h after carbs, even with 0 carbs on board (COB)." = "Av som standard. Tillåter supermikrobolusar (SMB) även 6h efter kolhydrater, också vid 0 aktiva kolhydrater (COB).";

/* Enable "Allow SMB With High Temptarget" */
"Allow SMB With High Temptarget" = "Tillåt SMB vid högt temporärt målvärde";

/* Headline "Allow SMB With High Temptarget" */
"Allow SMB With High Temptarget" = "Tillåt SMB vid högt temporärt målvärde";

/* "Allow SMB With High Temptarget" */
"Defaults to false. When true, allows supermicrobolus (if otherwise enabled) even with high temp targets (> 100 mg/dl)." = "Av som standard. När läge på, tillåts SMB:ar även vid höga temporära målvärden.";

/* Headline "Use Custom Peak Time” */
"Use Custom Peak Time" = "Använd anpassad tid, i minuter, för insulinets maximala blodsockersänkande effekt";

/* "Use Custom Peak Time” */
"Defaults to false. Setting to true allows changing insulinPeakTime" = "Av som standard. Läge på tillåter ändring av 'insulinPeakTime', dvs tiden i minuter när insulinet har som störst blodsockersänkande effekt.";

/* Headline "Suspend Zeros IOB” */
"Suspend Zeros IOB" = "Ersätt med 0 U/h - basaler";

/* "Suspend Zeros IOB” */
"Default is false. Any existing temp basals during times the pump was suspended will be deleted and 0 temp basals to negate the profile basal rates during times pump is suspended will be added." = "Av som standard. Alla eventuella temporära basaler som pågått under tider pumpen varit pausad kommer att raderas, dessutom kommer de ordinarie basaldoserna ersättas med temporära basaler på 0 IE/h.";

/* Headline "Max IOB" */
"Max IOB" = "Max aktivt insulin (IOB)";

/* "Max IOB" */
"Max IOB is the maximum amount of insulin on board from all sources – both basal (or SMB correction) and bolus insulin – that your loop is allowed to accumulate to treat higher-than-target BG. Unlike the other two OpenAPS safety settings (max_daily_safety_multiplier and current_basal_safety_multiplier), max_iob is set as a fixed number of units of insulin. As of now manual boluses are NOT limited by this setting. \n\n To test your basal rates during nighttime, you can modify the Max IOB setting to zero while in Closed Loop. This will enable low glucose suspend mode while testing your basal rates settings\n\n(Tip from https://www.loopandlearn.org/freeaps-x/#open-loop)." = "Max IOB är den maximalt tillåtna mängden aktivt insulin från alla källor – basal, SMB och bolusinsulin – som din loop tillåts att ackumulera för att behandla BS högre än målvärdet. Till skillnad från de andra två säkerhetsinställningarna i FreeAPS X ('Max Daily Safety Multiplier' och 'Current Basal Safety Multiplier'), är 'Max IOB' inställd som ett fast antal insulinenheter. Obs! I nuläget är manuella bolusar inte begränsade av denna inställning.\n\n Om du vill testa dina basaldoser säkert nattetid kan du ställa in Max IOB till 0 samtidigt som du kör Closed Loop. Detta gör att FreeAPS X kan sänka eller stänga av basalinsulin om det skulle behövas, för att undika lågt blodsocker.\n\n(Tips från https://www.loopandlearn.org/freeaps-x/#open-loop).";

/* Headline "Max Daily Safety Multiplier" */
"Max Daily Safety Multiplier" = "Multiplikator för dygnets högsta basaldos";

/* "Max Daily Safety Multiplier" */
"This is an important OpenAPS safety limit. The default setting (which is unlikely to need adjusting) is 3. This means that OpenAPS will never be allowed to set a temporary basal rate that is more than 3x the highest hourly basal rate programmed in a user’s pump, or, if enabled, determined by autotune." = "Detta är en viktig säkerhetsgräns för FreeAPS X. Standardinställningen (som sannolikt inte behöver justeras) är 3. Detta innebär att FreeAPS X aldrig kommer att tillåtas att ställa in en temporär basaldos som är mer än 3x den högsta basaldosen inställd i pumpen, eller, om aktiverad, den som är inställd av 'Autotune'.";

/* Headline "Current Basal Safety Multiplier" */
"Current Basal Safety Multiplier" = "Multiplikator för nuvarande ordinarie basal";

/* "Current Basal Safety Multiplier" */
"This is another important OpenAPS safety limit. The default setting (which is also unlikely to need adjusting) is 4. This means that OpenAPS will never be allowed to set a temporary basal rate that is more than 4x the current hourly basal rate programmed in a user’s pump, or, if enabled, determined by autotune." = "Detta är en viktig säkerhetsgräns i FreeAPS X. Standardinställningen (som sannolikt inte behöver justeras) är 4, vilket innebär att det aldrig kommer att tillåtas att ställa in en temporär basaldos som är mer än 4x den högsta ordinarie basaldosen, sparad i pumpen, eller, om aktiverad, den som är ställts in av 'Autotune'.";

/* Headline "Autosens Max" */
"Autosens Max" = "Autosens maxinställning";

/* "Autosens Max" */
"This is a multiplier cap for autosens (and autotune) to set a 20% max limit on how high the autosens ratio can be, which in turn determines how high autosens can adjust basals, how low it can adjust ISF, and how low it can set the BG target." = "Standardvärde: 1.2. Denna multipel begränsar hur mycket autosens (och autotune) automatiskt kan justera upp basaler, sänka insulinkänslighet och/eller målvärde. Med standardvärde upp till 20%.";

/* Headline "Autosens Min" */
"Autosens Min" = "Autosens minimuminställning";

/* "Autosens Min" */
"The other side of the autosens safety limits, putting a cap on how low autosens can adjust basals, and how high it can adjust ISF and BG targets." = "Standardvärde: 0.7. Denna multipel begränsar hur mycket autosens (och autotune) automatiskt kan justera ned basaler och öka insulinkänslighet och/eller målvärde.";

/* Headline "Half Basal Exercise Target" */
"Half Basal Exercise Target" = "Halva basaldosen vid Motionsläge";

/* "Half Basal Exercise Target" */
"Set to a number, e.g. 160, which means when temp target is 160 mg/dL and exercise_mode=true, run 50% basal at this level (120 = 75%; 140 = 60%). This can be adjusted, to give you more control over your exercise modes." = "Inställd till ett blodsockervärde, t.ex. 160 (mg/dl = 8.9 mmol/l), vilket innebär att när det temporära målvärdet är 8.9 mmol/l och 'Exercise Mode' är på, används endast en 50%-ig basal vid detta blodsocker (120 = 75%; 140 = 60%). Detta kan justeras, för att ge dig mer kontroll över dina temporära målvärden vid träning.";

/* Headline "Max COB" */
"Max COB" = "Max mängd aktiva kolhydrater (COB)";

/* "Max COB" */
"This defaults maxCOB to 120 because that’s the most a typical body can absorb over 4 hours. (If someone enters more carbs or stacks more; OpenAPS will just truncate dosing based on 120. Essentially, this just limits AMA as a safety cap against weird COB calculations due to fluky data.)" = "Standardvärde 120, eftersom det är vad kroppen typiskt här anses absorbera över 4 timmar. (I händelse att någon matar in mer/överlappar med mer kolhydrater, kommer FreeAPS X att minska dosering baserad på 120. I grund och botten begränsar detta endast AMA med ett tak, för skydd mot felaktiga aktiva kolhydrater-beräkningar på grund av opålitlig data.)";

/* Headline "Bolus Snooze DIA Divisor" */
"Bolus Snooze DIA Divisor" = "Bolus \"snooze\" - nämnare";

/* "Bolus Snooze DIA Divisor" */
"Bolus snooze is enacted after you do a meal bolus, so the loop won’t counteract with low temps when you’ve just eaten. The example here and default is 2; so a 3 hour DIA means that bolus snooze will be gradually phased out over 1.5 hours (3DIA/2)." = "Denna är aktiv efter att du har gett en måltidsbolus, för att motverka en låg temporär basal när du just ätit. I detta exempel med standardvärdet 2 och med DIA-inställning på 3 h kommer 'Bolus Snooze' att fasas ut över 1,5 h (3 DIA / 2).";

/* Headline "Min 5m Carbimpact" */
"Min 5m Carbimpact" = "Lägsta absorptionshastighet";

/* "Min 5m Carbimpact" */
"This is a setting for default carb absorption impact per 5 minutes. The default is an expected 8 mg/dL/5min. This affects how fast COB is decayed in situations when carb absorption is not visible in BG deviations. The default of 8 mg/dL/5min corresponds to a minimum carb absorption rate of 24g/hr at a CSF of 4 mg/dL/g." = "Standardvärde är 8 mg/dl/5min (0,4 mmol/l/5 min). Detta är en inställning för kolhydratsabsorptionseffekt per 5 minuter, som påverkar hur snabbt aktiva kolhydrater klingar av i situationer när kolhydratsabsorption inte syns i BS-avvikelser. Standarden på 0,4 mmol/l/5 min motsvarar en minsta absorptionshastighet på 24g/h vid en CSF ('Carb Sensitivity Factor', hur mycket ditt blodsocker stiger per gram kolhydrat) på 0,2 mmol/l/g.";

/* Headline "Autotune ISF Adjustment Fraction" */
"Autotune ISF Adjustment Fraction" = "Autotune - standard ISF - skillnad";

/* "Autotune ISF Adjustment Fraction" */
"The default of 0.5 for this value keeps autotune ISF closer to pump ISF via a weighted average of fullNewISF and pumpISF. 1.0 allows full adjustment, 0 is no adjustment from pump ISF." = "Standardvärdet 0,5 håller 'Autotune ISF' närmare pumpens ISF (insulinkänslighet) via ett viktat genomsnitt av 'fullNewISF' och 'pumpISF'. Värdet 1.0 tillåter full justering, medan 0 innebär att ingen skillnad från pumpens ISF kommer att föreligga.";

/* Headline "Remaining Carbs Fraction" */
"Remaining Carbs Fraction" = "Absorption av återstående kolhydrater";

/* "Remaining Carbs Fraction" */
"This is the fraction of carbs we’ll assume will absorb over 4h if we don’t yet see carb absorption." = "Del av kolhydrater som vi antar kommer att absorberas över 4h om vi ännu inte ser 'carb absorption'.";

/* Headline "Remaining Carbs Cap" */
"Remaining Carbs Cap" = "Max mängd absorption av kolhydrater";

/* "Remaining Carbs Cap" */
"This is the amount of the maximum number of carbs we’ll assume will absorb over 4h if we don’t yet see carb absorption." = "Mängd av maximala antal kolhydrater som vi antar kommer att absorberas över 4h om vi ännu inte ser 'carb absorption'.";

/* Headline ”Max SMB Basal Minutes" */
"Max SMB Basal Minutes" = "Basalminuter för automatiska bolusar (SMB)";

/* ”Max SMB Basal Minutes" */
"Defaults to start at 30. This is the maximum minutes of basal that can be delivered as a single SMB with uncovered COB. This gives the ability to make SMB more aggressive if you choose. It is recommended that the value is set to start at 30, in line with the default, and if you choose to increase this value, do so in no more than 15 minute increments, keeping a close eye on the effects of the changes. It is not recommended to set this value higher than 90 mins, as this may affect the ability for the algorithm to safely zero temp. It is also recommended that pushover is used when setting the value to be greater than default, so that alerts are generated for any predicted lows or highs." = "Standardvärde 30. Detta är det maximala antal minuter av din ordinarie basal som kommer att ges som en SMB. Denna inställning ger möjlighet att göra SMB större och behandlingen med SMB mer aggressiv. Det rekommenderas att börja med 30 minuter, och om du väljer att öka detta värde, göra det stegvis i högst 15 minuters steg, samtidigt som du noga följer effekterna av de nya inställningarna. Det rekommenderas inte att ställa in detta värde högre än 90 minuter, eftersom detta påverkar algoritmens förmåga att säkert kunna balansera med temporära basaler på 0 IE/h. Det rekommenderas också att pushover används när värdet sätts till att vara större än standard, så att varningar och notiser kan genereras för alla förväntade blodsockerdalar eller toppar.";

/* Headline "Max UAM SMB Basal Minutes" */
"Max UAM SMB Basal Minutes" = "Basalminuter för autobolusar vid oannonserade måltider (UAM SMBs)";

/* "Max UAM SMB Basal Minutes" */
"Defaults to start at 30. This is the maximum minutes of basal that can be delivered by UAM as a single SMB when IOB exceeds COB. This gives the ability to make UAM more or less aggressive if you choose. It is recommended that the value is set to start at 30, in line with the default, and if you choose to increase this value, do so in no more than 15 minute increments, keeping a close eye on the effects of the changes. Reducing the value will cause UAM to dose less insulin for each SMB. It is not recommended to set this value higher than 60 mins, as this may affect the ability for the algorithm to safely zero temp. It is also recommended that pushover is used when setting the value to be greater than default, so that alerts are generated for any predicted lows or highs." = "Standardvärde 30. Detta är det maximala antal minuter av din ordinarie basal som kommer att användas för UAM för att ges som en SMB. Denna inställning ger möjlighet att göra behandlingen med UAM mer aggressiv, om du väljer att öka detta värde. Det rekommenderas att börja med 30 minuter, och om du väljer att öka detta värde, görs det stegvis i högst 15 minuters steg, samtidigt som du noga följer effekterna av nya inställningarna. En reducering av värdet leder till att UAM doserar mindre insulin med varje SMB. Det rekommenderas inte att ställa in detta värde högre än 60 minuter, eftersom detta påverkar algoritmens förmåga att säkert kunna balansera med temporära basaler på 0 IE/h. Det rekommenderas också att pushover används när värdet sätts till att vara större än standard, så att varningar och notiser kan genereras för alla förväntade blodsockerdalar eller toppar.";

/* Headline "SMB Interval" */
"SMB Interval" = "SMB-intervall (minuter)";

/* "SMB Interval" */
"Minimum duration in minutes for new SMB since last SMB or manual bolus" = "Minsta tid i minuter för ny automatisk bolus sedan senaste bolus eller automatisk bolus";

/* Headline "Bolus Increment" */
"Bolus Increment" = "Minsta bolusmångd";

/* "Bolus Increment" */
"Smallest enacted SMB amount. Minimum amount for Omnipod pumps is 0.05 U, whereas for Medtronic pumps it differs for various models, from 0.025 U to 0.10 U. Please check the minimum bolus amount which can be delivered by your pump. The default value is 0.1." = "Minsta mängd för Omnipod-poddar är 0,05 enheter, medan det för Medtronic-pumpar skiljer sig åt för olika modeller, från 0.25 IE till 0,10 IE. Kontrollera den minsta bolusmängd som kan ges av din pump för denna inställning. Standardvärdet är 0,1 enheter.";

/* Headline "Insulin Peak Time" */
"Insulin Peak Time" = "Tid för insulinets maximala blodsockersänkande effekt, i minuter";

/* "Insulin Peak Time" */
"Time of maximum blood glucose lowering effect of insulin, in minutes. Beware: Oref assumes for ultra-rapid (Lyumjev) & rapid-acting (Fiasp) curves minimal (35 & 50 min) and maximal (100 & 120 min) applicable insulinPeakTimes. Using a custom insulinPeakTime outside these bounds will result in issues with FreeAPS-X, longer loop calculations and possible red loops." = "Tid i minuter för när insulinet har som störst blodsockersänkande effekt. Observera att inte ange ett lägre värde än 35 min för Lyumjev eller 50 min för Fiasp, eller högre än 100, respektive 120 min. Om du gör så kommer det att leda till problem med FreeAPS X, som röda loopar, långa Loop-beräkningar och överdrivet stora loggfiler.";

/* Headline "Carbs Req Threshold" */
"Carbs Req Threshold" = "Tröskelvärde för notis om kolhydrater som krävs";

/* "Carbs Req Threshold" */
"Grams of carbsReq to trigger a pushover. Defaults to 1 (for 1 gram of carbohydrate). Can be increased if you only want to get Pushover for carbsReq at X threshold." = "Antal kolhydrater för att utlösa en pushover-notis, av det totala antal kolhydrater nödvändiga (carbsReq) för att undvika ett lågt blodsockervärde, som krävs. Standardvärde är 1 (gram kolhydrater). Kan ökas om du bara vill få en Pushover-notis vid en större mängd nödvändiga kolhydrater.";

/* Headline "Noisy CGM Target Multiplier" */
"Noisy CGM Target Multiplier" = "Multipel vid CGM-brus";

/* "Noisy CGM Target Multiplier" */
"Defaults to 1.3. Increase target by this amount when looping off raw/noisy CGM data" = "Standardvärde 1,3. Öka målvärdet med denna multipel när du loopar med ofiltrerad CGM-data med mycket brus";

/* Headline "SMB DeliveryRatio" */
"SMB DeliveryRatio" = "Kvot av SMB / beräknad insulindos";

/* SMB DeliveryRatio */
"Default value: 0.5 This is another key OpenAPS safety cap, and specifies what share of the total insulin required can be delivered as SMB. Increase this experimental value slowly and with caution." = "Standardvärde: 0.5 Den andel av det totala insulin som (beräknas) krävas som kan ges som en autobolus (SMB). Bör som regel iinte ändras. Ändras endast långsamt och med stor försiktighet.";

// Dynamic ISF + CR Settings:
/* Headline "Adjust Dynamic ISF constant" */

"Adjust Dynamic ISF constant" = "Ändra AF-konstant";

/* Adjust Dynamic ISF constant */
"Adjust Dynamic ISF constant" = "Ändra AF-konstant";

/* Enable Dynamic ISF, Headline */
"Enable Dynamic ISF" = "Aktivera dynamisk insulinkänslighet (ISF)";

/* Headline "Enable Dynamic ISF" */
"Enable Dynamic ISF" = "Aktivera dynamisk insulinkänslighet (ISF)";

/* Enable Dynamic ISF */
"Calculate a new ISF with every loop cycle. New ISF will be based on current BG, TDD of insulin (past 24 hours or a weighted average) and an Adjustment Factor (default is 1).\n\nDynamic ISF and CR ratios will be limited by your autosens.min/max limits.\n\nDynamic ratio replaces the autosens.ratio: New ISF = Static ISF / Dynamic ratio,\nDynamic ratio = profile.sens * adjustmentFactor * tdd * Math.log(BG/insulinFactor+1) / 1800,\ninsulinFactor = 120 - InsulinPeakTimeInMinutes" = "Beräkna ny insulinkänslighet varje loopcykel. Ny ISF (insulinkänslighet) beräknas på nuvarande blodsocker, TDD (insulin senaste 24 timmarna, eller ett viktad genomsnitt) och AF-konstant (standardvärde är 1).\n\nDynamiska ISF och CR (kolhydratkvot) kvoter begränsas av dina autosens.min/max-inställningar.\n\nDynamiska kvoterna ersätter autosens-kvoten: Ny ISF =inställd ISF / dynamisk kvot,\nDynamisk kvot = profile.sens * adjustmentFactor * tdd * Math.log(BG/insulinFactor+1) / 1800,\ninsulinFactor = 120 - tiden, i minuter, för insulinets maximala blodsockersänkande effekt.";

/* Headline "Enable Dynamic CR" */
"Enable Dynamic CR" = "Aktivera dynamisk insulinkvot (CR)";

/* Enable Dynamic CR */
"Use Dynamic CR. The dynamic ratio will be used for CR as follows:\n\n When ratio > 1:  dynCR = (newRatio - 1) / 2 + 1.\nWhen ratio < 1: dynCR = CR/dynCR.\n\nDon't use toghether with a high Insulin Fraction (> 2)" = "Använd dynamisk kolhydratkvot. Den dynamiska kvoten kommer att beräknas som flöjer::\n\n när kvot  > 1:  dynamisk kolhydratkvot = (dynamiskISFkvot - 1) / 2 + 1.\nNär kvot < 1: dynamisk kolhydratkvot = inställd kolhydratkvot/dynamisk kolhydratkvot.\n\nUndvik att använda tillsamans med en inställning för \"Kvot av rekommenderad mängd insulin\" över 2";

/* Headline "Adjust Dynamic ISF constant" */
"Adjust Dynamic ISF constant" = "Ändra AF-konstant";

/* Adjust Dynamic ISF constant */
"Adjust Dynamic ratios by a constant. Default is 1. Higher than 1 => lower ISF" = "Justera dynamiska kvoterna med en konstant (AF). Standardvärde är 1. Högre än 1 => lägre insulinkänslighet";


/* Headline "Use Sigmoid Function" */
"Use Sigmoid Function" = "Använd S-formad dynamisk insulinkänslighet";

/* Use Sigmoid Function */
"Use a sigmoid function for ISF (and for CR, when enabled), instead of the default Logarithmic formula. Requires the Dynamic ISF setting to be enabled in settings\n\nThe Adjustment setting adjusts the slope of the curve (Y: Dynamic ratio, X: Blood Glucose). A lower value ==> less steep == less aggressive.\n\nThe autosens.min/max settings determines both the max/min limits for the dynamic ratio AND how much the dynamic ratio is adjusted. If AF is the slope of the curve, the autosens.min/max is the height of the graph, the Y-interval, where Y: dynamic ratio. The curve will always have a sigmoid shape, no matter which autosens.min/max settings are used, meaning these settings have big consequences for the outcome of the computed dynamic ISF. Please be careful setting a too high autosens.max value. With a proper profile ISF setting, you will probably never need it to be higher than 1.5\n\nAn Autosens.max limit > 1.5 is not advisable when using the sigmoid function." = "Använd en sigmoidfunktion för ISF (och för CR, när det är aktiverat), istället för den logaritmiska standardformeln. Kräver att den dynamiska ISF-inställningen är aktiverad i inställningarna\n\nJusteringsinställningen justerar lutningen på kurvan (Y: Dynamiskt förhållande, X: Blodglukos). Ett lägre värde ==> mindre brant == mindre aggressiv.\n\nAutosens. in/max inställningar bestämmer både max/min gränsen för det dynamiska förhållandet OCH hur mycket det dynamiska förhållandet justeras. Om AF är sluttningen av kurvan, autosens. in/max är höjden på grafen, Y-intervallet, där Y: dynamiskt förhållande. Kurvan kommer alltid att ha en sigmoid form, oavsett vilken autosens. in/max inställningar används, vilket innebär att dessa inställningar har stora konsekvenser för resultatet av den beräknade dynamiska ISF. Var försiktig med att ställa in ett för högt autosens.max värde. Med en korrekt profil ISF inställning, kommer du förmodligen aldrig behöver det att vara högre än 1.\n\nEn autosens.max gräns > 1.5 är inte lämpligt när du använder sigmoid-funktionen.";


/* Headline "Threshold Setting" */
"Threshold Setting (mg/dl)" = "Inställning för tröskelvärde (mg/dl)";

/* Threshold Setting */
"The default threshold in FAX depends on your current minimum BG target, as follows:\n\nIf your minimum BG target = 90 mg/dl -> threshold = 65 mg/dl,\n\nif minimum BG target = 100 mg/dl -> threshold = 70 mg/dl,\n\nminimum BG target = 110 mg/dl -> threshold = 75 mg/dl,\n\nand if minimum BG target = 130 mg/dl  -> threshold = 85 mg/dl.\n\nThis setting allows you to change the default to a higher threshold for looping with dynISF. Valid values are 65 mg/dl<= Threshold Setting <= 120 mg/dl." = "Tröskelvärde för blodsocker beror på ditt nuvarande undre blodsockermålvärde, enligt följande:\n\nOm ditt målvräde = 5 mmol/l -> tröskelvörde = 3,6 mmol/l,\n\nOm ditt målvräde = 5,6 -> tröskelärde = 3,9 mmol/l,\n\nOm ditt målvräde = 6,1 mmol/l -> tröskelvärde = 4,2 mmol/l,\n\nOch om ditt målvräde = 7,2 mmol/l  -> tröskelvärde = 4,7 mmol/l.\n\nDenna inställning tillåter dig att ändra trösklevärdet till en högre inställnig när du loopar med dynamiska kvoter. Giltiga värden är 3,6 - 6,7.";

/* Headline "Weighted Average of TDD. Weight of past 24 hours:" */
"Weighted Average of TDD. Weight of past 24 hours:" = "Viktat Genomsnitt av TDD. Vikt de senaste 24 timmarna:";

/* Weight of past 24 hours of insulin */
"Has to be > 0 and <= 1.\nDefault is 0.65 (65 %) * TDD. The rest will be from average of total data (up to 14 days) of all TDD calculations (35 %). To only use past 24 hours, set this to 1.\n\nTo avoid sudden fluctuations, for instance after a big meal, an average of the past 2 hours of TDD calculations is used instead of just the current TDD (past 24 hours at this moment)." = "Måste vara  > 0 och <= 1.\nStandardvärde är 0.65 (65 %) * TDD. Resten består av medelvärdet av all TDD-data, upp till 14 dagar,  (35 %). För att endast använda nuvarande TDD (sista 24 timmarna av insulindoser) ställ in till värdet 1.\n\nFör att unvika plötsliga förändringar pga stora måltider används ett medelvärde av de 2 sista timmarnas alla TDD-beräkningar istället för endast den senaste TDD-beräkningen.";

/* Headline "Adjust basal" */
"Adjust basal" = "Justera basal";

/* Enable adjustment of basal profile */
"Enable adjustment of basal based on the ratio of current TDD / 7 day average TDD" = "Justera även basal enligt följande: ny basal = basal * (TDD / 7-dagars medelvärde av TDD)";

/* Headline "Max Delta-BG Threshold SMB" */
"Max Delta-BG Threshold SMB" = "Högsta tillåtna blodsockerförändring";

/* Max Delta-BG Threshold SMB */
"Defaults to 0.2 (20%). Maximum positive percentual change of BG level to use SMB, above that will disable SMB. Hardcoded cap of 40%. For UAM fully-closed-loop 30% is advisable. Observe in log and popup (maxDelta 27 > 20% of BG 100 - disabling SMB!)." = "Standardvärde 0,2 (20%). Maximal blodsockerförändring (ökning) som tillåter användning av SMB (autobolus). Över detta värde kommer SMB tillfälligt att avaktiveras. Högsta tillåtna värde är 0,4 (40%). Om du loopar utan att ange kolhydrater (UAM fully-closed-loop) rekommederas 30%. I loggar kommer detta registreras likt exempel: '(maxDelta 27 > 20% of BG 100 - disabling SMB!'.";

/* Headline "... When Blood Glucose Is Over (mg/dl):" */
"... When Blood Glucose Is Over (mg/dl):" = "... när blodsocker är över (mg/dl):";

/* ... When Blood Glucose Is Over (mg/dl): */
"Set the value enableSMB_high_bg will compare against to enable SMB. If BG > than this value, SMBs should enable." = "Ange blodsockervärdet vid vilket SMB kommer att aktiveras. När blodsocker är högre än detta värde bör SMB aktiveras, även om andra inställningar för SMB är av.";

/* Headline "Enable SMB With High BG" */
"Enable SMB With High BG" = "Aktivera SMB vid ett högt blodsocker";

/* "Enable SMB With High BG" */
"Enable SMBs when a high BG is detected, based on the high BG target (adjusted or profile)" = "Aktivera SMB: er vid högt blodsocker, eller enligt inställning nedan";

/* Headline "Dynamic settings" */
"Dynamic settings" = "Dynamiska inställningar";

/* Insulin curve */
"Insulin curve" = "Insulintyp";

/* Headline "Adjustment Factor" */
"Adjustment Factor" = "Justeringskonstant";<|MERGE_RESOLUTION|>--- conflicted
+++ resolved
@@ -1083,12 +1083,9 @@
 /* Alert text */
 "Delete carb equivalents?" = "Radera dessa poster?";
 
-<<<<<<< HEAD
-=======
 /* Section in settings */
 "Protein / Fat" = "Protein / Fett";
 
->>>>>>> 9081dfbb
 /* -------------------------------------------------------------------------------------------
   DASH strings
 */
