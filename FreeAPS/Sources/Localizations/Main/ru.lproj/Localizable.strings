--- conflicted
+++ resolved
@@ -1044,17 +1044,10 @@
 "Autosense" = "Автосенс";
 
 /* Insulin sensitivity config header */
-<<<<<<< HEAD
-"Dynamic Sensitivity" = "Dynamic Sensitivity";
-
-/* Autotune config */
-"Only Autotune Basal Insulin" = "Only Autotune Basal Insulin";
-=======
 "Dynamic Sensitivity" = "Динамическая чувствительность";
 
 /* Autotune config */
 "Only Autotune Basal Insulin" = "Автотюн только Базального инсулина";
->>>>>>> da6840a0
 
 /* Debug option view Pump History */
 "Pump History" = "История помпы";
