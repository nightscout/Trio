--- conflicted
+++ resolved
@@ -131,14 +131,10 @@
 "Top target" = "Obergrenze";
 
 /*  Temp target set for ... minutes */
-<<<<<<< HEAD
-"for %@ min" = "für %@ Minuten";
-=======
 "for" = "für";
 
 /*  Temp target set for ... minutes */
 "min" = "min";
->>>>>>> b523be49
 
 /*  */
 "Autotune" = "Autotune";
@@ -877,17 +873,10 @@
 "About this source" = "Über diesen Quellcode";
 
 /* */
-<<<<<<< HEAD
-"Bolus failed" = "Bolus failed";
-
-/* */
-"Bolus failed or inaccurate. Check pump history before repeating." = "Bolus failed or inaccurate. Check pump history before repeating.";
-=======
 "Bolus failed" = "Bolus fehlgeschlagen";
 
 /* */
 "Bolus failed or inaccurate. Check pump history before repeating." = "Bolus ist fehlgeschlagen oder ungenau. Prüfe den Pumpenverlauf vor einer erneuten Abgabe.";
->>>>>>> b523be49
 
 
 /* Headers for settings ----------------------- */
@@ -937,11 +926,7 @@
 "For write data to Apple Health you must give permissions in Settings > Health > Data Access" = "Um Daten bei Apple Health zu speichern, müssen Sie unter „Einstellungen“ > „Health“ > „Datenzugriff & Geräte“ die entsprechenden Berechtigungen erteilen";
 
 /* */
-<<<<<<< HEAD
-"After you create glucose records in the Health app, please open FreeAPS X to help us guaranteed transfer changed data" = "After you create glucose records in the Health app, please open FreeAPS X to help us guaranteed transfer changed data";
-=======
 "After you create glucose records in the Health app, please open FreeAPS X to help us guaranteed transfer changed data" = "Nachdem Sie Glukosedatensätze in der Health App erstellt oder gelöscht haben, öffnen Sie bitte FreeAPS X, um die Übertragung der geänderten Daten sicher zu gewährleisten";
->>>>>>> b523be49
 /* --------------------------------------------
 
 
