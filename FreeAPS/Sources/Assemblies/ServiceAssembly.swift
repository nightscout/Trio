--- conflicted
+++ resolved
@@ -20,12 +20,8 @@
         container.register(UserNotificationsManager.self) { r in BaseUserNotificationsManager(resolver: r) }
         container.register(WatchManager.self) { r in BaseWatchManager(resolver: r) }
         container.register(GarminManager.self) { r in BaseGarminManager(resolver: r) }
-<<<<<<< HEAD
         container.register(ContactTrickManager.self) { r in BaseContactTrickManager(resolver: r) }
-
-=======
         container.register(AlertPermissionsChecker.self) { r in AlertPermissionsChecker(resolver: r) }
->>>>>>> 04a9930a
         if #available(iOS 16.2, *) {
             container.register(LiveActivityBridge.self) { r in
                 LiveActivityBridge(resolver: r)
