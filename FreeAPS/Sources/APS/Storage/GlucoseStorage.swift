--- conflicted
+++ resolved
@@ -4,12 +4,7 @@
 
 protocol GlucoseStorage {
     func storeGlucose(_ glucose: [BloodGlucose])
-<<<<<<< HEAD
-    func removeGlucose(byID id: String)
-    func removeGlucose(byIDCollection ids: [String])
-=======
     func removeGlucose(ids: [String])
->>>>>>> 885d3fbe
     func recent() -> [BloodGlucose]
     func syncDate() -> Date
     func filterTooFrequentGlucose(_ glucose: [BloodGlucose], at: Date) -> [BloodGlucose]
@@ -54,31 +49,6 @@
         }
     }
 
-<<<<<<< HEAD
-    func removeGlucose(byIDCollection ids: [String]) {
-        processQueue.sync {
-            let file = OpenAPS.Monitor.glucose
-            self.storage.transaction { storage in
-                let BGInStorage = storage.retrieve(file, as: [BloodGlucose].self)
-                let filteredBG = BGInStorage?.filter { !ids.contains($0.id) } ?? []
-                storage.save(filteredBG, as: file)
-
-                DispatchQueue.main.async {
-                    self.broadcaster.notify(GlucoseObserver.self, on: .main) {
-                        $0.glucoseDidUpdate(filteredBG.reversed())
-                    }
-                }
-            }
-        }
-    }
-
-    func removeGlucose(byID id: String) {
-        processQueue.sync {
-            let file = OpenAPS.Monitor.glucose
-            self.storage.transaction { storage in
-                let BGInStorage = storage.retrieve(file, as: [BloodGlucose].self)
-                let filteredBG = BGInStorage?.filter { $0.id != id } ?? []
-=======
     func removeGlucose(ids: [String]) {
         processQueue.sync {
             let file = OpenAPS.Monitor.glucose
@@ -86,7 +56,6 @@
                 let bgInStorage = storage.retrieve(file, as: [BloodGlucose].self)
                 let filteredBG = bgInStorage?.filter { !ids.contains($0.id) } ?? []
                 guard bgInStorage != filteredBG else { return }
->>>>>>> 885d3fbe
                 storage.save(filteredBG, as: file)
 
                 DispatchQueue.main.async {
