--- conflicted
+++ resolved
@@ -5,23 +5,12 @@
 import SwiftDate
 import Swinject
 
-protocol PumpHistoryDelegate: AnyObject {
-    /*
-     Informs the delegate that the Carbs Storage has updated Carbs
-     */
-    func pumpHistoryHasUpdated(_ pumpHistoryStorage: BasePumpHistoryStorage)
-}
-
 protocol PumpHistoryObserver {
     func pumpHistoryDidUpdate(_ events: [PumpHistoryEvent])
 }
 
 protocol PumpHistoryStorage {
-<<<<<<< HEAD
-    var delegate: PumpHistoryDelegate? { get set }
-=======
     var updatePublisher: AnyPublisher<Void, Never> { get }
->>>>>>> 6c204076
     func storePumpEvents(_ events: [NewPumpEvent])
     func storeExternalInsulinEvent(amount: Decimal, timestamp: Date) async
     func recent() -> [PumpHistoryEvent]
@@ -36,15 +25,11 @@
     @Injected() private var broadcaster: Broadcaster!
     @Injected() private var settings: SettingsManager!
 
-<<<<<<< HEAD
-    public weak var delegate: PumpHistoryDelegate?
-=======
     private let updateSubject = PassthroughSubject<Void, Never>()
 
     var updatePublisher: AnyPublisher<Void, Never> {
         updateSubject.eraseToAnyPublisher()
     }
->>>>>>> 6c204076
 
     init(resolver: Resolver) {
         injectServices(resolver)
@@ -223,11 +208,7 @@
                     guard self.context.hasChanges else { return }
                     try self.context.save()
 
-<<<<<<< HEAD
-                    self.delegate?.pumpHistoryHasUpdated(self)
-=======
                     self.updateSubject.send(())
->>>>>>> 6c204076
                     debugPrint("\(DebuggingIdentifiers.succeeded) stored pump events in Core Data")
                 } catch let error as NSError {
                     debugPrint("\(DebuggingIdentifiers.failed) failed to store pump events with error: \(error.userInfo)")
@@ -258,11 +239,7 @@
                 guard self.context.hasChanges else { return }
                 try self.context.save()
 
-<<<<<<< HEAD
-                self.delegate?.pumpHistoryHasUpdated(self)
-=======
                 self.updateSubject.send(())
->>>>>>> 6c204076
             } catch {
                 print(error.localizedDescription)
             }
