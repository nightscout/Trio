import Combine
import Foundation
import SwiftDate
import Swinject

protocol GlucoseManager {}

final class BaseGlucoseManager: GlucoseManager, Injectable {
    private let processQueue = DispatchQueue(label: "BaseGlucoseManager.processQueue")
    @Injected() var glucoseStogare: GlucoseStorage!
    @Injected() var nightscoutManager: NightscoutManager!
    @Injected() var apsManager: APSManager!

    private var lifetime = Set<AnyCancellable>()
    private let timer = DispatchTimer(timeInterval: 1.minutes.timeInterval)

    init(resolver: Resolver) {
        injectServices(resolver)
        subscribe()
    }

    private func subscribe() {
        timer.publisher
            .receive(on: processQueue)
            .flatMap { _ -> AnyPublisher<(Date, [BloodGlucose]), Never> in
                debug(.nightscout, "Glucose manager heartbeat")
                debug(.nightscout, "Start fetching glucose")
                return Publishers.CombineLatest(Just(self.glucoseStogare.syncDate()), self.nightscoutManager.fetchGlucose())
                    .eraseToAnyPublisher()
            }
            .sink { syncDate, glucose in
                // Because of Spike dosn't respect a date query
                let filteredByDate = glucose.filter { $0.dateString > syncDate }
                let filtered = self.glucoseStogare.filterTooFrequentGlucose(filteredByDate)
<<<<<<< HEAD
                print("ASDF \(glucose.count) filtered: \(filtered.count)")
=======
>>>>>>> 045c478e
                if !filtered.isEmpty {
                    debug(.nightscout, "New glucose found")
                    self.apsManager.heartbeat(force: true)
                } else {
                    self.apsManager.heartbeat(force: false)
                }
            }
            .store(in: &lifetime)
        timer.resume()
    }
}<|MERGE_RESOLUTION|>--- conflicted
+++ resolved
@@ -32,10 +32,6 @@
                 // Because of Spike dosn't respect a date query
                 let filteredByDate = glucose.filter { $0.dateString > syncDate }
                 let filtered = self.glucoseStogare.filterTooFrequentGlucose(filteredByDate)
-<<<<<<< HEAD
-                print("ASDF \(glucose.count) filtered: \(filtered.count)")
-=======
->>>>>>> 045c478e
                 if !filtered.isEmpty {
                     debug(.nightscout, "New glucose found")
                     self.apsManager.heartbeat(force: true)
