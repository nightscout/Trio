--- conflicted
+++ resolved
@@ -516,122 +516,6 @@
             debug(.apsManager, "Temp Basal failed with error: \(error.localizedDescription)")
             processError(APSError.pumpError(error))
         }
-    }
-
-<<<<<<< HEAD
-    func enactAnnouncement(_ announcement: Announcement) {
-        guard let action = announcement.action else {
-            warning(.apsManager, "Invalid Announcement action")
-            return
-        }
-
-        guard let pump = pumpManager else {
-            warning(.apsManager, "Pump is not set")
-            return
-        }
-
-        debug(.apsManager, "Start enact announcement: \(action)")
-
-        switch action {
-        case let .bolus(amount):
-            if let error = verifyStatus() {
-                processError(error)
-                return
-            }
-            let roundedAmount = pump.roundToSupportedBolusVolume(units: Double(amount))
-            pump.enactBolus(units: roundedAmount, activationType: .manualRecommendationAccepted) { error in
-                if let error = error {
-                    // warning(.apsManager, "Announcement Bolus failed with error: \(error.localizedDescription)")
-                    switch error {
-                    case .uncertainDelivery:
-                        // Do not generate notification on uncertain delivery error
-                        break
-                    default:
-                        // Do not generate notifications for automatic boluses that fail.
-                        warning(.apsManager, "Announcement Bolus failed with error: \(error.localizedDescription)")
-                    }
-
-                } else {
-                    debug(.apsManager, "Announcement Bolus succeeded")
-                    self.announcementsStorage.storeAnnouncements([announcement], enacted: true)
-                    self.bolusProgress.send(0)
-                }
-            }
-        case let .pump(pumpAction):
-            switch pumpAction {
-            case .suspend:
-                if let error = verifyStatus() {
-                    processError(error)
-                    return
-                }
-                pump.suspendDelivery { error in
-                    if let error = error {
-                        debug(.apsManager, "Pump not suspended by Announcement: \(error.localizedDescription)")
-                    } else {
-                        debug(.apsManager, "Pump suspended by Announcement")
-                        self.announcementsStorage.storeAnnouncements([announcement], enacted: true)
-                    }
-                }
-            case .resume:
-                guard pump.status.pumpStatus.suspended else {
-                    return
-                }
-                pump.resumeDelivery { error in
-                    if let error = error {
-                        warning(.apsManager, "Pump not resumed by Announcement: \(error.localizedDescription)")
-                    } else {
-                        debug(.apsManager, "Pump resumed by Announcement")
-                        self.announcementsStorage.storeAnnouncements([announcement], enacted: true)
-                    }
-                }
-            }
-        case let .looping(closedLoop):
-            settings.closedLoop = closedLoop
-            debug(.apsManager, "Closed loop \(closedLoop) by Announcement")
-            announcementsStorage.storeAnnouncements([announcement], enacted: true)
-        case let .tempbasal(rate, duration):
-            if let error = verifyStatus() {
-                processError(error)
-                return
-            }
-            // unable to do temp basal during manual temp basal 😁
-            if isManualTempBasal {
-                processError(APSError.manualBasalTemp(message: "Loop not possible during the manual basal temp"))
-                return
-            }
-            guard !settings.closedLoop else {
-                return
-            }
-            let roundedRate = pump.roundToSupportedBasalRate(unitsPerHour: Double(rate))
-            pump.enactTempBasal(unitsPerHour: roundedRate, for: TimeInterval(duration) * 60) { error in
-                if let error = error {
-                    warning(.apsManager, "Announcement TempBasal failed with error: \(error.localizedDescription)")
-                } else {
-                    debug(.apsManager, "Announcement TempBasal succeeded")
-                    self.announcementsStorage.storeAnnouncements([announcement], enacted: true)
-                }
-            }
-        }
-=======
-    func dailyAutotune() async throws -> Bool {
-        guard settings.useAutotune else {
-            return false
-        }
-
-        let now = Date()
-
-        guard lastAutotuneDate.isBeforeDate(now, granularity: .day) else {
-            return false
-        }
-        lastAutotuneDate = now
-
-        let result = await autotune()
-        return result != nil
-    }
-
-    func autotune() async -> Autotune? {
-        await openAPS.autotune()
->>>>>>> ecb7cca6
     }
 
     private func fetchCurrentTempBasal(date: Date) async -> TempBasal {
