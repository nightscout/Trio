import Combine
import CoreData
import Foundation
import LoopKit
import LoopKitUI
import OmniBLE
import OmniKit
import RileyLinkKit
import SwiftDate
import Swinject

protocol APSManager {
    func heartbeat(date: Date)
    func autotune() -> AnyPublisher<Autotune?, Never>
    func enactBolus(amount: Double, isSMB: Bool)
    var pumpManager: PumpManagerUI? { get set }
    var bluetoothManager: BluetoothStateManager? { get }
    var pumpDisplayState: CurrentValueSubject<PumpDisplayState?, Never> { get }
    var pumpName: CurrentValueSubject<String, Never> { get }
    var isLooping: CurrentValueSubject<Bool, Never> { get }
    var lastLoopDate: Date { get }
    var lastLoopDateSubject: PassthroughSubject<Date, Never> { get }
    var bolusProgress: CurrentValueSubject<Decimal?, Never> { get }
    var pumpExpiresAtDate: CurrentValueSubject<Date?, Never> { get }
    var isManualTempBasal: Bool { get }
    func enactTempBasal(rate: Double, duration: TimeInterval)
    func makeProfiles() -> AnyPublisher<Bool, Never>
    func determineBasal() -> AnyPublisher<Bool, Never>
    func determineBasalSync()
    func roundBolus(amount: Decimal) -> Decimal
    var lastError: CurrentValueSubject<Error?, Never> { get }
    func cancelBolus()
    func enactAnnouncement(_ announcement: Announcement)
}

enum APSError: LocalizedError {
    case pumpError(Error)
    case invalidPumpState(message: String)
    case glucoseError(message: String)
    case apsError(message: String)
    case deviceSyncError(message: String)
    case manualBasalTemp(message: String)

    var errorDescription: String? {
        switch self {
        case let .pumpError(error):
            return "Pump error: \(error.localizedDescription)"
        case let .invalidPumpState(message):
            return "Error: Invalid Pump State: \(message)"
        case let .glucoseError(message):
            return "Error: Invalid glucose: \(message)"
        case let .apsError(message):
            return "APS error: \(message)"
        case let .deviceSyncError(message):
            return "Sync error: \(message)"
        case let .manualBasalTemp(message):
            return "Manual Basal Temp : \(message)"
        }
    }
}

final class BaseAPSManager: APSManager, Injectable {
    private let processQueue = DispatchQueue(label: "BaseAPSManager.processQueue")
    @Injected() private var storage: FileStorage!
    @Injected() private var pumpHistoryStorage: PumpHistoryStorage!
    @Injected() private var alertHistoryStorage: AlertHistoryStorage!
    @Injected() private var glucoseStorage: GlucoseStorage!
    @Injected() private var tempTargetsStorage: TempTargetsStorage!
    @Injected() private var carbsStorage: CarbsStorage!
    @Injected() private var announcementsStorage: AnnouncementsStorage!
    @Injected() private var deviceDataManager: DeviceDataManager!
    @Injected() private var nightscout: NightscoutManager!
    @Injected() private var settingsManager: SettingsManager!
    @Injected() private var broadcaster: Broadcaster!
    @Persisted(key: "lastAutotuneDate") private var lastAutotuneDate = Date()
    @Persisted(key: "lastLoopDate") var lastLoopDate: Date = .distantPast {
        didSet {
            lastLoopDateSubject.send(lastLoopDate)
        }
    }

    let coredataContext = CoreDataStack.shared.persistentContainer.newBackgroundContext()

    private var openAPS: OpenAPS!

    private var lifetime = Lifetime()

    var pumpManager: PumpManagerUI? {
        get { deviceDataManager.pumpManager }
        set { deviceDataManager.pumpManager = newValue }
    }

    var bluetoothManager: BluetoothStateManager? { deviceDataManager.bluetoothManager }

    @Persisted(key: "isManualTempBasal") var isManualTempBasal: Bool = false

    let isLooping = CurrentValueSubject<Bool, Never>(false)
    let lastLoopDateSubject = PassthroughSubject<Date, Never>()
    let lastError = CurrentValueSubject<Error?, Never>(nil)

    let bolusProgress = CurrentValueSubject<Decimal?, Never>(nil)

    var pumpDisplayState: CurrentValueSubject<PumpDisplayState?, Never> {
        deviceDataManager.pumpDisplayState
    }

    var pumpName: CurrentValueSubject<String, Never> {
        deviceDataManager.pumpName
    }

    var pumpExpiresAtDate: CurrentValueSubject<Date?, Never> {
        deviceDataManager.pumpExpiresAtDate
    }

    var settings: FreeAPSSettings {
        get { settingsManager.settings }
        set { settingsManager.settings = newValue }
    }

    init(resolver: Resolver) {
        injectServices(resolver)
        openAPS = OpenAPS(storage: storage)
        subscribe()
        lastLoopDateSubject.send(lastLoopDate)

        isLooping
            .weakAssign(to: \.deviceDataManager.loopInProgress, on: self)
            .store(in: &lifetime)
    }

    private func subscribe() {
        deviceDataManager.recommendsLoop
            .receive(on: processQueue)
            .sink { [weak self] in
                self?.loop()
            }
            .store(in: &lifetime)
        pumpManager?.addStatusObserver(self, queue: processQueue)

        deviceDataManager.errorSubject
            .receive(on: processQueue)
            .map { APSError.pumpError($0) }
            .sink {
                self.processError($0)
            }
            .store(in: &lifetime)

        deviceDataManager.bolusTrigger
            .receive(on: processQueue)
            .sink { bolusing in
                if bolusing {
                    self.createBolusReporter()
                } else {
                    self.clearBolusReporter()
                }
            }
            .store(in: &lifetime)

        // manage a manual Temp Basal from OmniPod - Force loop() after stop a temp basal or finished
        deviceDataManager.manualTempBasal
            .receive(on: processQueue)
            .sink { manualBasal in
                if manualBasal {
                    self.isManualTempBasal = true
                } else {
                    if self.isManualTempBasal {
                        self.isManualTempBasal = false
                        self.loop()
                    }
                }
            }
            .store(in: &lifetime)
    }

    func heartbeat(date: Date) {
        deviceDataManager.heartbeat(date: date)
    }

    // Loop entry point
    private func loop() {
        guard !isLooping.value else {
            warning(.apsManager, "Already looping, skip")
            return
        }

        debug(.apsManager, "Starting loop")

        var loopStatRecord = LoopStats(
            start: Date(),
            loopStatus: "Starting"
        )

        isLooping.send(true)
        determineBasal()
            .replaceEmpty(with: false)
            .flatMap { [weak self] success -> AnyPublisher<Void, Error> in
                guard let self = self, success else {
                    return Fail(error: APSError.apsError(message: "Determine basal failed")).eraseToAnyPublisher()
                }

                // Open loop completed
                guard self.settings.closedLoop else {
                    self.nightscout.uploadStatus()
                    return Just(()).setFailureType(to: Error.self).eraseToAnyPublisher()
                }

                self.nightscout.uploadStatus()

                // Closed loop - enact suggested
                return self.enactSuggested()
            }
            .sink { [weak self] completion in
                guard let self = self else { return }
                loopStatRecord.end = Date()
                loopStatRecord.duration = self.roundDouble(
                    (loopStatRecord.end! - loopStatRecord.start).timeInterval / 60,
                    2
                )
                if case let .failure(error) = completion {
                    loopStatRecord.loopStatus = error.localizedDescription
                    self.loopCompleted(error: error, loopStatRecord: loopStatRecord)
                } else {
                    loopStatRecord.loopStatus = "Success"
                    self.loopCompleted(loopStatRecord: loopStatRecord)
                }
            } receiveValue: {}
            .store(in: &lifetime)
    }

    // Loop exit point
    private func loopCompleted(error: Error? = nil, loopStatRecord: LoopStats) {
        isLooping.send(false)

        if let error = error {
            warning(.apsManager, "Loop failed with error: \(error.localizedDescription)")
            processError(error)
        } else {
            debug(.apsManager, "Loop succeeded")
            lastLoopDate = Date()
            lastError.send(nil)
        }

        loopStats(loopStatRecord: loopStatRecord)

        if settings.closedLoop {
            reportEnacted(received: error == nil)
        }
    }

    private func verifyStatus() -> Error? {
        guard let pump = pumpManager else {
            return APSError.invalidPumpState(message: "Pump not set")
        }
        let status = pump.status.pumpStatus

        guard !status.bolusing else {
            return APSError.invalidPumpState(message: "Pump is bolusing")
        }

        guard !status.suspended else {
            return APSError.invalidPumpState(message: "Pump suspended")
        }

        let reservoir = storage.retrieve(OpenAPS.Monitor.reservoir, as: Decimal.self) ?? 100
        guard reservoir >= 0 else {
            return APSError.invalidPumpState(message: "Reservoir is empty")
        }

        return nil
    }

    private func autosens() -> AnyPublisher<Bool, Never> {
        guard let autosens = storage.retrieve(OpenAPS.Settings.autosense, as: Autosens.self),
              (autosens.timestamp ?? .distantPast).addingTimeInterval(30.minutes.timeInterval) > Date()
        else {
            return openAPS.autosense()
                .map { $0 != nil }
                .eraseToAnyPublisher()
        }

        return Just(false).eraseToAnyPublisher()
    }

    func determineBasal() -> AnyPublisher<Bool, Never> {
        debug(.apsManager, "Start determine basal")
        guard let glucose = storage.retrieve(OpenAPS.Monitor.glucose, as: [BloodGlucose].self), glucose.isNotEmpty else {
            debug(.apsManager, "Not enough glucose data")
            processError(APSError.glucoseError(message: "Not enough glucose data"))
            return Just(false).eraseToAnyPublisher()
        }

        let lastGlucoseDate = glucoseStorage.lastGlucoseDate()
        guard lastGlucoseDate >= Date().addingTimeInterval(-12.minutes.timeInterval) else {
            debug(.apsManager, "Glucose data is stale")
            processError(APSError.glucoseError(message: "Glucose data is stale"))
            return Just(false).eraseToAnyPublisher()
        }

        guard glucoseStorage.isGlucoseNotFlat() else {
            debug(.apsManager, "Glucose data is too flat")
            processError(APSError.glucoseError(message: "Glucose data is too flat"))
            return Just(false).eraseToAnyPublisher()
        }

        let now = Date()
        let temp = currentTemp(date: now)

        let mainPublisher = makeProfiles()
            .flatMap { _ in self.autosens() }
            .flatMap { _ in self.dailyAutotune() }
            .flatMap { _ in self.openAPS.determineBasal(currentTemp: temp, clock: now) }
            .map { suggestion -> Bool in
                if let suggestion = suggestion {
                    DispatchQueue.main.async {
                        self.broadcaster.notify(SuggestionObserver.self, on: .main) {
                            $0.suggestionDidUpdate(suggestion)
                        }
                    }
                }

                return suggestion != nil
            }
            .eraseToAnyPublisher()

        if temp.duration == 0,
           settings.closedLoop,
           settingsManager.preferences.unsuspendIfNoTemp,
           let pump = pumpManager,
           pump.status.pumpStatus.suspended
        {
            return pump.resumeDelivery()
                .flatMap { _ in mainPublisher }
                .replaceError(with: false)
                .eraseToAnyPublisher()
        }

        return mainPublisher
    }

    func determineBasalSync() {
        determineBasal().cancellable().store(in: &lifetime)
    }

    func makeProfiles() -> AnyPublisher<Bool, Never> {
        openAPS.makeProfiles(useAutotune: settings.useAutotune)
            .map { tunedProfile in
                if let basalProfile = tunedProfile?.basalProfile {
                    self.processQueue.async {
                        self.broadcaster.notify(BasalProfileObserver.self, on: self.processQueue) {
                            $0.basalProfileDidChange(basalProfile)
                        }
                    }
                }

                return tunedProfile != nil
            }
            .eraseToAnyPublisher()
    }

    func roundBolus(amount: Decimal) -> Decimal {
        guard let pump = pumpManager else { return amount }
        let rounded = Decimal(pump.roundToSupportedBolusVolume(units: Double(amount)))
        let maxBolus = Decimal(pump.roundToSupportedBolusVolume(units: Double(settingsManager.pumpSettings.maxBolus)))
        return min(rounded, maxBolus)
    }

    private var bolusReporter: DoseProgressReporter?

    func enactBolus(amount: Double, isSMB: Bool) {
        if let error = verifyStatus() {
            processError(error)
            processQueue.async {
                self.broadcaster.notify(BolusFailureObserver.self, on: self.processQueue) {
                    $0.bolusDidFail()
                }
            }
            return
        }

        guard let pump = pumpManager else { return }

        let roundedAmout = pump.roundToSupportedBolusVolume(units: amount)

        debug(.apsManager, "Enact bolus \(roundedAmout), manual \(!isSMB)")

        pump.enactBolus(units: roundedAmout, automatic: isSMB).sink { completion in
            if case let .failure(error) = completion {
                warning(.apsManager, "Bolus failed with error: \(error.localizedDescription)")
                self.processError(APSError.pumpError(error))
                if !isSMB {
                    self.processQueue.async {
                        self.broadcaster.notify(BolusFailureObserver.self, on: self.processQueue) {
                            $0.bolusDidFail()
                        }
                    }
                }
            } else {
                debug(.apsManager, "Bolus succeeded")
                if !isSMB {
                    self.determineBasal().sink { _ in }.store(in: &self.lifetime)
                }
                self.bolusProgress.send(0)
            }
        } receiveValue: { _ in }
            .store(in: &lifetime)
    }

    func cancelBolus() {
        guard let pump = pumpManager, pump.status.pumpStatus.bolusing else { return }
        debug(.apsManager, "Cancel bolus")
        pump.cancelBolus().sink { completion in
            if case let .failure(error) = completion {
                debug(.apsManager, "Bolus cancellation failed with error: \(error.localizedDescription)")
                self.processError(APSError.pumpError(error))
            } else {
                debug(.apsManager, "Bolus cancelled")
            }

            self.bolusReporter?.removeObserver(self)
            self.bolusReporter = nil
            self.bolusProgress.send(nil)
        } receiveValue: { _ in }
            .store(in: &lifetime)
    }

    func enactTempBasal(rate: Double, duration: TimeInterval) {
        if let error = verifyStatus() {
            processError(error)
            return
        }

        guard let pump = pumpManager else { return }

        // unable to do temp basal during manual temp basal 😁
        if isManualTempBasal {
            processError(APSError.manualBasalTemp(message: "Loop not possible during the manual basal temp"))
            return
        }

        debug(.apsManager, "Enact temp basal \(rate) - \(duration)")

        let roundedAmout = pump.roundToSupportedBasalRate(unitsPerHour: rate)
        pump.enactTempBasal(unitsPerHour: roundedAmout, for: duration) { error in
            if let error = error {
                debug(.apsManager, "Temp Basal failed with error: \(error.localizedDescription)")
                self.processError(APSError.pumpError(error))
            } else {
                debug(.apsManager, "Temp Basal succeeded")
                let temp = TempBasal(duration: Int(duration / 60), rate: Decimal(rate), temp: .absolute, timestamp: Date())
                self.storage.save(temp, as: OpenAPS.Monitor.tempBasal)
                if rate == 0, duration == 0 {
                    self.pumpHistoryStorage.saveCancelTempEvents()
                }
            }
        }
    }

    func dailyAutotune() -> AnyPublisher<Bool, Never> {
        guard settings.useAutotune else {
            return Just(false).eraseToAnyPublisher()
        }

        let now = Date()

        guard lastAutotuneDate.isBeforeDate(now, granularity: .day) else {
            return Just(false).eraseToAnyPublisher()
        }
        lastAutotuneDate = now

        return autotune().map { $0 != nil }.eraseToAnyPublisher()
    }

    func autotune() -> AnyPublisher<Autotune?, Never> {
        openAPS.autotune().eraseToAnyPublisher()
    }

    func enactAnnouncement(_ announcement: Announcement) {
        guard let action = announcement.action else {
            warning(.apsManager, "Invalid Announcement action")
            return
        }

        guard let pump = pumpManager else {
            warning(.apsManager, "Pump is not set")
            return
        }

        debug(.apsManager, "Start enact announcement: \(action)")

        switch action {
        case let .bolus(amount):
            if let error = verifyStatus() {
                processError(error)
                return
            }
            let roundedAmount = pump.roundToSupportedBolusVolume(units: Double(amount))
            pump.enactBolus(units: roundedAmount, activationType: .manualRecommendationAccepted) { error in
                if let error = error {
                    // warning(.apsManager, "Announcement Bolus failed with error: \(error.localizedDescription)")
                    switch error {
                    case .uncertainDelivery:
                        // Do not generate notification on uncertain delivery error
                        break
                    default:
                        // Do not generate notifications for automatic boluses that fail.
                        warning(.apsManager, "Announcement Bolus failed with error: \(error.localizedDescription)")
                    }

                } else {
                    debug(.apsManager, "Announcement Bolus succeeded")
                    self.announcementsStorage.storeAnnouncements([announcement], enacted: true)
                    self.bolusProgress.send(0)
                }
            }
        case let .pump(pumpAction):
            switch pumpAction {
            case .suspend:
                if let error = verifyStatus() {
                    processError(error)
                    return
                }
                pump.suspendDelivery { error in
                    if let error = error {
                        debug(.apsManager, "Pump not suspended by Announcement: \(error.localizedDescription)")
                    } else {
                        debug(.apsManager, "Pump suspended by Announcement")
                        self.announcementsStorage.storeAnnouncements([announcement], enacted: true)
                        self.nightscout.uploadStatus()
                    }
                }
            case .resume:
                guard pump.status.pumpStatus.suspended else {
                    return
                }
                pump.resumeDelivery { error in
                    if let error = error {
                        warning(.apsManager, "Pump not resumed by Announcement: \(error.localizedDescription)")
                    } else {
                        debug(.apsManager, "Pump resumed by Announcement")
                        self.announcementsStorage.storeAnnouncements([announcement], enacted: true)
                        self.nightscout.uploadStatus()
                    }
                }
            }
        case let .looping(closedLoop):
            settings.closedLoop = closedLoop
            debug(.apsManager, "Closed loop \(closedLoop) by Announcement")
            announcementsStorage.storeAnnouncements([announcement], enacted: true)
        case let .tempbasal(rate, duration):
            if let error = verifyStatus() {
                processError(error)
                return
            }
            // unable to do temp basal during manual temp basal 😁
            if isManualTempBasal {
                processError(APSError.manualBasalTemp(message: "Loop not possible during the manual basal temp"))
                return
            }
            guard !settings.closedLoop else {
                return
            }
            let roundedRate = pump.roundToSupportedBasalRate(unitsPerHour: Double(rate))
            pump.enactTempBasal(unitsPerHour: roundedRate, for: TimeInterval(duration) * 60) { error in
                if let error = error {
                    warning(.apsManager, "Announcement TempBasal failed with error: \(error.localizedDescription)")
                } else {
                    debug(.apsManager, "Announcement TempBasal succeeded")
                    self.announcementsStorage.storeAnnouncements([announcement], enacted: true)
                }
            }
        }
    }

    private func currentTemp(date: Date) -> TempBasal {
        let defaultTemp = { () -> TempBasal in
            guard let temp = storage.retrieve(OpenAPS.Monitor.tempBasal, as: TempBasal.self) else {
                return TempBasal(duration: 0, rate: 0, temp: .absolute, timestamp: Date())
            }
            let delta = Int((date.timeIntervalSince1970 - temp.timestamp.timeIntervalSince1970) / 60)
            let duration = max(0, temp.duration - delta)
            return TempBasal(duration: duration, rate: temp.rate, temp: .absolute, timestamp: date)
        }()

        guard let state = pumpManager?.status.basalDeliveryState else { return defaultTemp }
        switch state {
        case .active:
            return TempBasal(duration: 0, rate: 0, temp: .absolute, timestamp: date)
        case let .tempBasal(dose):
            let rate = Decimal(dose.unitsPerHour)
            let durationMin = max(0, Int((dose.endDate.timeIntervalSince1970 - date.timeIntervalSince1970) / 60))
            return TempBasal(duration: durationMin, rate: rate, temp: .absolute, timestamp: date)
        default:
            return defaultTemp
        }
    }

    private func enactSuggested() -> AnyPublisher<Void, Error> {
        guard let suggested = storage.retrieve(OpenAPS.Enact.suggested, as: Suggestion.self) else {
            return Fail(error: APSError.apsError(message: "Suggestion not found")).eraseToAnyPublisher()
        }

        guard Date().timeIntervalSince(suggested.deliverAt ?? .distantPast) < Config.eхpirationInterval else {
            return Fail(error: APSError.apsError(message: "Suggestion expired")).eraseToAnyPublisher()
        }

        guard let pump = pumpManager else {
            return Fail(error: APSError.apsError(message: "Pump not set")).eraseToAnyPublisher()
        }

        // unable to do temp basal during manual temp basal 😁
        if isManualTempBasal {
            return Fail(error: APSError.manualBasalTemp(message: "Loop not possible during the manual basal temp"))
                .eraseToAnyPublisher()
        }

        let basalPublisher: AnyPublisher<Void, Error> = Deferred { () -> AnyPublisher<Void, Error> in
            if let error = self.verifyStatus() {
                return Fail(error: error).eraseToAnyPublisher()
            }

            guard let rate = suggested.rate, let duration = suggested.duration else {
                // It is OK, no temp required
                debug(.apsManager, "No temp required")
                return Just(()).setFailureType(to: Error.self)
                    .eraseToAnyPublisher()
            }
            return pump.enactTempBasal(unitsPerHour: Double(rate), for: TimeInterval(duration * 60)).map { _ in
                let temp = TempBasal(duration: duration, rate: rate, temp: .absolute, timestamp: Date())
                self.storage.save(temp, as: OpenAPS.Monitor.tempBasal)
                return ()
            }
            .eraseToAnyPublisher()
        }.eraseToAnyPublisher()

        let bolusPublisher: AnyPublisher<Void, Error> = Deferred { () -> AnyPublisher<Void, Error> in
            if let error = self.verifyStatus() {
                return Fail(error: error).eraseToAnyPublisher()
            }
            guard let units = suggested.units else {
                // It is OK, no bolus required
                debug(.apsManager, "No bolus required")
                return Just(()).setFailureType(to: Error.self)
                    .eraseToAnyPublisher()
            }
            return pump.enactBolus(units: Double(units), automatic: true).map { _ in
                self.bolusProgress.send(0)
                return ()
            }
            .eraseToAnyPublisher()
        }.eraseToAnyPublisher()

        return basalPublisher.flatMap { bolusPublisher }.eraseToAnyPublisher()
    }

    private func reportEnacted(received: Bool) {
        if let suggestion = storage.retrieve(OpenAPS.Enact.suggested, as: Suggestion.self), suggestion.deliverAt != nil {
            var enacted = suggestion
            enacted.timestamp = Date()
            enacted.recieved = received

            storage.save(enacted, as: OpenAPS.Enact.enacted)

            debug(.apsManager, "Suggestion enacted. Received: \(received)")
            DispatchQueue.main.async {
                self.broadcaster.notify(EnactedSuggestionObserver.self, on: .main) {
                    $0.enactedSuggestionDidUpdate(enacted)
                }
            }
            nightscout.uploadStatus()

            // Update the TDD value
            tdd(enacted_: enacted)
            // Update statistics. Only run if enabled in preferences
            // if settingsManager.settings.displayStatistics {
            statistics()
            // }
        }
    }

    private func tdd(enacted_: Suggestion) {
        let tddStartedAt = Date()
        let preferences = settingsManager.preferences
        let currentTDD = enacted_.tdd ?? 0

        // MARK: Fetch data from Core Data: TDD Entity. TEST:

        if currentTDD > 0 {
            let tenDaysAgo = Date().addingTimeInterval(-10.days.timeInterval)
            let twoHoursAgo = Date().addingTimeInterval(-2.hours.timeInterval)

            var uniqEvents = [TDD]()
            var total: Decimal = 0
            var totalAmount: Decimal = 0
            var indeces: Int = 0
            var nrOfIndeces: Int = 0

            coredataContext.performAndWait {
                let requestTDD = TDD.fetchRequest() as NSFetchRequest<TDD>

                requestTDD.predicate = NSPredicate(format: "timestamp > %@ AND tdd > 0", tenDaysAgo as NSDate)

                let sortTDD = NSSortDescriptor(key: "timestamp", ascending: true)
                requestTDD.sortDescriptors = [sortTDD]

                try? uniqEvents = coredataContext.fetch(requestTDD)

                total = uniqEvents.compactMap({ each in each.tdd as? Decimal ?? 0 }).reduce(0, +)
                indeces = uniqEvents.count
<<<<<<< HEAD

                // Only fetch once. Use same (previous) fetch
                let twoHoursArray = uniqEvents.filter({ ($0.timestamp ?? Date()) >= twoHoursAgo })
                nrOfIndeces = twoHoursArray.count

=======

                // Only fetch once. Use same (previous) fetch
                let twoHoursArray = uniqEvents.filter({ ($0.timestamp ?? Date()) >= twoHoursAgo })
                nrOfIndeces = twoHoursArray.count

>>>>>>> b845d9eb
                totalAmount = twoHoursArray.compactMap({ each in each.tdd as? Decimal ?? 0 }).reduce(0, +)
            }

            if indeces == 0 {
                indeces = 1
            }
            if nrOfIndeces == 0 {
                nrOfIndeces = 1
            }

            let average2hours = totalAmount / Decimal(nrOfIndeces)
            let average14 = total / Decimal(indeces)

            let weight = preferences.weightPercentage
            let weighted_average = weight * average2hours + (1 - weight) * average14
            let averages = TDD_averages(
                average_total_data: roundDecimal(average14, 1),
                weightedAverage: roundDecimal(weighted_average, 1),
                past2hoursAverage: roundDecimal(average2hours, 1),
                date: Date()
            )
            storage.save(averages, as: OpenAPS.Monitor.tdd_averages)

            print("Test time of TDD: \(-1 * tddStartedAt.timeIntervalSinceNow) s")
        }
    }

    private func roundDecimal(_ decimal: Decimal, _ digits: Double) -> Decimal {
        let rounded = round(Double(decimal) * pow(10, digits)) / pow(10, digits)
        return Decimal(rounded)
    }

    private func roundDouble(_ double: Double, _ digits: Double) -> Double {
        let rounded = round(Double(double) * pow(10, digits)) / pow(10, digits)
        return rounded
    }

    private func medianCalculation(array: [Double]) -> Double {
        guard !array.isEmpty else {
            return 0
        }
        let sorted = array.sorted()
        let length = array.count

        if length % 2 == 0 {
            return (sorted[length / 2 - 1] + sorted[length / 2]) / 2
        }
        return sorted[length / 2]
    }

    // Add to statistics.JSON
    private func statistics() {
        let statisticsStartedAt = Date()
        var testFile: [Statistics] = []
        var testIfEmpty = 0
        storage.transaction { storage in
            testFile = storage.retrieve(OpenAPS.Monitor.statistics, as: [Statistics].self) ?? []
            testIfEmpty = testFile.count
        }
        let updateThisOften = Int(settingsManager.preferences.updateInterval)
        // Only run every 30 minutes of according to setting.
        if testIfEmpty != 0 {
            guard testFile[0].created_at.addingTimeInterval(updateThisOften.minutes.timeInterval) < Date()
            else {
                return
            }
        }

        let units = settingsManager.settings.units
        let preferences = settingsManager.preferences

        // MARK: Fetch Carbs from CoreData

        var carbs = [Carbohydrates]()
        var carbTotal: Decimal = 0

        coredataContext.performAndWait {
            let requestCarbs = Carbohydrates.fetchRequest() as NSFetchRequest<Carbohydrates>
<<<<<<< HEAD

            let daysAgo = Date().addingTimeInterval(-1.days.timeInterval)
            requestCarbs.predicate = NSPredicate(format: "carbs > 0 AND date > %@", daysAgo as NSDate)

=======

            let daysAgo = Date().addingTimeInterval(-1.days.timeInterval)
            requestCarbs.predicate = NSPredicate(format: "carbs > 0 AND date > %@", daysAgo as NSDate)

>>>>>>> b845d9eb
            let sortCarbs = NSSortDescriptor(key: "date", ascending: true)
            requestCarbs.sortDescriptors = [sortCarbs]

            try? carbs = coredataContext.fetch(requestCarbs)

            carbTotal = carbs.map({ carbs in carbs.carbs as? Decimal ?? 0 }).reduce(0, +)
        }

        // MARK: Fetch TDD from CoreData

        var tdds = [TDD]()
        var currentTDD: Decimal = 0

        coredataContext.performAndWait {
            let requestTDD = TDD.fetchRequest() as NSFetchRequest<TDD>
            let sort = NSSortDescriptor(key: "timestamp", ascending: false)
            requestTDD.sortDescriptors = [sort]
            requestTDD.fetchLimit = 1

            try? tdds = coredataContext.fetch(requestTDD)

            if !tdds.isEmpty {
                currentTDD = tdds[0].tdd?.decimalValue ?? 0
            }
        }

        var algo_ = "Oref0"

        if preferences.sigmoid, preferences.enableDynamicCR {
            algo_ = "Dynamic ISF + CR: Sigmoid"
        } else if preferences.sigmoid, !preferences.enableDynamicCR {
            algo_ = "Dynamic ISF: Sigmoid"
        } else if preferences.useNewFormula, preferences.enableDynamicCR {
            algo_ = "Dynamic ISF + CR: Logarithmic"
        } else if preferences.useNewFormula, !preferences.sigmoid,!preferences.enableDynamicCR {
            algo_ = "Dynamic ISF: Logarithmic"
        }

        let af = preferences.adjustmentFactor
        let insulin_type = preferences.curve
        let buildDate = Bundle.main.buildDate
        let version = Bundle.main.releaseVersionNumber
        let build = Bundle.main.buildVersionNumber
        let branch = Bundle.main.infoDictionary?["BuildBranch"] as? String ?? ""
        let copyrightNotice_ = Bundle.main.infoDictionary?["NSHumanReadableCopyright"] as? String ?? ""
        let pump_ = pumpManager?.localizedTitle ?? ""
        let cgm = settingsManager.settings.cgm
        let file = OpenAPS.Monitor.statistics
        var iPa: Decimal = 75
        if preferences.useCustomPeakTime {
            iPa = preferences.insulinPeakTime
        } else if preferences.curve.rawValue == "rapid-acting" {
            iPa = 65
        } else if preferences.curve.rawValue == "ultra-rapid" {
            iPa = 50
        }

        // MARK: Fetch LoopStatRecords from CoreData

        var lsr = [LoopStatRecord]()
        var successRate: Double?
        var successNR = 0
        var errorNR = 0
        var minimumInt = 999.0
        var maximumInt = 0.0
        var minimumLoopTime = 9999.0
        var maximumLoopTime = 0.0
        var timeIntervalLoops = 0.0
        var previousTimeLoop = Date()
        var timeForOneLoop = 0.0
        var averageLoopTime = 0.0
        var timeForOneLoopArray: [Double] = []
        var medianLoopTime = 0.0
        var timeIntervalLoopArray: [Double] = []
        var medianInterval = 0.0
        var averageIntervalLoops = 0.0

        coredataContext.performAndWait {
            let requestLSR = LoopStatRecord.fetchRequest() as NSFetchRequest<LoopStatRecord>
            requestLSR.predicate = NSPredicate(format: "start > %@", Date().addingTimeInterval(-24.hours.timeInterval) as NSDate)
            let sortLSR = NSSortDescriptor(key: "start", ascending: false)
            requestLSR.sortDescriptors = [sortLSR]

            try? lsr = coredataContext.fetch(requestLSR)

            if lsr.isNotEmpty {
                var i = 0.0
                if let loopEnd = lsr[0].end {
                    previousTimeLoop = loopEnd
                }
                for each in lsr {
                    if let loopEnd = each.end {
                        let loopDuration = each.duration

                        if each.loopStatus!.contains("Success") {
                            successNR += 1
                        } else {
                            errorNR += 1
                        }

                        i += 1
                        timeIntervalLoops = (previousTimeLoop - (each.start ?? previousTimeLoop)).timeInterval / 60

                        if timeIntervalLoops > 0.0, i != 1 {
                            timeIntervalLoopArray.append(timeIntervalLoops)
                        }
                        if timeIntervalLoops > maximumInt {
                            maximumInt = timeIntervalLoops
                        }
                        if timeIntervalLoops < minimumInt, i != 1 {
                            minimumInt = timeIntervalLoops
                        }
                        timeForOneLoop = loopDuration
                        timeForOneLoopArray.append(timeForOneLoop)

                        if timeForOneLoop >= maximumLoopTime, timeForOneLoop != 0.0 {
                            maximumLoopTime = timeForOneLoop
                        }
                        if timeForOneLoop <= minimumLoopTime, timeForOneLoop != 0.0 {
                            minimumLoopTime = timeForOneLoop
                        }
                        previousTimeLoop = loopEnd
                    }
                }
                successRate = (Double(successNR) / Double(i)) * 100

                // Average Loop Interval in minutes
                let timeOfFirstIndex = lsr[0].start ?? Date()
                let lastIndexWithTimestamp = lsr.count - 1
                let timeOfLastIndex = lsr[lastIndexWithTimestamp].end ?? Date()
                averageLoopTime = (timeOfFirstIndex - timeOfLastIndex).timeInterval / 60 / Double(errorNR + successNR)

                // Median values
                medianLoopTime = medianCalculation(array: timeForOneLoopArray)
                medianInterval = medianCalculation(array: timeIntervalLoopArray)
                // Average time interval between loops
                averageIntervalLoops = timeIntervalLoopArray.reduce(0, +) / Double(timeIntervalLoopArray.count)
            }
        }

        if minimumInt == 999.0 {
            minimumInt = 0.0
        }
        if minimumLoopTime == 9999.0 {
            minimumLoopTime = 0.0
        }

        var glucose: [Readings] = []

        var firstElementTime = Date()
        var lastElementTime = Date()
        var currentIndexTime = Date()

        var bg: Decimal = 0

        var bgArray: [Double] = []
        var bgArray_1_: [Double] = []
        var bgArray_7_: [Double] = []
        var bgArray_30_: [Double] = []

        var bgArrayForTIR: [(bg_: Double, date_: Date)] = []
        var bgArray_1: [(bg_: Double, date_: Date)] = []
        var bgArray_7: [(bg_: Double, date_: Date)] = []
        var bgArray_30: [(bg_: Double, date_: Date)] = []

        var medianBG = 0.0
        var nr_bgs: Decimal = 0
        var bg_1: Decimal = 0
        var bg_7: Decimal = 0
        var bg_30: Decimal = 0
        var bg_total: Decimal = 0
        var j = -1
        var conversionFactor: Decimal = 1
        if units == .mmolL {
            conversionFactor = 0.0555
        }

        var numberOfDays: Double = 0

        coredataContext.performAndWait {
            let requestGFS = Readings.fetchRequest() as NSFetchRequest<Readings>
            let sortGlucose = NSSortDescriptor(key: "date", ascending: false)
            requestGFS.sortDescriptors = [sortGlucose]

            try? glucose = coredataContext.fetch(requestGFS)

            firstElementTime = glucose.first?.date ?? Date()
            lastElementTime = glucose.last?.date ?? Date()

            currentIndexTime = firstElementTime

            // Time In Range (%) and Average Glucose (24 hours). This will be refactored later after some testing.
            let endIndex = glucose.count - 1

            numberOfDays = (firstElementTime - lastElementTime).timeInterval / 8.64E4

            // Make arrays for median calculations and calculate averages
            if endIndex >= 0 {
                repeat {
                    j += 1
                    if glucose[j].glucose > 0 {
                        currentIndexTime = glucose[j].date ?? firstElementTime
                        bg += Decimal(glucose[j].glucose) * conversionFactor
                        bgArray.append(Double(glucose[j].glucose) * Double(conversionFactor))
                        bgArrayForTIR.append((Double(glucose[j].glucose), glucose[j].date!))
                        nr_bgs += 1
                        if (firstElementTime - currentIndexTime).timeInterval / 60 <= 8.64E4 { // 1 day
                            bg_1 = bg / nr_bgs
                            bgArray_1 = bgArrayForTIR
                            bgArray_1_ = bgArray
                        }
                        if (firstElementTime - currentIndexTime).timeInterval / 60 <= 6.048E5 { // 7 days
                            bg_7 = bg / nr_bgs
                            bgArray_7 = bgArrayForTIR
                            bgArray_7_ = bgArray
                        }
                        if (firstElementTime - currentIndexTime).timeInterval / 60 <= 2.592E6 { // 30 days
                            bg_30 = bg / nr_bgs
                            bgArray_30 = bgArrayForTIR
                            bgArray_30_ = bgArray
                        }
                    }
                } while j != glucose.count - 1
            }
        }

        if nr_bgs > 0 {
            // Up to 91 days
            bg_total = bg / nr_bgs
        }

        // Total median
        medianBG = medianCalculation(array: bgArray)

        func tir(_ array: [(bg_: Double, date_: Date)]) -> (TIR: Double, hypos: Double, hypers: Double) {
            var timeInHypo = 0.0
            var timeInHyper = 0.0
            var hypos = 0.0
            var hypers = 0.0
            var i = -1
            var lastIndex = false
            let endIndex = array.count - 1
            var hypoLimit = settingsManager.preferences.low
            var hyperLimit = settingsManager.preferences.high
            if units == .mmolL {
                hypoLimit = hypoLimit / 0.0555
                hyperLimit = hyperLimit / 0.0555
            }
            var full_time = 0.0
            if endIndex > 0 {
                full_time = (array[0].date_ - array[endIndex].date_).timeInterval
            }
            while i < endIndex {
                i += 1
                let currentTime = array[i].date_
                var previousTime = currentTime
                if i + 1 <= endIndex {
                    previousTime = array[i + 1].date_
                } else {
                    lastIndex = true
                }
                if array[i].bg_ < Double(hypoLimit), !lastIndex {
                    timeInHypo += (currentTime - previousTime).timeInterval
                } else if array[i].bg_ >= Double(hyperLimit), !lastIndex {
                    timeInHyper += (currentTime - previousTime).timeInterval
                }
            }
            if timeInHypo == 0.0 {
                hypos = 0
            } else if full_time != 0.0 { hypos = (timeInHypo / full_time) * 100
            }
            if timeInHyper == 0.0 {
                hypers = 0
            } else if full_time != 0.0 { hypers = (timeInHyper / full_time) * 100
            }
            let TIR = 100 - (hypos + hypers)
            return (roundDouble(TIR, 1), roundDouble(hypos, 1), roundDouble(hypers, 1))
        }

        // HbA1c estimation (%, mmol/mol) 1 day
        var NGSPa1CStatisticValue: Decimal = 0.0
        var IFCCa1CStatisticValue: Decimal = 0.0
        if nr_bgs > 0 {
            NGSPa1CStatisticValue = ((bg_1 / conversionFactor) + 46.7) / 28.7 // NGSP (%)
            IFCCa1CStatisticValue = 10.929 *
                (NGSPa1CStatisticValue - 2.152) // IFCC (mmol/mol)  A1C(mmol/mol) = 10.929 * (A1C(%) - 2.15)
        }
        // 7 days
        var NGSPa1CStatisticValue_7: Decimal = 0.0
        var IFCCa1CStatisticValue_7: Decimal = 0.0
        if nr_bgs > 0 {
            NGSPa1CStatisticValue_7 = ((bg_7 / conversionFactor) + 46.7) / 28.7
            IFCCa1CStatisticValue_7 = 10.929 * (NGSPa1CStatisticValue_7 - 2.152)
        }
        // 30 days
        var NGSPa1CStatisticValue_30: Decimal = 0.0
        var IFCCa1CStatisticValue_30: Decimal = 0.0
        if nr_bgs > 0 {
            NGSPa1CStatisticValue_30 = ((bg_30 / conversionFactor) + 46.7) / 28.7
            IFCCa1CStatisticValue_30 = 10.929 * (NGSPa1CStatisticValue_30 - 2.152)
        }
        // Total days
        var NGSPa1CStatisticValue_total: Decimal = 0.0
        var IFCCa1CStatisticValue_total: Decimal = 0.0
        if nr_bgs > 0 {
            NGSPa1CStatisticValue_total = ((bg_total / conversionFactor) + 46.7) / 28.7
            IFCCa1CStatisticValue_total = 10.929 *
                (NGSPa1CStatisticValue_total - 2.152)
        }

        let median = Durations(
            day: roundDecimal(Decimal(medianCalculation(array: bgArray_1_)), 1),
            week: roundDecimal(Decimal(medianCalculation(array: bgArray_7_)), 1),
            month: roundDecimal(Decimal(medianCalculation(array: bgArray_30_)), 1),
            total: roundDecimal(Decimal(medianBG), 1)
        )

        // MARK: Save to Median to CoreData

        coredataContext.perform {
            let saveMedianToCoreData = BGmedian(context: self.coredataContext)

            saveMedianToCoreData.date = Date()
            saveMedianToCoreData.median = median.total as NSDecimalNumber
            saveMedianToCoreData.median_1 = median.day as NSDecimalNumber
            saveMedianToCoreData.median_7 = median.week as NSDecimalNumber
            saveMedianToCoreData.median_30 = median.month as NSDecimalNumber

            try? self.coredataContext.save()
        }

        var hbs = Durations(
            day: roundDecimal(NGSPa1CStatisticValue, 1),
            week: roundDecimal(NGSPa1CStatisticValue_7, 1),
            month: roundDecimal(NGSPa1CStatisticValue_30, 1),
            total: roundDecimal(NGSPa1CStatisticValue_total, 1)
        )

        // Convert to user-preferred unit
        let overrideHbA1cUnit = settingsManager.preferences.overrideHbA1cUnit
        if units == .mmolL {
            // Override if users sets overrideHbA1cUnit: true
            if !overrideHbA1cUnit {
                hbs = Durations(
                    day: roundDecimal(IFCCa1CStatisticValue, 1),
                    week: roundDecimal(IFCCa1CStatisticValue_7, 1),
                    month: roundDecimal(IFCCa1CStatisticValue_30, 1),
                    total: roundDecimal(IFCCa1CStatisticValue_total, 1)
                )
            }
        } else if units != .mmolL, overrideHbA1cUnit {
            hbs = Durations(
                day: roundDecimal(IFCCa1CStatisticValue, 1),
                week: roundDecimal(IFCCa1CStatisticValue_7, 1),
                month: roundDecimal(IFCCa1CStatisticValue_30, 1),
                total: roundDecimal(IFCCa1CStatisticValue_total, 1)
            )
        }

        let glucose24Hours = storage.retrieve(OpenAPS.Monitor.glucose, as: [BloodGlucose].self)
        let nrOfCGMReadings = glucose24Hours?.count ?? 0

        let loopstat = LoopCycles(
            loops: successNR + errorNR,
            errors: errorNR,
            readings: nrOfCGMReadings,
            success_rate: Decimal(round(successRate ?? 0)),
            avg_interval: roundDecimal(Decimal(averageIntervalLoops), 1),
            median_interval: roundDecimal(Decimal(medianInterval), 1),
            min_interval: roundDecimal(Decimal(minimumInt), 1),
            max_interval: roundDecimal(Decimal(maximumInt), 1),
            avg_duration: Decimal(roundDouble(averageLoopTime, 2)),
            median_duration: Decimal(roundDouble(medianLoopTime, 2)),
            min_duration: roundDecimal(Decimal(minimumLoopTime), 2),
            max_duration: Decimal(roundDouble(maximumLoopTime, 1))
        )

        // TIR calcs for every case
        var oneDay_: (TIR: Double, hypos: Double, hypers: Double) = (0.0, 0.0, 0.0)
        var sevenDays_: (TIR: Double, hypos: Double, hypers: Double) = (0.0, 0.0, 0.0)
        var thirtyDays_: (TIR: Double, hypos: Double, hypers: Double) = (0.0, 0.0, 0.0)
        var totalDays_: (TIR: Double, hypos: Double, hypers: Double) = (0.0, 0.0, 0.0)

        // Get all TIR calcs for every case
        if nr_bgs > 0 {
            oneDay_ = tir(bgArray_1)
            sevenDays_ = tir(bgArray_7)
            thirtyDays_ = tir(bgArray_30)
            totalDays_ = tir(bgArrayForTIR)
        }

        let tir = Durations(
            day: roundDecimal(Decimal(oneDay_.TIR), 1),
            week: roundDecimal(Decimal(sevenDays_.TIR), 1),
            month: roundDecimal(Decimal(thirtyDays_.TIR), 1),
            total: roundDecimal(Decimal(totalDays_.TIR), 1)
        )

        let hypo = Durations(
            day: Decimal(oneDay_.hypos),
            week: Decimal(sevenDays_.hypos),
            month: Decimal(thirtyDays_.hypos),
            total: Decimal(totalDays_.hypos)
        )

        let hyper = Durations(
            day: Decimal(oneDay_.hypers),
            week: Decimal(sevenDays_.hypers),
            month: Decimal(thirtyDays_.hypers),
            total: Decimal(totalDays_.hypers)
        )

        let TimeInRange = TIRs(TIR: tir, Hypos: hypo, Hypers: hyper)

        let avgs = Durations(
            day: roundDecimal(bg_1, 1),
            week: roundDecimal(bg_7, 1),
            month: roundDecimal(bg_30, 1),
            total: roundDecimal(bg_total, 1)
        )

        let avg = Averages(Average: avgs, Median: median)

        // MARK: Fetch InsulinDuration from CoreData

        // let suggestion = storage.retrieve(OpenAPS.Enact.suggested, as: Suggestion.self)

        var insulinDistribution = [InsulinDistribution]()
        var insulin = Ins(
            TDD: 0,
            bolus: 0,
            temp_basal: 0,
            scheduled_basal: 0
        )

        coredataContext.performAndWait {
            let requestInsulinDistribution = InsulinDistribution.fetchRequest() as NSFetchRequest<InsulinDistribution>
            let sortInsulin = NSSortDescriptor(key: "date", ascending: false)
            requestInsulinDistribution.sortDescriptors = [sortInsulin]
            requestInsulinDistribution.fetchLimit = 1

            try? insulinDistribution = coredataContext.fetch(requestInsulinDistribution)

            insulin = Ins(
                TDD: roundDecimal(currentTDD, 2),
                bolus: insulinDistribution.first != nil ? ((insulinDistribution[0].bolus ?? 0) as Decimal) : 0,
                temp_basal: insulinDistribution.first != nil ? ((insulinDistribution[0].tempBasal ?? 0) as Decimal) : 0,
                scheduled_basal: insulinDistribution.first != nil ? ((insulinDistribution[0].scheduledBasal ?? 0) as Decimal) : 0
            )
        }

        var sumOfSquares = 0.0
        var sumOfSquares_1 = 0.0
        var sumOfSquares_7 = 0.0
        var sumOfSquares_30 = 0.0

        // Total
        for array in bgArray {
            sumOfSquares += pow(array - Double(bg_total), 2)
        }
        // One day
        for array_1 in bgArray_1_ {
            sumOfSquares_1 += pow(array_1 - Double(bg_1), 2)
        }
        // week
        for array_7 in bgArray_7_ {
            sumOfSquares_7 += pow(array_7 - Double(bg_7), 2)
        }
        // month
        for array_30 in bgArray_30_ {
            sumOfSquares_30 += pow(array_30 - Double(bg_30), 2)
        }

        // Standard deviation and Coefficient of variation
        var sd_total = 0.0
        var cv_total = 0.0
        var sd_1 = 0.0
        var cv_1 = 0.0
        var sd_7 = 0.0
        var cv_7 = 0.0
        var sd_30 = 0.0
        var cv_30 = 0.0

        // Avoid division by zero
        if bg_total > 0 {
            sd_total = sqrt(sumOfSquares / Double(nr_bgs))
            cv_total = sd_total / Double(bg_total) * 100
        }
        if bg_1 > 0 {
            sd_1 = sqrt(sumOfSquares_1 / Double(bgArray_1_.count))
            cv_1 = sd_1 / Double(bg_1) * 100
        }
        if bg_7 > 0 {
            sd_7 = sqrt(sumOfSquares_7 / Double(bgArray_7_.count))
            cv_7 = sd_7 / Double(bg_7) * 100
        }
        if bg_30 > 0 {
            sd_30 = sqrt(sumOfSquares_30 / Double(bgArray_30_.count))
            cv_30 = sd_30 / Double(bg_30) * 100
        }

        // Standard Deviations
        let standardDeviations = Durations(
            day: roundDecimal(Decimal(sd_1), 1),
            week: roundDecimal(Decimal(sd_7), 1),
            month: roundDecimal(Decimal(sd_30), 1),
            total: roundDecimal(Decimal(sd_total), 1)
        )

        // CV = standard deviation / sample mean x 100
        let cvs = Durations(
            day: roundDecimal(Decimal(cv_1), 1),
            week: roundDecimal(Decimal(cv_7), 1),
            month: roundDecimal(Decimal(cv_30), 1),
            total: roundDecimal(Decimal(cv_total), 1)
        )

        let variance = Variance(SD: standardDeviations, CV: cvs)

        let dailystat = Statistics(
            created_at: Date(),
            iPhone: UIDevice.current.getDeviceId,
            iOS: UIDevice.current.getOSInfo,
            Build_Version: version ?? "",
            Build_Number: build ?? "1",
            Branch: branch,
            CopyRightNotice: String(copyrightNotice_.prefix(32)),
            Build_Date: buildDate,
            Algorithm: algo_,
            AdjustmentFactor: af,
            Pump: pump_,
            CGM: cgm.rawValue,
            insulinType: insulin_type.rawValue,
            peakActivityTime: iPa,
            Carbs_24h: carbTotal,
            GlucoseStorage_Days: Decimal(roundDouble(numberOfDays, 1)),
            Statistics: Stats(
                Distribution: TimeInRange,
                Glucose: avg,
                HbA1c: hbs,
                LoopCycles: loopstat,
                Insulin: insulin,
                Variance: variance
            )
        )

        storage.transaction { storage in
            storage.append(dailystat, to: file, uniqBy: \.created_at)
            let uniqeEvents: [Statistics] = storage.retrieve(file, as: [Statistics].self)?
                .filter { $0.created_at.addingTimeInterval(24.hours.timeInterval) > Date() }
                .sorted { $0.created_at > $1.created_at } ?? []
            storage.save(Array(uniqeEvents), as: file)
        }
        nightscout.uploadStatistics(dailystat: dailystat)
        nightscout.uploadPreferences()
        print("Test time of statistics computation: \(-1 * statisticsStartedAt.timeIntervalSinceNow) s")
    }

    private func loopStats(loopStatRecord: LoopStats) {
        let LoopStatsStartedAt = Date()

        coredataContext.perform {
            let nLS = LoopStatRecord(context: self.coredataContext)

            nLS.start = loopStatRecord.start
            nLS.end = loopStatRecord.end ?? Date()
            nLS.loopStatus = loopStatRecord.loopStatus
            nLS.duration = loopStatRecord.duration ?? 0.0

            try? self.coredataContext.save()
        }

        print("Test time of LoopStats computation: \(-1 * LoopStatsStartedAt.timeIntervalSinceNow) s")
    }

    private func processError(_ error: Error) {
        warning(.apsManager, "\(error.localizedDescription)")
        lastError.send(error)
    }

    private func createBolusReporter() {
        bolusReporter = pumpManager?.createBolusProgressReporter(reportingOn: processQueue)
        bolusReporter?.addObserver(self)
    }

    private func updateStatus() {
        debug(.apsManager, "force update status")
        guard let pump = pumpManager else {
            return
        }

        if let omnipod = pump as? OmnipodPumpManager {
            omnipod.getPodStatus { _ in }
        }
        if let omnipodBLE = pump as? OmniBLEPumpManager {
            omnipodBLE.getPodStatus { _ in }
        }
    }

    private func clearBolusReporter() {
        bolusReporter?.removeObserver(self)
        bolusReporter = nil
        processQueue.asyncAfter(deadline: .now() + 0.5) {
            self.bolusProgress.send(nil)
            self.updateStatus()
        }
    }
}

private extension PumpManager {
    func enactTempBasal(unitsPerHour: Double, for duration: TimeInterval) -> AnyPublisher<DoseEntry?, Error> {
        Future { promise in
            self.enactTempBasal(unitsPerHour: unitsPerHour, for: duration) { error in
                if let error = error {
                    debug(.apsManager, "Temp basal failed: \(unitsPerHour) for: \(duration)")
                    promise(.failure(error))
                } else {
                    debug(.apsManager, "Temp basal succeded: \(unitsPerHour) for: \(duration)")
                    promise(.success(nil))
                }
            }
        }
        .mapError { APSError.pumpError($0) }
        .eraseToAnyPublisher()
    }

    func enactBolus(units: Double, automatic: Bool) -> AnyPublisher<DoseEntry?, Error> {
        Future { promise in
            // convert automatic
            let automaticValue = automatic ? BolusActivationType.automatic : BolusActivationType.manualRecommendationAccepted

            self.enactBolus(units: units, activationType: automaticValue) { error in
                if let error = error {
                    debug(.apsManager, "Bolus failed: \(units)")
                    promise(.failure(error))
                } else {
                    debug(.apsManager, "Bolus succeded: \(units)")
                    promise(.success(nil))
                }
            }
        }
        .mapError { APSError.pumpError($0) }
        .eraseToAnyPublisher()
    }

    func cancelBolus() -> AnyPublisher<DoseEntry?, Error> {
        Future { promise in
            self.cancelBolus { result in
                switch result {
                case let .success(dose):
                    debug(.apsManager, "Cancel Bolus succeded")
                    promise(.success(dose))
                case let .failure(error):
                    debug(.apsManager, "Cancel Bolus failed")
                    promise(.failure(error))
                }
            }
        }
        .mapError { APSError.pumpError($0) }
        .eraseToAnyPublisher()
    }

    func suspendDelivery() -> AnyPublisher<Void, Error> {
        Future { promise in
            self.suspendDelivery { error in
                if let error = error {
                    promise(.failure(error))
                } else {
                    promise(.success(()))
                }
            }
        }
        .mapError { APSError.pumpError($0) }
        .eraseToAnyPublisher()
    }

    func resumeDelivery() -> AnyPublisher<Void, Error> {
        Future { promise in
            self.resumeDelivery { error in
                if let error = error {
                    promise(.failure(error))
                } else {
                    promise(.success(()))
                }
            }
        }
        .mapError { APSError.pumpError($0) }
        .eraseToAnyPublisher()
    }
}

extension BaseAPSManager: PumpManagerStatusObserver {
    func pumpManager(_: PumpManager, didUpdate status: PumpManagerStatus, oldStatus _: PumpManagerStatus) {
        let percent = Int((status.pumpBatteryChargeRemaining ?? 1) * 100)
        let battery = Battery(
            percent: percent,
            voltage: nil,
            string: percent > 10 ? .normal : .low,
            display: status.pumpBatteryChargeRemaining != nil
        )
        storage.save(battery, as: OpenAPS.Monitor.battery)
        storage.save(status.pumpStatus, as: OpenAPS.Monitor.status)
    }
}

extension BaseAPSManager: DoseProgressObserver {
    func doseProgressReporterDidUpdate(_ doseProgressReporter: DoseProgressReporter) {
        bolusProgress.send(Decimal(doseProgressReporter.progress.percentComplete))
        if doseProgressReporter.progress.isComplete {
            clearBolusReporter()
        }
    }
}

extension PumpManagerStatus {
    var pumpStatus: PumpStatus {
        let bolusing = bolusState != .noBolus
        let suspended = basalDeliveryState?.isSuspended ?? true
        let type = suspended ? StatusType.suspended : (bolusing ? .bolusing : .normal)
        return PumpStatus(status: type, bolusing: bolusing, suspended: suspended, timestamp: Date())
    }
}<|MERGE_RESOLUTION|>--- conflicted
+++ resolved
@@ -706,19 +706,11 @@
 
                 total = uniqEvents.compactMap({ each in each.tdd as? Decimal ?? 0 }).reduce(0, +)
                 indeces = uniqEvents.count
-<<<<<<< HEAD
 
                 // Only fetch once. Use same (previous) fetch
                 let twoHoursArray = uniqEvents.filter({ ($0.timestamp ?? Date()) >= twoHoursAgo })
                 nrOfIndeces = twoHoursArray.count
 
-=======
-
-                // Only fetch once. Use same (previous) fetch
-                let twoHoursArray = uniqEvents.filter({ ($0.timestamp ?? Date()) >= twoHoursAgo })
-                nrOfIndeces = twoHoursArray.count
-
->>>>>>> b845d9eb
                 totalAmount = twoHoursArray.compactMap({ each in each.tdd as? Decimal ?? 0 }).reduce(0, +)
             }
 
@@ -797,17 +789,10 @@
 
         coredataContext.performAndWait {
             let requestCarbs = Carbohydrates.fetchRequest() as NSFetchRequest<Carbohydrates>
-<<<<<<< HEAD
 
             let daysAgo = Date().addingTimeInterval(-1.days.timeInterval)
             requestCarbs.predicate = NSPredicate(format: "carbs > 0 AND date > %@", daysAgo as NSDate)
 
-=======
-
-            let daysAgo = Date().addingTimeInterval(-1.days.timeInterval)
-            requestCarbs.predicate = NSPredicate(format: "carbs > 0 AND date > %@", daysAgo as NSDate)
-
->>>>>>> b845d9eb
             let sortCarbs = NSSortDescriptor(key: "date", ascending: true)
             requestCarbs.sortDescriptors = [sortCarbs]
 
