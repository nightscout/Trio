--- conflicted
+++ resolved
@@ -265,16 +265,6 @@
 
         loopStats(loopStatRecord: loopStatRecord)
 
-<<<<<<< HEAD
-=======
-        // Create a statistics.json. Don't run in backgound
-        DispatchQueue.main.async { [self] in
-            if settings.displayStatistics, UIApplication.shared.applicationState != .background {
-                statistics()
-            }
-        }
-
->>>>>>> 6d3377b6
         if settings.closedLoop {
             reportEnacted(received: error == nil)
         }
@@ -807,12 +797,7 @@
             testIfEmpty = testFile.count
         }
         let updateThisOften = Int(settingsManager.preferences.updateInterval)
-<<<<<<< HEAD
         // Only run every 30 minutes or according to setting.
-=======
-
-        // Only run every 30 minutesl
->>>>>>> 6d3377b6
         if testIfEmpty != 0 {
             guard testFile[0].created_at.addingTimeInterval(updateThisOften.minutes.timeInterval) < Date()
             else {
@@ -993,38 +978,20 @@
         var bgArray_1_: [Double] = []
         var bgArray_7_: [Double] = []
         var bgArray_30_: [Double] = []
-<<<<<<< HEAD
         var bgArray_90_: [Double] = []
 
-=======
->>>>>>> 6d3377b6
         var bgArrayForTIR: [(bg_: Double, date_: Date)] = []
         var bgArray_1: [(bg_: Double, date_: Date)] = []
         var bgArray_7: [(bg_: Double, date_: Date)] = []
         var bgArray_30: [(bg_: Double, date_: Date)] = []
-<<<<<<< HEAD
         var bgArray_90: [(bg_: Double, date_: Date)] = []
 
         var medianBG = 0.0
         var nr_bgs: Decimal = 0
-=======
-        var medianBG = 0.0
-        var nr_bgs: Decimal = 0
-        var nr_bgs_1: Decimal = 0
-        var nr_bgs_7: Decimal = 0
-        var nr_bgs_30: Decimal = 0
-
-        var startDate = Date("1978-02-22T11:43:54.659Z")
-        if endIndex >= 0 {
-            startDate = glucose?[0].date
-        }
-        var end1 = false
-        var end7 = false
-        var end30 = false
->>>>>>> 6d3377b6
         var bg_1: Decimal = 0
         var bg_7: Decimal = 0
         var bg_30: Decimal = 0
+        var bg_90: Decimal = 0
         var bg_total: Decimal = 0
         var j = -1
         var conversionFactor: Decimal = 1
@@ -1032,7 +999,6 @@
             conversionFactor = 0.0555
         }
 
-<<<<<<< HEAD
         var numberOfDays: Double = 0
         var nr1: Decimal = 0
 
@@ -1086,43 +1052,6 @@
                         }
                     }
                 } while j != glucose.count - 1
-=======
-        // Make arrays for median calculations and calculate averages
-        if endIndex >= 0 {
-            for entry in glucose! {
-                j += 1
-                if entry.glucose > 0 {
-                    bg += Decimal(entry.glucose)
-                    bgArray.append(Double(entry.glucose))
-                    bgArrayForTIR.append((Double(entry.glucose), entry.date))
-                    nr_bgs += 1
-
-                    if (startDate! - entry.date).timeInterval >= 8.64E4, !end1 {
-                        end1 = true
-                        bg_1 = bg / nr_bgs
-                        bgArray_1 = bgArrayForTIR
-                        bgArray_1_ = bgArray
-                        nr_bgs_1 = nr_bgs
-                        // time_1 = ((startDate ?? Date()) - entry.date).timeInterval
-                    }
-                    if (startDate! - entry.date).timeInterval >= 6.048E5, !end7 {
-                        end7 = true
-                        bg_7 = bg / nr_bgs
-                        bgArray_7 = bgArrayForTIR
-                        bgArray_7_ = bgArray
-                        nr_bgs_7 = nr_bgs
-                        // time_7 = ((startDate ?? Date()) - entry.date).timeInterval
-                    }
-                    if (startDate! - entry.date).timeInterval >= 2.592E6, !end30 {
-                        end30 = true
-                        bg_30 = bg / nr_bgs
-                        bgArray_30 = bgArrayForTIR
-                        bgArray_30_ = bgArray
-                        nr_bgs_30 = nr_bgs
-                        // time_30 = ((startDate ?? Date()) - entry.date).timeInterval
-                    }
-                }
->>>>>>> 6d3377b6
             }
         }
 
@@ -1201,7 +1130,6 @@
             NGSPa1CStatisticValue_30 = ((bg_30 / conversionFactor) + 46.7) / 28.7
             IFCCa1CStatisticValue_30 = 10.929 * (NGSPa1CStatisticValue_30 - 2.152)
         }
-<<<<<<< HEAD
         // 90 days
         var NGSPa1CStatisticValue_90: Decimal = 0.0
         var IFCCa1CStatisticValue_90: Decimal = 0.0
@@ -1209,8 +1137,6 @@
             NGSPa1CStatisticValue_90 = ((bg_90 / conversionFactor) + 46.7) / 28.7
             IFCCa1CStatisticValue_90 = 10.929 * (NGSPa1CStatisticValue_90 - 2.152)
         }
-=======
->>>>>>> 6d3377b6
         // Total days
         var NGSPa1CStatisticValue_total: Decimal = 0.0
         var IFCCa1CStatisticValue_total: Decimal = 0.0
@@ -1220,17 +1146,10 @@
                 (NGSPa1CStatisticValue_total - 2.152)
         }
 
-<<<<<<< HEAD
         let median = Durations(
             day: roundDecimal(Decimal(medianCalculation(array: bgArray_1_)), 1),
             week: roundDecimal(Decimal(medianCalculation(array: bgArray_7_)), 1),
             month: roundDecimal(Decimal(medianCalculation(array: bgArray_30_)), 1),
-=======
-        var median = Durations(
-            day: roundDecimal(Decimal(medianCalculation(array: bgArray_1.map(\.bg_))), 1),
-            week: roundDecimal(Decimal(medianCalculation(array: bgArray_7.map(\.bg_))), 1),
-            month: roundDecimal(Decimal(medianCalculation(array: bgArray_30.map(\.bg_))), 1),
->>>>>>> 6d3377b6
             total: roundDecimal(Decimal(medianBG), 1)
         )
 
@@ -1273,21 +1192,6 @@
         // Convert to user-preferred unit
         let overrideHbA1cUnit = settingsManager.preferences.overrideHbA1cUnit
         if units == .mmolL {
-<<<<<<< HEAD
-=======
-            bg_1 = bg_1.asMmolL
-            bg_7 = bg_7.asMmolL
-            bg_30 = bg_30.asMmolL
-            bg_total = bg_total.asMmolL
-
-            median = Durations(
-                day: roundDecimal(Decimal(medianCalculation(array: bgArray_1.map(\.bg_))).asMmolL, 1),
-                week: roundDecimal(Decimal(medianCalculation(array: bgArray_7.map(\.bg_))).asMmolL, 1),
-                month: roundDecimal(Decimal(medianCalculation(array: bgArray_30.map(\.bg_))).asMmolL, 1),
-                total: roundDecimal(Decimal(medianBG).asMmolL, 1)
-            )
-
->>>>>>> 6d3377b6
             // Override if users sets overrideHbA1cUnit: true
             if !overrideHbA1cUnit {
                 hbs = Durations(
@@ -1308,19 +1212,10 @@
 
         let nrOfCGMReadings = nr1
 
-        let glucose24Hours = storage.retrieve(OpenAPS.Monitor.glucose, as: [BloodGlucose].self)
-        let nrOfCGMReadings = glucose24Hours?.count ?? 0
-
         let loopstat = LoopCycles(
-<<<<<<< HEAD
             loops: successNR + errorNR,
             errors: errorNR,
             readings: Int(nrOfCGMReadings),
-=======
-            loops: Int(successNR + errorNR),
-            errors: Int(errorNR),
-            readings: nrOfCGMReadings,
->>>>>>> 6d3377b6
             success_rate: Decimal(round(successRate ?? 0)),
             avg_interval: roundDecimal(Decimal(averageIntervalLoops), 1),
             median_interval: roundDecimal(Decimal(medianInterval), 1),
@@ -1343,11 +1238,6 @@
             oneDay_ = tir(bgArray_1)
             sevenDays_ = tir(bgArray_7)
             thirtyDays_ = tir(bgArray_30)
-<<<<<<< HEAD
-=======
-        }
-        if nr_bgs > 0 {
->>>>>>> 6d3377b6
             totalDays_ = tir(bgArrayForTIR)
         }
 
@@ -1414,7 +1304,6 @@
             requestInsulinDistribution.sortDescriptors = [sortInsulin]
             requestInsulinDistribution.fetchLimit = 1
 
-<<<<<<< HEAD
             try? insulinDistribution = coredataContext.fetch(requestInsulinDistribution)
 
             insulin = Ins(
@@ -1429,12 +1318,6 @@
         var sumOfSquares_1 = 0.0
         var sumOfSquares_7 = 0.0
         var sumOfSquares_30 = 0.0
-=======
-        var sumOfSquares: Decimal = 0
-        var sumOfSquares_1: Decimal = 0
-        var sumOfSquares_7: Decimal = 0
-        var sumOfSquares_30: Decimal = 0
->>>>>>> 6d3377b6
 
         // Total
         for array in bgArray {
@@ -1450,13 +1333,7 @@
         }
         // month
         for array_30 in bgArray_30_ {
-<<<<<<< HEAD
             sumOfSquares_30 += pow(array_30 - Double(bg_30), 2)
-=======
-            if units == .mmolL {
-                sumOfSquares_30 += pow(Decimal(array_30).asMmolL - bg_30, 2)
-            } else { sumOfSquares_30 += pow(Decimal(array_30) - bg_30, 2) }
->>>>>>> 6d3377b6
         }
 
         // Standard deviation and Coefficient of variation
@@ -1545,7 +1422,6 @@
     }
 
     private func loopStats(loopStatRecord: LoopStats) {
-<<<<<<< HEAD
         let LoopStatsStartedAt = Date()
 
         coredataContext.perform {
@@ -1557,18 +1433,6 @@
             nLS.duration = loopStatRecord.duration ?? 0.0
 
             try? self.coredataContext.save()
-=======
-        processQueue.async {
-            let file = OpenAPS.Monitor.loopStats
-            var uniqEvents: [LoopStats] = []
-            self.storage.transaction { storage in
-                storage.append(loopStatRecord, to: file, uniqBy: \.start)
-                uniqEvents = storage.retrieve(file, as: [LoopStats].self)?
-                    .filter { $0.start.addingTimeInterval(24.hours.timeInterval) > Date() }
-                    .sorted { $0.start > $1.start } ?? []
-                storage.save(Array(uniqEvents), as: file)
-            }
->>>>>>> 6d3377b6
         }
 
         print("Test time of LoopStats computation: \(-1 * LoopStatsStartedAt.timeIntervalSinceNow) s")
