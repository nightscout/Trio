--- conflicted
+++ resolved
@@ -1,8 +1,6 @@
 import Foundation
 import JavaScriptCore
 
-<<<<<<< HEAD
-=======
 private let contextLock = NSRecursiveLock()
 
 extension String {
@@ -25,18 +23,14 @@
     }
 }
 
->>>>>>> e98a7129
 final class JavaScriptWorker {
     private let processQueue = DispatchQueue(label: "DispatchQueue.JavaScriptWorker", attributes: .concurrent)
     private let virtualMachine: JSVirtualMachine
-<<<<<<< HEAD
     private var contextPool: [JSContext] = []
     private let contextPoolLock = NSLock()
-=======
     @SyncAccess(lock: contextLock) private var commonContext: JSContext? = nil
     private var consoleLogs: [String] = []
     private var logContext: String = ""
->>>>>>> e98a7129
 
     init(poolSize: Int = 5) {
         virtualMachine = JSVirtualMachine()!
@@ -59,7 +53,6 @@
                 self.consoleLogs.append("\(trimmedMessage)")
             }
         }
-<<<<<<< HEAD
         context.setObject(consoleLog, forKeyedSubscript: "_consoleLog" as NSString)
         return context
     }
@@ -75,12 +68,6 @@
         contextPoolLock.lock()
         contextPool.append(context)
         contextPoolLock.unlock()
-=======
-        context.setObject(
-            consoleLog,
-            forKeyedSubscript: "_consoleLog" as NSString
-        )
-        return context
     }
 
     // New method to flush aggregated logs
@@ -107,7 +94,6 @@
                 }
             }
         }
->>>>>>> e98a7129
     }
 
     @discardableResult func evaluate(script: Script) -> JSValue! {
@@ -133,24 +119,22 @@
     }
 
     func inCommonContext<Value>(execute: (JavaScriptWorker) -> Value) -> Value {
-<<<<<<< HEAD
         let context = getContext()
-        defer { returnContext(context) }
-=======
-        commonContext = createContext()
         defer {
-            commonContext = nil
+            returnContext(context)
             outputLogs()
         }
->>>>>>> e98a7129
         return execute(self)
     }
 
     func evaluateBatch(scripts: [Script]) {
-        let ctx = getContext()
-        defer { returnContext(ctx) } // Ensure the context is returned to the pool
+        let context = getContext()
+        defer {
+            // Ensure the context is returned to the pool
+            returnContext(context)
+        }
         scripts.forEach { script in
-            ctx.evaluateScript(script.body)
+            context.evaluateScript(script.body)
         }
     }
 }