import Charts
import SwiftUI
import Swinject

extension ISFEditor {
    struct RootView: BaseView {
        let resolver: Resolver
        @State var state = StateModel()
        @State private var editMode = EditMode.inactive

        @Environment(\.colorScheme) var colorScheme
        @Environment(AppState.self) var appState

        private var dateFormatter: DateFormatter {
            let formatter = DateFormatter()
            formatter.timeZone = TimeZone(secondsFromGMT: 0)
            formatter.timeStyle = .short
            return formatter
        }

        var saveButton: some View {
            ZStack {
                let shouldDisableButton = state.items.isEmpty || !state.hasChanges

                Rectangle()
                    .frame(width: UIScreen.main.bounds.width, height: 65)
                    .foregroundStyle(colorScheme == .dark ? Color.bgDarkerDarkBlue : Color.white)
                    .background(.thinMaterial)
                    .opacity(0.8)
                    .clipShape(Rectangle())

                Group {
                    HStack {
                        HStack {
                            if state.shouldDisplaySaving {
                                ProgressView().padding(.trailing, 10)
                            }

                            Button {
                                let impactHeavy = UIImpactFeedbackGenerator(style: .heavy)
                                impactHeavy.impactOccurred()
                                state.save()

                                // deactivate saving display after 1.25 seconds
                                DispatchQueue.main.asyncAfter(deadline: .now() + 1.25) {
                                    state.shouldDisplaySaving = false
                                }
                            } label: {
                                Text(state.shouldDisplaySaving ? "Saving..." : "Save").padding(10)
                            }
                        }
                        .frame(width: UIScreen.main.bounds.width * 0.9, alignment: .center)
                        .disabled(shouldDisableButton)
                        .background(shouldDisableButton ? Color(.systemGray4) : Color(.systemBlue))
                        .tint(.white)
                        .clipShape(RoundedRectangle(cornerRadius: 8))
                    }
                }.padding(5)
            }
        }

        var body: some View {
            Form {
<<<<<<< HEAD
                if let newISF = state.autosensISF {
                    Section(
                        header: !state.settingsManager.preferences
                            .useNewFormula ? Text("Autosens") : Text("Dynamic Sensitivity")
                    ) {
                        let dynamicRatio = state.determinationsFromPersistence.first?.sensitivityRatio
                        let dynamicISF = state.determinationsFromPersistence.first?.insulinSensitivity
                        HStack {
                            Text("Sensitivity Ratio")
                            Spacer()
                            Text(
                                rateFormatter
                                    .string(from: (
                                        (
                                            !state.settingsManager.preferences.useNewFormula ? state
                                                .autosensRatio as NSDecimalNumber : dynamicRatio
                                        ) ?? 1
                                    ) as NSNumber) ?? "1"
                            )
                        }
=======
                if let autotune = state.autotune, !state.settingsManager.settings.onlyAutotuneBasals {
                    Section(header: Text("Autotune")) {
>>>>>>> f2284160
                        HStack {
                            Text("Calculated Sensitivity")
                            Spacer()
                            if state.units == .mgdL {
<<<<<<< HEAD
                                Text(
                                    !state.settingsManager.preferences
                                        .useNewFormula ? newISF.description : (dynamicISF ?? 0).description
                                )
                            } else {
                                Text((
                                    !state.settingsManager.preferences
                                        .useNewFormula ? newISF.formattedAsMmolL : dynamicISF?.decimalValue.formattedAsMmolL
                                ) ?? "0")
=======
                                Text(autotune.sensitivity.description)
                            } else {
                                Text(autotune.sensitivity.formattedAsMmolL)
>>>>>>> f2284160
                            }
                            Text(state.units.rawValue + "/U").foregroundColor(.secondary)
                        }
                    }.listRowBackground(Color.chart)
                }

                if !state.canAdd {
                    Section {
                        VStack(alignment: .leading) {
                            Text(
                                "Insulin Sensitivities cover 24 hours. You cannot add more rates. Please remove or adjust existing rates to make space."
                            ).bold()
                        }
                    }.listRowBackground(Color.tabBar)
                }

                Section(header: Text("Schedule")) {
                    list
                }.listRowBackground(Color.chart)
            }
            .safeAreaInset(edge: .bottom, spacing: 30) { saveButton }
            .scrollContentBackground(.hidden).background(appState.trioBackgroundColor(for: colorScheme))
            .onAppear(perform: configureView)
            .navigationTitle("Insulin Sensitivities")
            .navigationBarTitleDisplayMode(.automatic)
            .toolbar(content: {
                if state.items.isNotEmpty {
                    ToolbarItem(placement: .topBarTrailing) {
                        EditButton()
                    }
                }
                ToolbarItem(placement: .topBarTrailing) {
                    Button(action: { state.add() }) { Image(systemName: "plus") }.disabled(!state.canAdd)
                }
            })
            .environment(\.editMode, $editMode)
            .onAppear {
                state.validate()
            }
        }

        private func pickers(for index: Int) -> some View {
            Form {
                Section {
                    Picker(selection: $state.items[index].rateIndex, label: Text("Rate")) {
                        ForEach(0 ..< state.rateValues.count, id: \.self) { i in
                            Text(
                                state.units == .mgdL ? state.rateValues[i].description : state.rateValues[i]
                                    .formattedAsMmolL + " \(state.units.rawValue)/U"
                            ).tag(i)
                        }
                    }
                }.listRowBackground(Color.chart)

                Section {
                    Picker(selection: $state.items[index].timeIndex, label: Text("Time")) {
                        ForEach(0 ..< state.timeValues.count, id: \.self) { i in
                            Text(
                                self.dateFormatter
                                    .string(from: Date(
                                        timeIntervalSince1970: state
                                            .timeValues[i]
                                    ))
                            ).tag(i)
                        }
                    }
                }.listRowBackground(Color.chart)
            }
            .padding(.top)
            .scrollContentBackground(.hidden).background(appState.trioBackgroundColor(for: colorScheme))
            .navigationTitle("Set Rate")
            .navigationBarTitleDisplayMode(.automatic)
        }

        private var list: some View {
            List {
                chart.padding(.vertical)
                ForEach(state.items.indexed(), id: \.1.id) { index, item in
                    let displayValue = state.units == .mgdL ? state.rateValues[item.rateIndex].description : state
                        .rateValues[item.rateIndex].formattedAsMmolL

                    NavigationLink(destination: pickers(for: index)) {
                        HStack {
                            Text("Rate").foregroundColor(.secondary)

                            Text(
                                displayValue + " \(state.units.rawValue)/U"
                            )
                            Spacer()
                            Text("starts at").foregroundColor(.secondary)
                            Text(
                                "\(dateFormatter.string(from: Date(timeIntervalSince1970: state.timeValues[item.timeIndex])))"
                            )
                        }
                    }
                    .moveDisabled(true)
                }
                .onDelete(perform: onDelete)
            }
        }

        let chartScale = Calendar.current
            .date(from: DateComponents(year: 2001, month: 01, day: 01, hour: 0, minute: 0, second: 0))

        var chart: some View {
            Chart {
                ForEach(state.items.indexed(), id: \.1.id) { index, item in
                    let displayValue = state.units == .mgdL ? state.rateValues[item.rateIndex].description : state
                        .rateValues[item.rateIndex].formattedAsMmolL

                    // Convert from string so we know we use the same math as the rest of Trio.
                    // However, swift doesn't understand languages that use comma as decimal delminator
                    let displayValueFloat = Double(displayValue.replacingOccurrences(of: ",", with: "."))

                    let tzOffset = TimeZone.current.secondsFromGMT() * -1
                    let startDate = Date(timeIntervalSinceReferenceDate: state.timeValues[item.timeIndex])
                        .addingTimeInterval(TimeInterval(tzOffset))
                    let endDate = state.items
                        .count > index + 1 ?
                        Date(timeIntervalSinceReferenceDate: state.timeValues[state.items[index + 1].timeIndex])
                        .addingTimeInterval(TimeInterval(tzOffset)) :
                        Date(timeIntervalSinceReferenceDate: state.timeValues.last!).addingTimeInterval(30 * 60)
                        .addingTimeInterval(TimeInterval(tzOffset))
                    RectangleMark(
                        xStart: .value("start", startDate),
                        xEnd: .value("end", endDate),
                        yStart: .value("rate-start", displayValueFloat ?? 0),
                        yEnd: .value("rate-end", 0)
                    ).foregroundStyle(
                        .linearGradient(
                            colors: [
                                Color.insulin.opacity(0.6),
                                Color.insulin.opacity(0.1)
                            ],
                            startPoint: .bottom,
                            endPoint: .top
                        )
                    ).alignsMarkStylesWithPlotArea()

                    LineMark(x: .value("End Date", startDate), y: .value("ISF", displayValueFloat ?? 0))
                        .lineStyle(.init(lineWidth: 1)).foregroundStyle(Color.insulin)

                    LineMark(x: .value("Start Date", endDate), y: .value("ISF", displayValueFloat ?? 0))
                        .lineStyle(.init(lineWidth: 1)).foregroundStyle(Color.insulin)
                }
            }
            .chartXAxis {
                AxisMarks(values: .automatic(desiredCount: 6)) { _ in
                    AxisValueLabel(format: .dateTime.hour())
                    AxisGridLine(centered: true, stroke: StrokeStyle(lineWidth: 1, dash: [2, 4]))
                }
            }
            .chartXScale(
                domain: Calendar.current.startOfDay(for: chartScale!) ... Calendar.current.startOfDay(for: chartScale!)
                    .addingTimeInterval(60 * 60 * 24)
            )
            .chartYAxis {
                AxisMarks(values: .automatic(desiredCount: 4)) { _ in
                    AxisValueLabel()
                    AxisGridLine(centered: true, stroke: StrokeStyle(lineWidth: 1, dash: [2, 4]))
                }
            }
        }

        private func onDelete(offsets: IndexSet) {
            state.items.remove(atOffsets: offsets)
            state.validate()
        }
    }
}<|MERGE_RESOLUTION|>--- conflicted
+++ resolved
@@ -61,56 +61,6 @@
 
         var body: some View {
             Form {
-<<<<<<< HEAD
-                if let newISF = state.autosensISF {
-                    Section(
-                        header: !state.settingsManager.preferences
-                            .useNewFormula ? Text("Autosens") : Text("Dynamic Sensitivity")
-                    ) {
-                        let dynamicRatio = state.determinationsFromPersistence.first?.sensitivityRatio
-                        let dynamicISF = state.determinationsFromPersistence.first?.insulinSensitivity
-                        HStack {
-                            Text("Sensitivity Ratio")
-                            Spacer()
-                            Text(
-                                rateFormatter
-                                    .string(from: (
-                                        (
-                                            !state.settingsManager.preferences.useNewFormula ? state
-                                                .autosensRatio as NSDecimalNumber : dynamicRatio
-                                        ) ?? 1
-                                    ) as NSNumber) ?? "1"
-                            )
-                        }
-=======
-                if let autotune = state.autotune, !state.settingsManager.settings.onlyAutotuneBasals {
-                    Section(header: Text("Autotune")) {
->>>>>>> f2284160
-                        HStack {
-                            Text("Calculated Sensitivity")
-                            Spacer()
-                            if state.units == .mgdL {
-<<<<<<< HEAD
-                                Text(
-                                    !state.settingsManager.preferences
-                                        .useNewFormula ? newISF.description : (dynamicISF ?? 0).description
-                                )
-                            } else {
-                                Text((
-                                    !state.settingsManager.preferences
-                                        .useNewFormula ? newISF.formattedAsMmolL : dynamicISF?.decimalValue.formattedAsMmolL
-                                ) ?? "0")
-=======
-                                Text(autotune.sensitivity.description)
-                            } else {
-                                Text(autotune.sensitivity.formattedAsMmolL)
->>>>>>> f2284160
-                            }
-                            Text(state.units.rawValue + "/U").foregroundColor(.secondary)
-                        }
-                    }.listRowBackground(Color.chart)
-                }
-
                 if !state.canAdd {
                     Section {
                         VStack(alignment: .leading) {
