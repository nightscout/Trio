--- conflicted
+++ resolved
@@ -6,17 +6,6 @@
         @Injected() var settings: SettingsManager!
         @Injected() var storage: FileStorage!
 
-<<<<<<< HEAD
-        var useNewFormula: Bool = false
-        var enableDynamicCR: Bool = false
-        var sigmoid: Bool = false
-        var adjustmentFactor: Decimal = 0.8
-        var adjustmentFactorSigmoid: Decimal = 0.5
-        var weightPercentage: Decimal = 0.35
-        var tddAdjBasal: Bool = false
-        var threshold_setting: Decimal = 60
-        var units: GlucoseUnits = .mgdL
-=======
         @Published var useNewFormula: Bool = false
         @Published var enableDynamicCR: Bool = false
         @Published var sigmoid: Bool = false
@@ -25,7 +14,6 @@
         @Published var weightPercentage: Decimal = 0.65
         @Published var tddAdjBasal: Bool = false
         @Published var threshold_setting: Decimal = 60
->>>>>>> 4bd85389
 
         var units: GlucoseUnits = .mgdL
 
