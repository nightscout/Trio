--- conflicted
+++ resolved
@@ -62,12 +62,11 @@
         @Published var timeZone: TimeZone?
         @Published var hours: Int16 = 6
         @Published var totalBolus: Decimal = 0
-<<<<<<< HEAD
+
         @Published var isStatusPopupPresented: Bool = false
         @Published var tins: Bool = false
-=======
+
         @Published var cob: Decimal = 0
->>>>>>> 56b8010b
 
         let coredataContext = CoreDataStack.shared.persistentContainer.viewContext
 
