--- conflicted
+++ resolved
@@ -77,13 +77,7 @@
                 )
             )
         }
-
-<<<<<<< HEAD
-        // TODO: - remove this after bug is fixed
-        debugPrint("\(DebuggingIdentifiers.inProgress) printing target profiles: \(targetProfiles)")
-
-=======
->>>>>>> 1dd1e174
+      
         return targetProfiles
     }
 }
