--- conflicted
+++ resolved
@@ -513,19 +513,11 @@
         }
 
         @ViewBuilder private func bottomPanel(_: GeometryProxy) -> some View {
-<<<<<<< HEAD
-            let colourRectangle: Color = colorScheme == .dark ? .gray.opacity(0.2) : .white
-
-            ZStack {
-                Rectangle()
-                    .fill(colourRectangle)
-=======
             let colorRectangle: Color = colorScheme == .dark ? .black.opacity(0.8) : .white
 
             ZStack {
                 Rectangle()
                     .fill(colorRectangle)
->>>>>>> 82a23118
                     .frame(height: UIScreen.main.bounds.height / 13)
                     .cornerRadius(15)
                     .shadow(radius: 3)
@@ -635,10 +627,6 @@
         }
 
         var body: some View {
-<<<<<<< HEAD
-            let colourBackground: Color = colorScheme == .dark ? .black.opacity(0.5) : .gray.opacity(0.1)
-            let colourChart: Color = colorScheme == .dark ? .gray.opacity(0.2) : .white
-=======
             let colorBackground = colorScheme == .dark ? LinearGradient(
                 gradient: Gradient(colors: [
                     // RGB(3, 15, 28)
@@ -652,31 +640,20 @@
                 :
                 LinearGradient(gradient: Gradient(colors: [Color.gray.opacity(0.1)]), startPoint: .top, endPoint: .bottom)
             let colourChart: Color = colorScheme == .dark ? .black.opacity(0.8) : .white
->>>>>>> 82a23118
 
             GeometryReader { geo in
                 VStack(spacing: 0) {
                     ZStack {
                         glucoseView
-<<<<<<< HEAD
-                            .padding(.top, 75)
-=======
->>>>>>> 82a23118
 
                         loopView
                             /// circles width is 110, loops width is 35 -> (110/2) - (35/2) = 55 - 17.5 = 37.5
                             .offset(x: UIScreen.main.bounds.width * 0.43, y: -37.5)
-<<<<<<< HEAD
-                            .padding(.top, 75)
                             .padding(.trailing, 10)
                     }
-=======
-                            .padding(.trailing, 10)
-                    }
                     .padding(.top, 75)
 
                     Spacer()
->>>>>>> 82a23118
 
                     Spacer()
 
@@ -700,34 +677,21 @@
                     Spacer()
 
                     pickerPanel(geo)
-<<<<<<< HEAD
-//
+
                     Spacer()
 
                     legendPanel
-//
-=======
-
-                    Spacer()
-
-                    legendPanel
-
->>>>>>> 82a23118
+
                     Spacer()
 
                     bottomPanel(geo)
-//
                 }
                 .background(colorBackground)
                 .edgesIgnoringSafeArea(.all)
             }
             .onAppear(perform: configureView)
             .navigationTitle("Home")
-<<<<<<< HEAD
-            .background(colourBackground)
-=======
-
->>>>>>> 82a23118
+
             .navigationBarHidden(true)
             .ignoresSafeArea(.keyboard)
             .popup(isPresented: isStatusPopupPresented, alignment: .top, direction: .top) {
