import CoreData
import SpriteKit
import SwiftDate
import SwiftUI
import Swinject

extension Home {
    struct RootView: BaseView {
        let resolver: Resolver

        @StateObject var state = StateModel()
        @State var isStatusPopupPresented = false
        @State var showCancelAlert = false

        struct Buttons: Identifiable {
            let label: String
            let number: String
            var active: Bool
            let hours: Int16
            var id: String { label }
        }

        @State var timeButtons: [Buttons] = [
            Buttons(label: "2 hours", number: "2", active: false, hours: 2),
            Buttons(label: "4 hours", number: "4", active: false, hours: 4),
            Buttons(label: "6 hours", number: "6", active: true, hours: 6),
            Buttons(label: "12 hours", number: "12", active: false, hours: 12),
            Buttons(label: "24 hours", number: "24", active: false, hours: 24)
        ]

        let buttonFont = Font.custom("TimeButtonFont", size: 14)

        @Environment(\.managedObjectContext) var moc
        @Environment(\.colorScheme) var colorScheme

        @FetchRequest(
            entity: Override.entity(),
            sortDescriptors: [NSSortDescriptor(key: "date", ascending: false)]
        ) var fetchedPercent: FetchedResults<Override>

        @FetchRequest(
            entity: OverridePresets.entity(),
            sortDescriptors: [NSSortDescriptor(key: "name", ascending: true)], predicate: NSPredicate(
                format: "name != %@", "" as String
            )
        ) var fetchedProfiles: FetchedResults<OverridePresets>

        @FetchRequest(
            entity: TempTargets.entity(),
            sortDescriptors: [NSSortDescriptor(key: "date", ascending: false)]
        ) var sliderTTpresets: FetchedResults<TempTargets>

        @FetchRequest(
            entity: TempTargetsSlider.entity(),
            sortDescriptors: [NSSortDescriptor(key: "date", ascending: false)]
        ) var enactedSliderTT: FetchedResults<TempTargetsSlider>

        private var numberFormatter: NumberFormatter {
            let formatter = NumberFormatter()
            formatter.numberStyle = .decimal
            formatter.maximumFractionDigits = 2
            return formatter
        }

        private var fetchedTargetFormatter: NumberFormatter {
            let formatter = NumberFormatter()
            formatter.numberStyle = .decimal
            if state.units == .mmolL {
                formatter.maximumFractionDigits = 1
            } else { formatter.maximumFractionDigits = 0 }
            return formatter
        }

        private var targetFormatter: NumberFormatter {
            let formatter = NumberFormatter()
            formatter.numberStyle = .decimal
            formatter.maximumFractionDigits = 1
            return formatter
        }

        private var tirFormatter: NumberFormatter {
            let formatter = NumberFormatter()
            formatter.numberStyle = .decimal
            formatter.maximumFractionDigits = 0
            return formatter
        }

        private var dateFormatter: DateFormatter {
            let dateFormatter = DateFormatter()
            dateFormatter.timeStyle = .short
            return dateFormatter
        }

        private var spriteScene: SKScene {
            let scene = SnowScene()
            scene.scaleMode = .resizeFill
            scene.backgroundColor = .clear
            return scene
        }

        @ViewBuilder func header(_: GeometryProxy) -> some View {
            HStack {
                Spacer()
                pumpView
                Spacer()
            }
        }

        var cobIobView: some View {
            VStack(alignment: .leading, spacing: 12) {
                HStack {
                    Text("IOB").font(.footnote).foregroundColor(.secondary)
                    Text(
                        (numberFormatter.string(from: (state.suggestion?.iob ?? 0) as NSNumber) ?? "0") +
                            NSLocalizedString(" U", comment: "Insulin unit")
                    )
                    .font(.footnote).fontWeight(.bold)
                }.frame(alignment: .top)
                HStack {
                    Text("COB").font(.footnote).foregroundColor(.secondary)
                    Text(
                        (numberFormatter.string(from: (state.suggestion?.cob ?? 0) as NSNumber) ?? "0") +
                            NSLocalizedString(" g", comment: "gram of carbs")
                    )
                    .font(.footnote).fontWeight(.bold)
                }.frame(alignment: .bottom)
            }
        }

        var cobIobView2: some View {
            HStack {
                Text("IOB").font(.callout).foregroundColor(.secondary)
                Text(
                    (numberFormatter.string(from: (state.suggestion?.iob ?? 0) as NSNumber) ?? "0") +
                        NSLocalizedString(" U", comment: "Insulin unit")
                )
                .font(.callout).fontWeight(.bold)

                Spacer()

                Text("COB").font(.callout).foregroundColor(.secondary)
                Text(
                    (numberFormatter.string(from: (state.suggestion?.cob ?? 0) as NSNumber) ?? "0") +
                        NSLocalizedString(" g", comment: "gram of carbs")
                )
                .font(.callout).fontWeight(.bold)

                Spacer()
            }
        }

        var glucoseView: some View {
            CurrentGlucoseView(
                recentGlucose: $state.recentGlucose,
                timerDate: $state.timerDate,
                delta: $state.glucoseDelta,
                units: $state.units,
                alarm: $state.alarm,
                lowGlucose: $state.lowGlucose,
                highGlucose: $state.highGlucose
            )
            .onTapGesture {
                if state.alarm == nil {
                    state.openCGM()
                } else {
                    state.showModal(for: .snooze)
                }
            }
            .onLongPressGesture {
                let impactHeavy = UIImpactFeedbackGenerator(style: .heavy)
                impactHeavy.impactOccurred()
                if state.alarm == nil {
                    state.showModal(for: .snooze)
                } else {
                    state.openCGM()
                }
            }
        }

        var pumpView: some View {
            PumpView(
                reservoir: $state.reservoir,
                battery: $state.battery,
                name: $state.pumpName,
                expiresAtDate: $state.pumpExpiresAtDate,
                timerDate: $state.timerDate,
                state: state
            )
            .onTapGesture {
                if state.pumpDisplayState != nil {
                    state.setupPump = true
                }
            }
        }

        var loopView: some View {
            LoopView(
                suggestion: $state.suggestion,
                enactedSuggestion: $state.enactedSuggestion,
                closedLoop: $state.closedLoop,
                timerDate: $state.timerDate,
                isLooping: $state.isLooping,
                lastLoopDate: $state.lastLoopDate,
                manualTempBasal: $state.manualTempBasal
            ).onTapGesture {
                isStatusPopupPresented = true
            }.onLongPressGesture {
                let impactHeavy = UIImpactFeedbackGenerator(style: .heavy)
                impactHeavy.impactOccurred()
                state.runLoop()
            }
        }

        var tempBasalString: String? {
            guard let tempRate = state.tempRate else {
                return nil
            }
            let rateString = numberFormatter.string(from: tempRate as NSNumber) ?? "0"
            var manualBasalString = ""

            if state.apsManager.isManualTempBasal {
                manualBasalString = NSLocalizedString(
                    " - Manual Basal ⚠️",
                    comment: "Manual Temp basal"
                )
            }
            return rateString + " " + NSLocalizedString(" U/hr", comment: "Unit per hour with space") + manualBasalString
        }

        var tempTargetString: String? {
            guard let tempTarget = state.tempTarget else {
                return nil
            }
            let target = tempTarget.targetBottom ?? 0
            let unitString = targetFormatter.string(from: (tempTarget.targetBottom?.asMmolL ?? 0) as NSNumber) ?? ""
            let rawString = (tirFormatter.string(from: (tempTarget.targetBottom ?? 0) as NSNumber) ?? "") + " " + state.units
                .rawValue

            var string = ""
            if sliderTTpresets.first?.active ?? false {
                let hbt = sliderTTpresets.first?.hbt ?? 0
                string = ", " + (tirFormatter.string(from: state.infoPanelTTPercentage(hbt, target) as NSNumber) ?? "") + " %"
            }

            let percentString = state
                .units == .mmolL ? (unitString + " mmol/L" + string) : (rawString + (string == "0" ? "" : string))
            return tempTarget.displayName + " " + percentString
        }

        var overrideString: String? {
            guard fetchedPercent.first?.enabled ?? false else {
                return nil
            }
            var percentString = "\((fetchedPercent.first?.percentage ?? 100).formatted(.number)) %"
            var target = (fetchedPercent.first?.target ?? 100) as Decimal
            let indefinite = (fetchedPercent.first?.indefinite ?? false)
            let unit = state.units.rawValue
            if state.units == .mmolL {
                target = target.asMmolL
            }
            var targetString = (fetchedTargetFormatter.string(from: target as NSNumber) ?? "") + " " + unit
            if tempTargetString != nil || target == 0 { targetString = "" }
            percentString = percentString == "100 %" ? "" : percentString

            let duration = (fetchedPercent.first?.duration ?? 0) as Decimal
            let addedMinutes = Int(duration)
            let date = fetchedPercent.first?.date ?? Date()
            var newDuration: Decimal = 0

            if date.addingTimeInterval(addedMinutes.minutes.timeInterval) > Date() {
                newDuration = Decimal(Date().distance(to: date.addingTimeInterval(addedMinutes.minutes.timeInterval)).minutes)
            }

            var durationString = indefinite ?
                "" : newDuration >= 1 ?
                (newDuration.formatted(.number.grouping(.never).rounded().precision(.fractionLength(0))) + " min") :
                (
                    newDuration > 0 ? (
                        (newDuration * 60).formatted(.number.grouping(.never).rounded().precision(.fractionLength(0))) + " s"
                    ) :
                        ""
                )

            let smbToggleString = (fetchedPercent.first?.smbIsOff ?? false) ? " \u{20e0}" : ""
            var comma1 = ", "
            var comma2 = comma1
            var comma3 = comma1
            if targetString == "" || percentString == "" { comma1 = "" }
            if durationString == "" { comma2 = "" }
            if smbToggleString == "" { comma3 = "" }

            if percentString == "", targetString == "" {
                comma1 = ""
                comma2 = ""
            }
            if percentString == "", targetString == "", smbToggleString == "" {
                durationString = ""
                comma1 = ""
                comma2 = ""
                comma3 = ""
            }
            if durationString == "" {
                comma2 = ""
            }
            if smbToggleString == "" {
                comma3 = ""
            }

            if durationString == "", !indefinite {
                return nil
            }
            return percentString + comma1 + targetString + comma2 + durationString + comma3 + smbToggleString
        }

        var infoPanel: some View {
            HStack(alignment: .center) {
                if state.pumpSuspended {
                    Text("Pump suspended")
                        .font(.system(size: 12, weight: .bold)).foregroundColor(.loopGray)
                        .padding(.leading, 8)
                } else if let tempBasalString = tempBasalString {
                    Text(tempBasalString)
                        .font(.system(size: 12, weight: .bold))
                        .foregroundColor(.insulin)
                        .padding(.leading, 8)
                    Text(
                        "TINS: \(state.calculateTINS())" +
                            NSLocalizedString(" U", comment: "Unit in number of units delivered (keep the space character!)")
                    )
                    .font(.system(size: 12, weight: .bold))
                    .foregroundColor(.insulin)
                }

                if let tempTargetString = tempTargetString {
                    Text(tempTargetString)
                        .font(.caption)
                        .foregroundColor(.secondary)
                }

                Spacer()

                if let overrideString = overrideString {
                    Text("👤 " + overrideString)
                        .font(.system(size: 12))
                        .foregroundColor(.secondary)
                        .padding(.trailing, 8)
                }

                if state.closedLoop, state.settingsManager.preferences.maxIOB == 0 {
                    Text("Max IOB: 0").font(.callout).foregroundColor(.orange).padding(.trailing, 20)
                }

                if let progress = state.bolusProgress {
                    Text("Bolusing")
                        .font(.system(size: 12, weight: .bold)).foregroundColor(.insulin)
                    ProgressView(value: Double(progress))
                        .progressViewStyle(BolusProgressViewStyle())
                        .padding(.trailing, 8)
                        .onTapGesture {
                            state.cancelBolus()
                        }
                }
            }
            .frame(maxWidth: .infinity, maxHeight: 30)
        }

<<<<<<< HEAD
=======
        var timeInterval: some View {
            HStack {
                ForEach(timeButtons) { button in
                    Text(button.active ? NSLocalizedString(button.label, comment: "") : button.number).onTapGesture {
                        let index = timeButtons.firstIndex(where: { $0.label == button.label }) ?? 0
                        highlightButtons(index)
                        state.hours = button.hours
                    }
                    .foregroundStyle(button.active ? .primary : .secondary)
                    .frame(maxHeight: 20).padding(.horizontal, button.active ? 20 : 10)
                    .background(button.active ? Color(.systemGray5) : .clear, in: .capsule(style: .circular))
                }
                Image(systemName: "ellipsis.circle.fill")
                    .foregroundStyle(.secondary)
                    .padding(.leading)
                    .onTapGesture {
                        state.showModal(for: .statisticsConfig)
                    }
            }
            .font(buttonFont)
            .padding(.top, 20)
            .padding(.bottom, 40)
        }

>>>>>>> 8a379e6a
        var legendPanel: some View {
            ZStack {
                HStack(alignment: .center) {
                    Spacer()

                    Group {
                        Circle().fill(Color.loopGreen).frame(width: 8, height: 8)
                        Text("BG")
                            .font(.system(size: 12, weight: .bold)).foregroundColor(.loopGreen)
                    }
                    Group {
                        Circle().fill(Color.insulin).frame(width: 8, height: 8)
                            .padding(.leading, 8)
                        Text("IOB")
                            .font(.system(size: 12, weight: .bold)).foregroundColor(.insulin)
                    }
                    Group {
                        Circle().fill(Color.zt).frame(width: 8, height: 8)
                            .padding(.leading, 8)
                        Text("ZT")
                            .font(.system(size: 12, weight: .bold)).foregroundColor(.zt)
                    }

                    Spacer()

                    loopView.padding(.top, 16)

                    Spacer()

                    Group {
                        Circle().fill(Color.loopYellow).frame(width: 8, height: 8)
                        Text("COB")
                            .font(.system(size: 12, weight: .bold)).foregroundColor(.loopYellow)
                    }
                    Group {
                        Circle().fill(Color.uam).frame(width: 8, height: 8)
                            .padding(.leading, 8)
                        Text("UAM")
                            .font(.system(size: 12, weight: .bold)).foregroundColor(.uam)
                    }

                    if let eventualBG = state.eventualBG {
                        Text(
                            "⇢ " + numberFormatter.string(
                                from: (state.units == .mmolL ? eventualBG.asMmolL : Decimal(eventualBG)) as NSNumber
                            )!
                        )
                        .font(.system(size: 12, weight: .bold)).foregroundColor(.secondary)
                    }
                    Spacer()
                }
                .frame(maxWidth: .infinity)
            }
        }

        var timeInterval: some View {
            HStack(alignment: .center) {
                let saveButton = UXSettings(context: moc)
                ForEach(timeButtons) { button in
                    Text(button.active ? NSLocalizedString(button.label, comment: "") : button.number).onTapGesture {
                        let index = timeButtons.firstIndex(where: { $0.label == button.label }) ?? 0
                        highlightButtons(index, onAppear: false)
                        saveButton.hours = button.hours
                        saveButton.date = Date.now
                        try? moc.save()
                        state.hours = button.hours
                    }
                    .foregroundStyle(button.active ? (colorScheme == .dark ? Color.white : Color.black).opacity(0.9) : .secondary)
                    .frame(maxHeight: 30).padding(.horizontal, 8)
                    .background(
                        button.active ?
                            // RGB(30, 60, 95)
                            (
                                colorScheme == .dark ? Color(red: 0.1176470588, green: 0.2352941176, blue: 0.3725490196) :
                                    Color.white
                            ) :
                            Color
                            .clear
                    )
                    .cornerRadius(20)
                }
            }
            .shadow(
                color: Color.black.opacity(colorScheme == .dark ? 0.75 : 0.33),
                radius: colorScheme == .dark ? 5 : 3
            )
            .font(buttonFont)
        }

        var mainChart: some View {
            ZStack {
                if state.animatedBackground {
                    SpriteView(scene: spriteScene, options: [.allowsTransparency])
                        .ignoresSafeArea()
                        .frame(minWidth: 0, maxWidth: .infinity, minHeight: 0, maxHeight: .infinity)
                }

                MainChartView(
                    glucose: $state.glucose,
                    isManual: $state.isManual,
                    suggestion: $state.suggestion,
                    tempBasals: $state.tempBasals,
                    boluses: $state.boluses,
                    suspensions: $state.suspensions,
                    announcement: $state.announcement,
                    hours: .constant(state.filteredHours),
                    maxBasal: $state.maxBasal,
                    autotunedBasalProfile: $state.autotunedBasalProfile,
                    basalProfile: $state.basalProfile,
                    tempTargets: $state.tempTargets,
                    carbs: $state.carbs,
                    timerDate: $state.timerDate,
                    units: $state.units,
                    smooth: $state.smooth,
                    highGlucose: $state.highGlucose,
                    lowGlucose: $state.lowGlucose,
                    screenHours: $state.hours,
                    displayXgridLines: $state.displayXgridLines,
                    displayYgridLines: $state.displayYgridLines,
                    thresholdLines: $state.thresholdLines
                )
            }
            .padding(.bottom)
            .modal(for: .dataTable, from: self)
        }

        private func selectedProfile() -> (name: String, isOn: Bool) {
            var profileString = ""
            var display: Bool = false

            let duration = (fetchedPercent.first?.duration ?? 0) as Decimal
            let indefinite = fetchedPercent.first?.indefinite ?? false
            let addedMinutes = Int(duration)
            let date = fetchedPercent.first?.date ?? Date()
            if date.addingTimeInterval(addedMinutes.minutes.timeInterval) > Date() || indefinite {
                display.toggle()
            }

            if fetchedPercent.first?.enabled ?? false, !(fetchedPercent.first?.isPreset ?? false), display {
                profileString = NSLocalizedString("Custom Profile", comment: "Custom but unsaved Profile")
            } else if !(fetchedPercent.first?.enabled ?? false) || !display {
                profileString = NSLocalizedString("Normal Profile", comment: "Your normal Profile. Use a short string")
            } else {
                let id_ = fetchedPercent.first?.id ?? ""
                let profile = fetchedProfiles.filter({ $0.id == id_ }).first
                if profile != nil {
                    profileString = profile?.name?.description ?? ""
                }
            }
            return (name: profileString, isOn: display)
        }

        func highlightButtons(_ int: Int) {
            var index = 0
            repeat {
                if index == int {
                    timeButtons[index].active = true
                } else {
                    timeButtons[index].active = false
                }
                index += 1
            } while index < timeButtons.count
        }

        @ViewBuilder private func bottomPanel(_: GeometryProxy) -> some View {
            let colorRectangle: Color = colorScheme == .dark ? Color.black.opacity(0.8) : Color.white
            let colorIcon: Color = (colorScheme == .dark ? Color.white : Color.black).opacity(0.9)

            ZStack {
                Rectangle()
                    .fill(colorRectangle)
                    .frame(height: UIScreen.main.bounds.height / 13)
                    .cornerRadius(15)
                    .shadow(
                        color: colorScheme == .dark ? Color(red: 0.02745098039, green: 0.1098039216, blue: 0.1411764706) : Color
                            .black.opacity(0.33),
                        radius: 3
                    )
                    .padding([.leading, .trailing], 10)

                HStack {
                    Button { state.showModal(for: .addCarbs(editMode: false, override: false)) }
                    label: {
                        ZStack(alignment: Alignment(horizontal: .trailing, vertical: .bottom)) {
                            Image("carbs")
                                .renderingMode(.template)
                                .resizable()
                                .frame(width: 24, height: 24)
                                .foregroundColor(colorIcon)
                                .padding(8)
                            if let carbsReq = state.carbsRequired {
                                Text(numberFormatter.string(from: carbsReq as NSNumber)!)
                                    .font(.caption)
                                    .foregroundColor(.white)
                                    .padding(4)
                                    .background(Capsule().fill(Color.red))
                            }
                        }
                    }.buttonStyle(.borderless)
                    Spacer()
                    Button { state.showModal(for: .addTempTarget) }
                    label: {
                        Image("target")
                            .renderingMode(.template)
                            .resizable()
                            .frame(width: 24, height: 24)
                            .padding(8)
                    }
                    .foregroundColor(colorIcon)
                    .buttonStyle(.borderless)
                    Spacer()
                    Button {
                        state.showModal(for: .bolus(
                            waitForSuggestion: true,
                            fetch: false
                        ))
                    }
                    label: {
                        Image("bolus")
                            .renderingMode(.template)
                            .resizable()
                            .frame(width: 24, height: 24)
                            .padding(8)
                    }
                    .foregroundColor(colorIcon)
                    .buttonStyle(.borderless)
                    Spacer()
                    if state.allowManualTemp {
                        Button { state.showModal(for: .manualTempBasal) }
                        label: {
                            Image("bolus1")
                                .renderingMode(.template)
                                .resizable()
                                .frame(width: 24, height: 24)
                                .padding(8)
                        }
                        .foregroundColor(colorIcon)
                        .buttonStyle(.borderless)
                        Spacer()
                    }

                    // MARK: CANCEL OF PROFILE HAS TO BE IMPLEMENTED

                    // MAYBE WITH A SMALL INDICATOR AT THE SYMBOL
                    Button {
                        state.showModal(for: .overrideProfilesConfig)
                    } label: {
                        Image(systemName: "person")
                            .renderingMode(.template)
                            .resizable()
                            .frame(width: 24, height: 24)
                            .padding(8)
                    }
                    .foregroundColor(colorIcon)
                    .buttonStyle(.borderless)
                    Spacer()
                    Button { state.showModal(for: .statistics)
                    }
                    label: {
                        Image(systemName: "chart.xyaxis.line")
                            .renderingMode(.template)
                            .resizable()
                            .frame(width: 24, height: 24)
                            .padding(8)
                    }
                    .foregroundColor(colorIcon)
                    .buttonStyle(.borderless)
                    Spacer()
                    Button { state.showModal(for: .settings) }
                    label: {
                        Image("settings1")
                            .renderingMode(.template)
                            .resizable()
                            .frame(width: 24, height: 24)
                            .padding(8)
                    }
                    .foregroundColor(colorIcon)
                    .buttonStyle(.borderless)
                }
                .padding(.horizontal, 24)
                .padding(.bottom, 16)
            }
        }

        var body: some View {
            let colorBackground = colorScheme == .dark ? LinearGradient(
                gradient: Gradient(colors: [
                    // RGB(3, 15, 28)
                    Color(red: 0.011, green: 0.058, blue: 0.109),
                    // RGB(10, 34, 55)
                    Color(red: 0.03921568627, green: 0.1333333333, blue: 0.2156862745)
                ]),
                startPoint: .bottom,
                endPoint: .top
            )
                :
                LinearGradient(gradient: Gradient(colors: [Color.gray.opacity(0.1)]), startPoint: .top, endPoint: .bottom)
            let colourChart: Color = colorScheme == .dark ? Color(
                red: 0.05490196078,
                green: 0.05490196078,
                blue: 0.05490196078
            ) : .white
            GeometryReader { geo in
                VStack(spacing: 0) {
                    Spacer()

//                    ZStack {
                    glucoseView.padding(.top, 75)

//                        loopView
//                            /// circles width is 110, loops width is 35 -> (110/2) - (35/2) = 55 - 17.5 = 37.5
//                            .offset(x: UIScreen.main.bounds.width * 0.43, y: -37.5)
//                            .padding(.trailing, 10)
//                    }
//                    .padding(.top, 75)

                    Spacer()

                    header(geo)
                        .padding(.top, 15)
                        .padding(.horizontal, 10)

                    Spacer()

                    infoPanel
                        .padding(.horizontal, 10)

                    RoundedRectangle(cornerRadius: 15)
                        .fill(colourChart)
                        .overlay(mainChart)
                        .clipShape(RoundedRectangle(cornerRadius: 15))
                        .shadow(
                            color: colorScheme == .dark ? Color(red: 0.02745098039, green: 0.1098039216, blue: 0.1411764706) :
                                Color.black.opacity(0.33),
                            radius: 3
                        )
                        .padding(.horizontal, 10)
                        .frame(maxHeight: UIScreen.main.bounds.height / 2.2)

                    Spacer()

                    timeInterval

                    legendPanel

                    Spacer()

                    bottomPanel(geo)
                }
<<<<<<< HEAD
                .background(colorBackground)
                .edgesIgnoringSafeArea(.all)
=======
                .edgesIgnoringSafeArea(.vertical)
>>>>>>> 8a379e6a
            }
            .onAppear(perform: configureView)
            .navigationTitle("Home")

            .navigationBarHidden(true)
            .ignoresSafeArea(.keyboard)
            .popup(isPresented: isStatusPopupPresented, alignment: .top, direction: .top) {
                popup
                    .padding()
                    .background(
                        RoundedRectangle(cornerRadius: 8, style: .continuous)
                            .fill(colorScheme == .dark ? Color(
                                red: 0.05490196078,
                                green: 0.05490196078,
                                blue: 0.05490196078
                            ) : Color(UIColor.darkGray))
                    )
                    .onTapGesture {
                        isStatusPopupPresented = false
                    }
                    .gesture(
                        DragGesture(minimumDistance: 10, coordinateSpace: .local)
                            .onEnded { value in
                                if value.translation.height < 0 {
                                    isStatusPopupPresented = false
                                }
                            }
                    )
            }
        }

        private var popup: some View {
            VStack(alignment: .leading, spacing: 4) {
                Text(state.statusTitle).font(.headline).foregroundColor(.white)
                    .padding(.bottom, 4)
                if let suggestion = state.suggestion {
                    TagCloudView(tags: suggestion.reasonParts).animation(.none, value: false)

                    Text(suggestion.reasonConclusion.capitalizingFirstLetter()).font(.caption).foregroundColor(.white)

                } else {
                    Text("No sugestion found").font(.body).foregroundColor(.white)
                }

                if let errorMessage = state.errorMessage, let date = state.errorDate {
                    Text(NSLocalizedString("Error at", comment: "") + " " + dateFormatter.string(from: date))
                        .foregroundColor(.white)
                        .font(.headline)
                        .padding(.bottom, 4)
                        .padding(.top, 8)
                    Text(errorMessage).font(.caption).foregroundColor(.loopRed)
                } else if let suggestion = state.suggestion, (suggestion.bg ?? 100) == 400 {
                    Text("Invalid CGM reading (HIGH).").font(.callout).bold().foregroundColor(.loopRed).padding(.top, 8)
                    Text("SMBs and High Temps Disabled.").font(.caption).foregroundColor(.white).padding(.bottom, 4)
                }
            }
        }
    }
}<|MERGE_RESOLUTION|>--- conflicted
+++ resolved
@@ -364,33 +364,6 @@
             .frame(maxWidth: .infinity, maxHeight: 30)
         }
 
-<<<<<<< HEAD
-=======
-        var timeInterval: some View {
-            HStack {
-                ForEach(timeButtons) { button in
-                    Text(button.active ? NSLocalizedString(button.label, comment: "") : button.number).onTapGesture {
-                        let index = timeButtons.firstIndex(where: { $0.label == button.label }) ?? 0
-                        highlightButtons(index)
-                        state.hours = button.hours
-                    }
-                    .foregroundStyle(button.active ? .primary : .secondary)
-                    .frame(maxHeight: 20).padding(.horizontal, button.active ? 20 : 10)
-                    .background(button.active ? Color(.systemGray5) : .clear, in: .capsule(style: .circular))
-                }
-                Image(systemName: "ellipsis.circle.fill")
-                    .foregroundStyle(.secondary)
-                    .padding(.leading)
-                    .onTapGesture {
-                        state.showModal(for: .statisticsConfig)
-                    }
-            }
-            .font(buttonFont)
-            .padding(.top, 20)
-            .padding(.bottom, 40)
-        }
-
->>>>>>> 8a379e6a
         var legendPanel: some View {
             ZStack {
                 HStack(alignment: .center) {
@@ -447,15 +420,11 @@
         }
 
         var timeInterval: some View {
-            HStack(alignment: .center) {
-                let saveButton = UXSettings(context: moc)
+            HStack {
                 ForEach(timeButtons) { button in
                     Text(button.active ? NSLocalizedString(button.label, comment: "") : button.number).onTapGesture {
                         let index = timeButtons.firstIndex(where: { $0.label == button.label }) ?? 0
-                        highlightButtons(index, onAppear: false)
-                        saveButton.hours = button.hours
-                        saveButton.date = Date.now
-                        try? moc.save()
+                        highlightButtons(index)
                         state.hours = button.hours
                     }
                     .foregroundStyle(button.active ? (colorScheme == .dark ? Color.white : Color.black).opacity(0.9) : .secondary)
@@ -740,16 +709,11 @@
 
                     bottomPanel(geo)
                 }
-<<<<<<< HEAD
                 .background(colorBackground)
                 .edgesIgnoringSafeArea(.all)
-=======
-                .edgesIgnoringSafeArea(.vertical)
->>>>>>> 8a379e6a
             }
             .onAppear(perform: configureView)
             .navigationTitle("Home")
-
             .navigationBarHidden(true)
             .ignoresSafeArea(.keyboard)
             .popup(isPresented: isStatusPopupPresented, alignment: .top, direction: .top) {
