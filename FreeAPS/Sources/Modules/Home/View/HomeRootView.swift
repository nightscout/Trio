import CoreData
import SpriteKit
import SwiftDate
import SwiftUI
import Swinject

extension Home {
    struct RootView: BaseView {
        let resolver: Resolver

        @StateObject var state = StateModel()
        @State var isStatusPopupPresented = false

        // Average/Median/Readings and CV/SD titles and values switches when you tap them
        @State var averageOrMedianTitle = NSLocalizedString("Average", comment: "")
        @State var median_ = ""
        @State var average_ = ""
        @State var readings = ""

        @State var averageOrmedian = ""
        @State var CV_or_SD_Title = NSLocalizedString("CV", comment: "CV")
        @State var cv_ = ""
        @State var sd_ = ""
        @State var CVorSD = ""
        // Switch between Loops and Errors when tapping in statPanel
        @State var loopStatTitle = NSLocalizedString("Loops", comment: "Nr of Loops in statPanel")

        @FetchRequest(
            entity: Override.entity(),
            sortDescriptors: [NSSortDescriptor(key: "date", ascending: false)]
        ) var fetchedPercent: FetchedResults<Override>

        @FetchRequest(
            entity: TempTargets.entity(),
            sortDescriptors: [NSSortDescriptor(key: "date", ascending: false)]
        ) var sliderTTpresets: FetchedResults<TempTargets>

        @FetchRequest(
            entity: TempTargetsSlider.entity(),
            sortDescriptors: [NSSortDescriptor(key: "date", ascending: false)]
        ) var enactedSliderTT: FetchedResults<TempTargetsSlider>

        private var numberFormatter: NumberFormatter {
            let formatter = NumberFormatter()
            formatter.numberStyle = .decimal
            formatter.maximumFractionDigits = 2
            return formatter
        }

        private var fetchedTargetFormatter: NumberFormatter {
            let formatter = NumberFormatter()
            formatter.numberStyle = .decimal
            if state.units == .mmolL {
                formatter.maximumFractionDigits = 1
            } else { formatter.maximumFractionDigits = 0 }
            return formatter
        }

        private var targetFormatter: NumberFormatter {
            let formatter = NumberFormatter()
            formatter.numberStyle = .decimal
            formatter.maximumFractionDigits = 1
            return formatter
        }

        private var tirFormatter: NumberFormatter {
            let formatter = NumberFormatter()
            formatter.numberStyle = .decimal
            formatter.maximumFractionDigits = 0
            return formatter
        }

        private var dateFormatter: DateFormatter {
            let dateFormatter = DateFormatter()
            dateFormatter.timeStyle = .short
            return dateFormatter
        }

        private var spriteScene: SKScene {
            let scene = SnowScene()
            scene.scaleMode = .resizeFill
            scene.backgroundColor = .clear
            return scene
        }

        @ViewBuilder func header(_ geo: GeometryProxy) -> some View {
            HStack(alignment: .bottom) {
                Spacer()
                cobIobView
                Spacer()
                glucoseView
                Spacer()
                pumpView
                Spacer()
                loopView
                Spacer()
            }
            .frame(maxWidth: .infinity)
            .padding(.top, geo.safeAreaInsets.top)
            .padding(.bottom, 6)
            .background(Color.gray.opacity(0.2))
        }

        var cobIobView: some View {
            VStack(alignment: .leading, spacing: 12) {
                HStack {
                    Text("IOB").font(.footnote).foregroundColor(.secondary)
                    Text(
                        (numberFormatter.string(from: (state.suggestion?.iob ?? 0) as NSNumber) ?? "0") +
                            NSLocalizedString(" U", comment: "Insulin unit")
                    )
                    .font(.footnote).fontWeight(.bold)
                }.frame(alignment: .top)
                HStack {
                    Text("COB").font(.footnote).foregroundColor(.secondary)
                    Text(
                        (numberFormatter.string(from: (state.suggestion?.cob ?? 0) as NSNumber) ?? "0") +
                            NSLocalizedString(" g", comment: "gram of carbs")
                    )
                    .font(.footnote).fontWeight(.bold)
                }.frame(alignment: .bottom)
            }
        }

        var glucoseView: some View {
            CurrentGlucoseView(
                recentGlucose: $state.recentGlucose,
                delta: $state.glucoseDelta,
                units: $state.units,
                alarm: $state.alarm,
                lowGlucose: $state.lowGlucose,
                highGlucose: $state.highGlucose
            )
            .onTapGesture {
                if state.alarm == nil {
                    state.openCGM()
                } else {
                    state.showModal(for: .snooze)
                }
            }
            .onLongPressGesture {
                let impactHeavy = UIImpactFeedbackGenerator(style: .heavy)
                impactHeavy.impactOccurred()
                if state.alarm == nil {
                    state.showModal(for: .snooze)
                } else {
                    state.openCGM()
                }
            }
        }

        var pumpView: some View {
            PumpView(
                reservoir: $state.reservoir,
                battery: $state.battery,
                name: $state.pumpName,
                expiresAtDate: $state.pumpExpiresAtDate,
                timerDate: $state.timerDate
            )
            .onTapGesture {
                if state.pumpDisplayState != nil {
                    state.setupPump = true
                }
            }
        }

        var loopView: some View {
            LoopView(
                suggestion: $state.suggestion,
                enactedSuggestion: $state.enactedSuggestion,
                closedLoop: $state.closedLoop,
                timerDate: $state.timerDate,
                isLooping: $state.isLooping,
                lastLoopDate: $state.lastLoopDate,
                manualTempBasal: $state.manualTempBasal
            ).onTapGesture {
                isStatusPopupPresented = true
            }.onLongPressGesture {
                let impactHeavy = UIImpactFeedbackGenerator(style: .heavy)
                impactHeavy.impactOccurred()
                state.runLoop()
            }
        }

        var tempBasalString: String? {
            guard let tempRate = state.tempRate else {
                return nil
            }
            let rateString = numberFormatter.string(from: tempRate as NSNumber) ?? "0"
            var manualBasalString = ""

            if state.apsManager.isManualTempBasal {
                manualBasalString = NSLocalizedString(
                    " - Manual Basal ⚠️",
                    comment: "Manual Temp basal"
                )
            }
            return rateString + NSLocalizedString(" U/hr", comment: "Unit per hour with space") + manualBasalString
        }

        var tempTargetString: String? {
            guard let tempTarget = state.tempTarget else {
                return nil
            }
            let target = tempTarget.targetBottom ?? 0
            let unitString = targetFormatter.string(from: (tempTarget.targetBottom?.asMmolL ?? 0) as NSNumber) ?? ""
            let rawString = (tirFormatter.string(from: (tempTarget.targetBottom ?? 0) as NSNumber) ?? "") + " " + state.units
                .rawValue

            var string = ""
            if sliderTTpresets.first?.active ?? false {
                let hbt = sliderTTpresets.first?.hbt ?? 0
                string = ", " + (tirFormatter.string(from: state.infoPanelTTPercentage(hbt, target) as NSNumber) ?? "") + " %"
            } /* else if enactedSliderTT.first?.enabled ?? false {
                 let hbt = enactedSliderTT.first?.hbt ?? 0
                 string = ", " + (tirFormatter.string(from: state.infoPanelTTPercentage(hbt, target) as NSNumber) ?? "") + " %"
             } */

            let percentString = state
                .units == .mmolL ? (unitString + " mmol/L" + string) : (rawString + (string == "0" ? "" : string))
            return tempTarget.displayName + " " + percentString
        }

        var overrideString: String? {
            guard fetchedPercent.first?.enabled ?? false else {
                return nil
            }
            var percentString = "\((fetchedPercent.first?.percentage ?? 100).formatted(.number)) %"
            var target = (fetchedPercent.first?.target ?? 100) as Decimal
            let indefinite = (fetchedPercent.first?.indefinite ?? false)
            let unit = state.units.rawValue
            if state.units == .mmolL {
                target = target.asMmolL
            }
            var targetString = (fetchedTargetFormatter.string(from: target as NSNumber) ?? "") + " " + unit
            if tempTargetString != nil || target == 0 { targetString = "" }
            percentString = percentString == "100 %" ? "" : percentString
            var durationString = indefinite ?
                "" : ((tirFormatter.string(from: (fetchedPercent.first?.duration ?? 0) as NSNumber) ?? "") + " min")

            var comma1 = ", "
            var comma2 = comma1
            if targetString == "" { comma1 = "" }
            if percentString == "" { comma1 = "" }
            if indefinite { comma2 = "" }
            if percentString == "", targetString == "" {
                comma1 = ""
                comma2 = ""
                durationString = ""
            }

            return percentString + comma1 + targetString + comma2 + durationString
        }

        var infoPanel: some View {
            HStack(alignment: .center) {
                if state.pumpSuspended {
                    Text("Pump suspended")
                        .font(.system(size: 12, weight: .bold)).foregroundColor(.loopGray)
                        .padding(.leading, 8)
                } else if let tempBasalString = tempBasalString {
                    Text(tempBasalString)
                        .font(.system(size: 12, weight: .bold))
                        .foregroundColor(.insulin)
                        .padding(.leading, 8)
                }

                if let tempTargetString = tempTargetString {
                    Text(tempTargetString)
                        .font(.caption)
                        .foregroundColor(.secondary)
                }

                Spacer()
<<<<<<< HEAD

=======
                
>>>>>>> 32967d66
                if let overrideString = overrideString {
                    Text(overrideString)
                        .font(.system(size: 12))
                        .foregroundColor(.orange)
                        .padding(.trailing, 8)
                }

                if let progress = state.bolusProgress {
                    Text("Bolusing")
                        .font(.system(size: 12, weight: .bold)).foregroundColor(.insulin)
                    ProgressView(value: Double(progress))
                        .progressViewStyle(BolusProgressViewStyle())
                        .padding(.trailing, 8)
                        .onTapGesture {
                            state.cancelBolus()
                        }
                }
            }
            .frame(maxWidth: .infinity, maxHeight: 30)
        }

        var legendPanel: some View {
            ZStack {
                HStack(alignment: .center) {
                    Group {
                        Circle().fill(Color.loopGreen).frame(width: 8, height: 8)
                        Text("BG")
                            .font(.system(size: 12, weight: .bold)).foregroundColor(.loopGreen)
                    }
                    Group {
                        Circle().fill(Color.insulin).frame(width: 8, height: 8)
                            .padding(.leading, 8)
                        Text("IOB")
                            .font(.system(size: 12, weight: .bold)).foregroundColor(.insulin)
                    }
                    Group {
                        Circle().fill(Color.zt).frame(width: 8, height: 8)
                            .padding(.leading, 8)
                        Text("ZT")
                            .font(.system(size: 12, weight: .bold)).foregroundColor(.zt)
                    }
                    Group {
                        Circle().fill(Color.loopYellow).frame(width: 8, height: 8)
                            .padding(.leading, 8)
                        Text("COB")
                            .font(.system(size: 12, weight: .bold)).foregroundColor(.loopYellow)
                    }
                    Group {
                        Circle().fill(Color.uam).frame(width: 8, height: 8)
                            .padding(.leading, 8)
                        Text("UAM")
                            .font(.system(size: 12, weight: .bold)).foregroundColor(.uam)
                    }

                    if let eventualBG = state.eventualBG {
                        Text(
                            "⇢ " + numberFormatter.string(
                                from: (state.units == .mmolL ? eventualBG.asMmolL : Decimal(eventualBG)) as NSNumber
                            )!
                        )
                        .font(.system(size: 12, weight: .bold)).foregroundColor(.secondary)
                    }
                }
                .frame(maxWidth: .infinity)
                .padding([.bottom], 20)
            }
        }

        var mainChart: some View {
            ZStack {
                if state.animatedBackground {
                    SpriteView(scene: spriteScene, options: [.allowsTransparency])
                        .ignoresSafeArea()
                        .frame(minWidth: 0, maxWidth: .infinity, minHeight: 0, maxHeight: .infinity)
                }

                MainChartView(
                    glucose: $state.glucose,
                    suggestion: $state.suggestion,
                    tempBasals: $state.tempBasals,
                    boluses: $state.boluses,
                    suspensions: $state.suspensions,
                    hours: .constant(state.filteredHours),
                    maxBasal: $state.maxBasal,
                    autotunedBasalProfile: $state.autotunedBasalProfile,
                    basalProfile: $state.basalProfile,
                    tempTargets: $state.tempTargets,
                    carbs: $state.carbs,
                    timerDate: $state.timerDate,
                    units: $state.units,
                    smooth: $state.smooth,
                    highGlucose: $state.highGlucose,
                    lowGlucose: $state.lowGlucose,
                    screenHours: $state.screenHours,
                    displayXgridLines: $state.displayXgridLines,
                    displayYgridLines: $state.displayYgridLines,
                    thresholdLines: $state.thresholdLines
                )
            }
            .padding(.bottom)
            .modal(for: .dataTable, from: self)
        }

        @ViewBuilder private func bottomPanel(_ geo: GeometryProxy) -> some View {
            ZStack {
                Rectangle().fill(Color.gray.opacity(0.2)).frame(height: 50 + geo.safeAreaInsets.bottom)

                HStack {
                    Button { state.showModal(for: .addCarbs) }
                    label: {
                        ZStack(alignment: Alignment(horizontal: .trailing, vertical: .bottom)) {
                            Image("carbs")
                                .renderingMode(.template)
                                .resizable()
                                .frame(width: 24, height: 24)
                                .foregroundColor(.loopYellow)
                                .padding(8)
                            if let carbsReq = state.carbsRequired {
                                Text(numberFormatter.string(from: carbsReq as NSNumber)!)
                                    .font(.caption)
                                    .foregroundColor(.white)
                                    .padding(4)
                                    .background(Capsule().fill(Color.red))
                            }
                        }
                    }
                    Spacer()
                    Button { state.showModal(for: .addTempTarget) }
                    label: {
                        Image("target")
                            .renderingMode(.template)
                            .resizable()
                            .frame(width: 24, height: 24)
                            .padding(8)
                    }.foregroundColor(.loopGreen)
                    Spacer()
                    Button { state.showModal(for: .bolus(waitForSuggestion: false)) }
                    label: {
                        Image("bolus")
                            .renderingMode(.template)
                            .resizable()
                            .frame(width: 24, height: 24)
                            .padding(8)
                    }.foregroundColor(.insulin)
                    Spacer()
                    if state.allowManualTemp {
                        Button { state.showModal(for: .manualTempBasal) }
                        label: {
                            Image("bolus1")
                                .renderingMode(.template)
                                .resizable()
                                .frame(width: 24, height: 24)
                                .padding(8)
                        }.foregroundColor(.insulin)
                        Spacer()
                    }
                    Button { state.showModal(for: .statistics)
                    }
                    label: {
                        Image(systemName: "chart.xyaxis.line")
                            .renderingMode(.template)
                            .resizable()
                            .frame(width: 24, height: 24)
                            .padding(8)
                    }.foregroundColor(.purple)
                    Spacer()
                    Button { state.showModal(for: .settings) }
                    label: {
                        Image("settings1")
                            .renderingMode(.template)
                            .resizable()
                            .frame(width: 24, height: 24)
                            .padding(8)
                    }.foregroundColor(.loopGray)
                }
                .padding(.horizontal, 24)
                .padding(.bottom, geo.safeAreaInsets.bottom)
            }
        }

        var body: some View {
            GeometryReader { geo in
                VStack(spacing: 0) {
                    header(geo)
                    infoPanel
                    mainChart
                    legendPanel
                    bottomPanel(geo)
                }
                .edgesIgnoringSafeArea(.vertical)
            }
            .onAppear(perform: configureView)
            .navigationTitle("Home")
            .navigationBarHidden(true)
            .ignoresSafeArea(.keyboard)
            .popup(isPresented: isStatusPopupPresented, alignment: .top, direction: .top) {
                popup
                    .padding()
                    .background(
                        RoundedRectangle(cornerRadius: 8, style: .continuous)
                            .fill(Color(UIColor.darkGray))
                    )
                    .onTapGesture {
                        isStatusPopupPresented = false
                    }
                    .gesture(
                        DragGesture(minimumDistance: 10, coordinateSpace: .local)
                            .onEnded { value in
                                if value.translation.height < 0 {
                                    isStatusPopupPresented = false
                                }
                            }
                    )
            }
        }

        private var popup: some View {
            VStack(alignment: .leading, spacing: 4) {
                Text(state.statusTitle).font(.headline).foregroundColor(.white)
                    .padding(.bottom, 4)
                if let suggestion = state.suggestion {
                    TagCloudView(tags: suggestion.reasonParts).animation(.none, value: false)

                    Text(suggestion.reasonConclusion.capitalizingFirstLetter()).font(.caption).foregroundColor(.white)

                } else {
                    Text("No sugestion found").font(.body).foregroundColor(.white)
                }

                if let errorMessage = state.errorMessage, let date = state.errorDate {
                    Text(NSLocalizedString("Error at", comment: "") + " " + dateFormatter.string(from: date))
                        .foregroundColor(.white)
                        .font(.headline)
                        .padding(.bottom, 4)
                        .padding(.top, 8)
                    Text(errorMessage).font(.caption).foregroundColor(.loopRed)
                }
            }
        }
    }
}<|MERGE_RESOLUTION|>--- conflicted
+++ resolved
@@ -272,11 +272,7 @@
                 }
 
                 Spacer()
-<<<<<<< HEAD
-
-=======
                 
->>>>>>> 32967d66
                 if let overrideString = overrideString {
                     Text(overrideString)
                         .font(.system(size: 12))
