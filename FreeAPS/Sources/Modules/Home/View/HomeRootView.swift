import CoreData
import SpriteKit
import SwiftDate
import SwiftUI
import Swinject

extension Home {
    struct RootView: BaseView {
        let resolver: Resolver

        @StateObject var state = StateModel()
        @State var isStatusPopupPresented = false
        @State var selectedState: durationState

        // Average/Median/Readings and CV/SD titles and values switches when you tap them
        @State var averageOrMedianTitle = NSLocalizedString("Average", comment: "")
        @State var median_ = ""
        @State var average_ = ""
        @State var readings = ""

        @State var averageOrmedian = ""
        @State var CV_or_SD_Title = NSLocalizedString("CV", comment: "CV")
        @State var cv_ = ""
        @State var sd_ = ""
        @State var CVorSD = ""
        // Switch between Loops and Errors when tapping in statPanel
        @State var loopStatTitle = NSLocalizedString("Loops", comment: "Nr of Loops in statPanel")

        @FetchRequest(
            entity: Override.entity(),
            sortDescriptors: [NSSortDescriptor(key: "date", ascending: false)]
        ) var fetchedPercent: FetchedResults<Override>

<<<<<<< HEAD
        @FetchRequest(
            entity: TempTargets.entity(),
            sortDescriptors: [NSSortDescriptor(key: "date", ascending: false)]
        ) var sliderTTpresets: FetchedResults<TempTargets>

        @FetchRequest(
            entity: TempTargetsSlider.entity(),
            sortDescriptors: [NSSortDescriptor(key: "date", ascending: false)]
        ) var enactedSliderTT: FetchedResults<TempTargetsSlider>

=======
>>>>>>> 257202cf
        private var numberFormatter: NumberFormatter {
            let formatter = NumberFormatter()
            formatter.numberStyle = .decimal
            formatter.maximumFractionDigits = 2
            return formatter
        }

        private var targetFormatter: NumberFormatter {
            let formatter = NumberFormatter()
            formatter.numberStyle = .decimal
            formatter.maximumFractionDigits = 1
            return formatter
        }

        private var tirFormatter: NumberFormatter {
            let formatter = NumberFormatter()
            formatter.numberStyle = .decimal
            formatter.maximumFractionDigits = 0
            return formatter
        }

        private var dateFormatter: DateFormatter {
            let dateFormatter = DateFormatter()
            dateFormatter.timeStyle = .short
            return dateFormatter
        }

        private var spriteScene: SKScene {
            let scene = SnowScene()
            scene.scaleMode = .resizeFill
            scene.backgroundColor = .clear
            return scene
        }

        @ViewBuilder func header(_ geo: GeometryProxy) -> some View {
            HStack(alignment: .bottom) {
                Spacer()
                cobIobView
                Spacer()
                glucoseView
                Spacer()
                pumpView
                Spacer()
                loopView
                Spacer()
            }
            .frame(maxWidth: .infinity)
            .padding(.top, geo.safeAreaInsets.top)
            .padding(.bottom, 6)
            .background(Color.gray.opacity(0.2))
        }

        var cobIobView: some View {
            VStack(alignment: .leading, spacing: 12) {
                HStack {
                    Text("IOB").font(.footnote).foregroundColor(.secondary)
                    Text(
                        (numberFormatter.string(from: (state.suggestion?.iob ?? 0) as NSNumber) ?? "0") +
                            NSLocalizedString(" U", comment: "Insulin unit")
                    )
                    .font(.footnote).fontWeight(.bold)
                }.frame(alignment: .top)
                HStack {
                    Text("COB").font(.footnote).foregroundColor(.secondary)
                    Text(
                        (numberFormatter.string(from: (state.suggestion?.cob ?? 0) as NSNumber) ?? "0") +
                            NSLocalizedString(" g", comment: "gram of carbs")
                    )
                    .font(.footnote).fontWeight(.bold)
                }.frame(alignment: .bottom)
            }
        }

        var glucoseView: some View {
            CurrentGlucoseView(
                recentGlucose: $state.recentGlucose,
                delta: $state.glucoseDelta,
                units: $state.units,
                alarm: $state.alarm
            )
            .onTapGesture {
                if state.alarm == nil {
                    state.openCGM()
                } else {
                    state.showModal(for: .snooze)
                }
            }
            .onLongPressGesture {
                let impactHeavy = UIImpactFeedbackGenerator(style: .heavy)
                impactHeavy.impactOccurred()
                if state.alarm == nil {
                    state.showModal(for: .snooze)
                } else {
                    state.openCGM()
                }
            }
        }

        var pumpView: some View {
            PumpView(
                reservoir: $state.reservoir,
                battery: $state.battery,
                name: $state.pumpName,
                expiresAtDate: $state.pumpExpiresAtDate,
                timerDate: $state.timerDate
            )
            .onTapGesture {
                if state.pumpDisplayState != nil {
                    state.setupPump = true
                }
            }
        }

        var loopView: some View {
            LoopView(
                suggestion: $state.suggestion,
                enactedSuggestion: $state.enactedSuggestion,
                closedLoop: $state.closedLoop,
                timerDate: $state.timerDate,
                isLooping: $state.isLooping,
                lastLoopDate: $state.lastLoopDate,
                manualTempBasal: $state.manualTempBasal
            ).onTapGesture {
                isStatusPopupPresented = true
            }.onLongPressGesture {
                let impactHeavy = UIImpactFeedbackGenerator(style: .heavy)
                impactHeavy.impactOccurred()
                state.runLoop()
            }
        }

        var tempBasalString: String? {
            guard let tempRate = state.tempRate else {
                return nil
            }
            let rateString = numberFormatter.string(from: tempRate as NSNumber) ?? "0"
            var manualBasalString = ""

            if state.apsManager.isManualTempBasal {
                manualBasalString = NSLocalizedString(
                    " - Manual Basal ⚠️",
                    comment: "Manual Temp basal"
                )
            }
            return rateString + NSLocalizedString(" U/hr", comment: "Unit per hour with space") + manualBasalString
        }

        var tempTargetString: String? {
            guard let tempTarget = state.tempTarget else {
                return nil
            }
            let target = tempTarget.targetBottom ?? 0
            let unitString = targetFormatter.string(from: (tempTarget.targetBottom?.asMmolL ?? 0) as NSNumber) ?? ""
            let rawString = (tirFormatter.string(from: (tempTarget.targetBottom ?? 0) as NSNumber) ?? "") + " " + state.units
                .rawValue

            var string = ""
            if sliderTTpresets.first?.active ?? false {
                let hbt = sliderTTpresets.first?.hbt ?? 0
                string = ", " + (tirFormatter.string(from: state.infoPanelTTPercentage(hbt, target) as NSNumber) ?? "") + " %"
            } /* else if enactedSliderTT.first?.enabled ?? false {
                 let hbt = enactedSliderTT.first?.hbt ?? 0
                 string = ", " + (tirFormatter.string(from: state.infoPanelTTPercentage(hbt, target) as NSNumber) ?? "") + " %"
             } */

            let percentString = state
                .units == .mmolL ? (unitString + " mmol/L" + string) : (rawString + (string == "0" ? "" : string))
            return tempTarget.displayName + " " + percentString
        }

        var overrideString: String? {
            guard fetchedPercent.first?.enabled ?? false else {
                return nil
            }
            let percentString = "\((fetchedPercent.first?.percentage ?? 100).formatted(.number)) %"
            let durationString = (fetchedPercent.first?.indefinite ?? false) ?
                "" : ", " + (tirFormatter.string(from: (fetchedPercent.first?.duration ?? 0) as NSNumber) ?? "") + " min"

            return percentString + durationString
        }

        var infoPanel: some View {
            HStack(alignment: .center) {
                if state.pumpSuspended {
                    Text("Pump suspended")
                        .font(.system(size: 12, weight: .bold)).foregroundColor(.loopGray)
                        .padding(.leading, 8)
                } else if let tempBasalString = tempBasalString {
                    Text(tempBasalString)
                        .font(.system(size: 12, weight: .bold))
                        .foregroundColor(.insulin)
                        .padding(.leading, 8)
                }

                if let tempTargetString = tempTargetString {
                    Text(tempTargetString)
                        .font(.caption)
                        .foregroundColor(.secondary)
                }

                Spacer()

<<<<<<< HEAD
                if let overrideString = overrideString {
                    Text(overrideString)
                        .font(.system(size: 12))
                        .foregroundColor(.orange)
                        .padding(.trailing, 8)
=======
                Text(
                    (fetchedPercent.first?.enabled ?? false) ?
                        "\((fetchedPercent.first?.percentage ?? 100).formatted(.number)) % " : ""
                )
                .font(.system(size: 12, weight: .bold))
                .foregroundColor(.orange)
                .padding(.trailing, 2)
                if fetchedPercent.first?.enabled ?? false {
                    Text(
                        (tirFormatter.string(from: (fetchedPercent.first?.duration ?? 0) as NSNumber) ?? "") == "0" ?
                            "Perpetual" :
                            (tirFormatter.string(from: (fetchedPercent.first?.duration ?? 0) as NSNumber) ?? "") + " min"
                    )
                    .font(.system(size: 12))
                    .foregroundColor(.orange)
                    .padding(.trailing, 8)
>>>>>>> 257202cf
                }

                if let progress = state.bolusProgress {
                    Text("Bolusing")
                        .font(.system(size: 12, weight: .bold)).foregroundColor(.insulin)
                    ProgressView(value: Double(progress))
                        .progressViewStyle(BolusProgressViewStyle())
                        .padding(.trailing, 8)
                        .onTapGesture {
                            state.cancelBolus()
                        }
                }
            }
            .frame(maxWidth: .infinity, maxHeight: 30)
        }

        @ViewBuilder private func statPanel() -> some View {
            if state.displayStatistics {
                VStack(spacing: 8) {
                    durationButton(states: durationState.allCases, selectedState: $selectedState)

                    switch selectedState {
                    case .day:

                        let hba1c_all = numberFormatter
                            .string(from: (state.statistics?.Statistics.HbA1c.total ?? 0) as NSNumber) ?? ""
                        let average_ = targetFormatter
                            .string(from: (state.statistics?.Statistics.Glucose.Average.day ?? 0) as NSNumber) ?? ""
                        let median_ = targetFormatter
                            .string(from: (state.statistics?.Statistics.Glucose.Median.day ?? 0) as NSNumber) ?? ""
                        let tir_low = tirFormatter
                            .string(from: (state.statistics?.Statistics.Distribution.Hypos.day ?? 0) as NSNumber) ?? ""
                        let tir_high = tirFormatter
                            .string(from: (state.statistics?.Statistics.Distribution.Hypers.day ?? 0) as NSNumber) ?? ""
                        let tir_ = tirFormatter
                            .string(from: (state.statistics?.Statistics.Distribution.TIR.day ?? 0) as NSNumber) ?? ""
                        let hba1c_ = numberFormatter
                            .string(from: (state.statistics?.Statistics.HbA1c.day ?? 0) as NSNumber) ?? ""
                        let sd_ = numberFormatter
                            .string(from: (state.statistics?.Statistics.Variance.SD.day ?? 0) as NSNumber) ?? ""
                        let cv_ = tirFormatter
                            .string(from: (state.statistics?.Statistics.Variance.CV.day ?? 0) as NSNumber) ?? ""

                        averageTIRhca1c(hba1c_all, average_, median_, tir_low, tir_high, tir_, hba1c_, sd_, cv_)

                    case .week:
                        let hba1c_all = numberFormatter
                            .string(from: (state.statistics?.Statistics.HbA1c.total ?? 0) as NSNumber) ?? ""
                        let average_ = targetFormatter
                            .string(from: (state.statistics?.Statistics.Glucose.Average.week ?? 0) as NSNumber) ?? ""
                        let median_ = targetFormatter
                            .string(from: (state.statistics?.Statistics.Glucose.Median.week ?? 0) as NSNumber) ?? ""
                        let tir_low = tirFormatter
                            .string(from: (state.statistics?.Statistics.Distribution.Hypos.week ?? 0) as NSNumber) ?? ""
                        let tir_high = tirFormatter
                            .string(from: (state.statistics?.Statistics.Distribution.Hypers.week ?? 0) as NSNumber) ?? ""
                        let tir_ = tirFormatter
                            .string(from: (state.statistics?.Statistics.Distribution.TIR.week ?? 0) as NSNumber) ?? ""
                        let hba1c_ = numberFormatter
                            .string(from: (state.statistics?.Statistics.HbA1c.week ?? 0) as NSNumber) ?? ""
                        let sd_ = numberFormatter
                            .string(from: (state.statistics?.Statistics.Variance.SD.week ?? 0) as NSNumber) ?? ""
                        let cv_ = tirFormatter
                            .string(from: (state.statistics?.Statistics.Variance.CV.week ?? 0) as NSNumber) ?? ""

                        averageTIRhca1c(hba1c_all, average_, median_, tir_low, tir_high, tir_, hba1c_, sd_, cv_)

                    case .month:
                        let hba1c_all = numberFormatter
                            .string(from: (state.statistics?.Statistics.HbA1c.total ?? 0) as NSNumber) ?? ""
                        let average_ = targetFormatter
                            .string(from: (state.statistics?.Statistics.Glucose.Average.month ?? 0) as NSNumber) ?? ""
                        let median_ = targetFormatter
                            .string(from: (state.statistics?.Statistics.Glucose.Median.month ?? 0) as NSNumber) ?? ""
                        let tir_low = tirFormatter
                            .string(from: (state.statistics?.Statistics.Distribution.Hypos.month ?? 0) as NSNumber) ?? ""
                        let tir_high = tirFormatter
                            .string(from: (state.statistics?.Statistics.Distribution.Hypers.month ?? 0) as NSNumber) ?? ""
                        let tir_ = tirFormatter
                            .string(from: (state.statistics?.Statistics.Distribution.TIR.month ?? 0) as NSNumber) ?? ""
                        let hba1c_ = numberFormatter
                            .string(from: (state.statistics?.Statistics.HbA1c.month ?? 0) as NSNumber) ?? ""
                        let sd_ = numberFormatter
                            .string(from: (state.statistics?.Statistics.Variance.SD.month ?? 0) as NSNumber) ?? ""
                        let cv_ = tirFormatter
                            .string(from: (state.statistics?.Statistics.Variance.CV.month ?? 0) as NSNumber) ?? ""

                        averageTIRhca1c(hba1c_all, average_, median_, tir_low, tir_high, tir_, hba1c_, sd_, cv_)

                    case .total:
                        let hba1c_all = numberFormatter
                            .string(from: (state.statistics?.Statistics.HbA1c.total ?? 0) as NSNumber) ?? ""
                        let average_ = targetFormatter
                            .string(from: (state.statistics?.Statistics.Glucose.Average.total ?? 0) as NSNumber) ?? ""
                        let median_ = targetFormatter
                            .string(from: (state.statistics?.Statistics.Glucose.Median.total ?? 0) as NSNumber) ?? ""
                        let tir_low = tirFormatter
                            .string(from: (state.statistics?.Statistics.Distribution.Hypos.total ?? 0) as NSNumber) ?? ""
                        let tir_high = tirFormatter
                            .string(from: (state.statistics?.Statistics.Distribution.Hypers.total ?? 0) as NSNumber) ??
                            ""
                        let tir_ = tirFormatter
                            .string(from: (state.statistics?.Statistics.Distribution.TIR.total ?? 0) as NSNumber) ?? ""
                        let hba1c_ = numberFormatter
                            .string(from: (state.statistics?.Statistics.HbA1c.total ?? 0) as NSNumber) ?? ""
                        let sd_ = numberFormatter
                            .string(from: (state.statistics?.Statistics.Variance.SD.total ?? 0) as NSNumber) ?? ""
                        let cv_ = tirFormatter
                            .string(from: (state.statistics?.Statistics.Variance.CV.total ?? 0) as NSNumber) ?? ""

                        averageTIRhca1c(hba1c_all, average_, median_, tir_low, tir_high, tir_, hba1c_, sd_, cv_)
                    }
                }
                .frame(maxWidth: .infinity)
                .padding([.bottom], 20)
            }
        }

        @ViewBuilder private func averageTIRhca1c(
            _ hba1c_all: String,
            _ average_: String,
            _ median_: String,
            _ tir_low: String,
            _ tir_high: String,
            _ tir_: String,
            _ hba1c_: String,
            _ sd_: String,
            _ cv_: String
        ) -> some View {
            HStack {
                Group {
                    if selectedState != .total {
                        HStack {
                            Text("HbA1c").font(.footnote).foregroundColor(.secondary)
                            Text(hba1c_).font(.footnote)
                        }
                    } else {
                        HStack {
                            Text(
                                "\(NSLocalizedString("HbA1c", comment: "")) (\(targetFormatter.string(from: (state.statistics?.GlucoseStorage_Days ?? 0) as NSNumber) ?? "") \(NSLocalizedString("days", comment: "")))"
                            )
                            .font(.footnote).foregroundColor(.secondary)
                            Text(hba1c_all).font(.footnote)
                        }
                    }
                    // Average as default. Changes to Median when clicking.
                    let textAverageTitle = NSLocalizedString("Average", comment: "")
                    let textMedianTitle = NSLocalizedString("Median", comment: "")
                    let cgmReadingsTitle = NSLocalizedString("Readings", comment: "CGM readings in statPanel")

                    HStack {
                        Text(averageOrMedianTitle).font(.footnote).foregroundColor(.secondary)
                        if averageOrMedianTitle == textAverageTitle {
                            Text(averageOrmedian == "" ? average_ : average_).font(.footnote)
                        } else if averageOrMedianTitle == textMedianTitle {
                            Text(averageOrmedian == "" ? median_ : median_).font(.footnote)
                        } else if averageOrMedianTitle == cgmReadingsTitle {
                            Text(
                                averageOrmedian != "0" ? tirFormatter
                                    .string(from: (state.statistics?.Statistics.LoopCycles.readings ?? 0) as NSNumber) ?? "" : ""
                            )
                            .font(.footnote)
                        }
                    }.onTapGesture {
                        if averageOrMedianTitle == textAverageTitle {
                            averageOrMedianTitle = textMedianTitle
                            averageOrmedian = median_
                        } else if averageOrMedianTitle == textMedianTitle {
                            averageOrMedianTitle = cgmReadingsTitle
                            averageOrmedian = tirFormatter
                                .string(from: (state.statistics?.Statistics.LoopCycles.readings ?? 0) as NSNumber) ?? ""
                        } else if averageOrMedianTitle == cgmReadingsTitle {
                            averageOrMedianTitle = textAverageTitle
                            averageOrmedian = average_
                        }
                    }
                    .frame(minWidth: 110)
                    // CV as default. Changes to SD when clicking
                    let text_CV_Title = NSLocalizedString("CV", comment: "")
                    let text_SD_Title = NSLocalizedString("SD", comment: "")

                    HStack {
                        Text(CV_or_SD_Title).font(.footnote).foregroundColor(.secondary)
                        if CV_or_SD_Title == text_CV_Title {
                            Text(CVorSD == "" ? cv_ : cv_).font(.footnote)
                        } else {
                            Text(CVorSD == "" ? sd_ : sd_).font(.footnote)
                        }
                    }.onTapGesture {
                        if CV_or_SD_Title == text_CV_Title {
                            CV_or_SD_Title = text_SD_Title
                            CVorSD = sd_
                        } else {
                            CV_or_SD_Title = text_CV_Title
                            CVorSD = cv_
                        }
                    }
                }
            }
            HStack {
                Group {
                    HStack {
                        Text(
                            NSLocalizedString("Low", comment: " ")
                        )
                        .font(.footnote)
                        .foregroundColor(.secondary)

                        Text(tir_low + " %").font(.footnote).foregroundColor(.loopRed)
                    }

                    HStack {
                        Text("Normal").font(.footnote).foregroundColor(.secondary)
                        Text(tir_ + " %").font(.footnote).foregroundColor(.loopGreen)
                    }

                    HStack {
                        Text(
                            NSLocalizedString("High", comment: " ")
                        )
                        .font(.footnote).foregroundColor(.secondary)

                        Text(tir_high + " %").font(.footnote).foregroundColor(.loopYellow)
                    }
                }
            }

            if state.settingsManager.preferences.displayLoops {
                HStack {
                    Group {
                        let loopTitle = NSLocalizedString("Loops", comment: "Nr of Loops in statPanel")
                        let errorTitle = NSLocalizedString("Errors", comment: "Loop Errors in statPanel")

                        HStack {
                            Text(loopStatTitle).font(.footnote).foregroundColor(.secondary)
                            Text(
                                loopStatTitle == loopTitle ? tirFormatter
                                    .string(from: (state.statistics?.Statistics.LoopCycles.loops ?? 0) as NSNumber) ?? "" :
                                    tirFormatter
                                    .string(from: (state.statistics?.Statistics.LoopCycles.errors ?? 0) as NSNumber) ?? ""
                            ).font(.footnote)
                        }.onTapGesture {
                            if loopStatTitle == loopTitle {
                                loopStatTitle = errorTitle
                            } else if loopStatTitle == errorTitle {
                                loopStatTitle = loopTitle
                            }
                        }

                        HStack {
                            Text("Interval").font(.footnote)
                                .foregroundColor(.secondary)
                            Text(
                                targetFormatter
                                    .string(from: (state.statistics?.Statistics.LoopCycles.avg_interval ?? 0) as NSNumber) ??
                                    ""
                            ).font(.footnote)
                        }

                        HStack {
                            Text("Duration").font(.footnote)
                                .foregroundColor(.secondary)
                            Text(
                                numberFormatter
                                    .string(
                                        from: (state.statistics?.Statistics.LoopCycles.median_duration ?? 0) as NSNumber
                                    ) ?? ""
                            ).font(.footnote)
                        }
                    }
                }
            }
        }

        var legendPanel: some View {
            ZStack {
                HStack(alignment: .center) {
                    Group {
                        Circle().fill(Color.loopGreen).frame(width: 8, height: 8)
                        Text("BG")
                            .font(.system(size: 12, weight: .bold)).foregroundColor(.loopGreen)
                    }
                    Group {
                        Circle().fill(Color.insulin).frame(width: 8, height: 8)
                            .padding(.leading, 8)
                        Text("IOB")
                            .font(.system(size: 12, weight: .bold)).foregroundColor(.insulin)
                    }
                    Group {
                        Circle().fill(Color.zt).frame(width: 8, height: 8)
                            .padding(.leading, 8)
                        Text("ZT")
                            .font(.system(size: 12, weight: .bold)).foregroundColor(.zt)
                    }
                    Group {
                        Circle().fill(Color.loopYellow).frame(width: 8, height: 8)
                            .padding(.leading, 8)
                        Text("COB")
                            .font(.system(size: 12, weight: .bold)).foregroundColor(.loopYellow)
                    }
                    Group {
                        Circle().fill(Color.uam).frame(width: 8, height: 8)
                            .padding(.leading, 8)
                        Text("UAM")
                            .font(.system(size: 12, weight: .bold)).foregroundColor(.uam)
                    }

                    if let eventualBG = state.eventualBG {
                        Text(
                            "⇢ " + numberFormatter.string(
                                from: (state.units == .mmolL ? eventualBG.asMmolL : Decimal(eventualBG)) as NSNumber
                            )!
                        )
                        .font(.system(size: 12, weight: .bold)).foregroundColor(.secondary)
                    }
                }
                .frame(maxWidth: .infinity)
                .padding([.bottom], 20)
            }
        }

        var mainChart: some View {
            ZStack {
                if state.animatedBackground {
                    SpriteView(scene: spriteScene, options: [.allowsTransparency])
                        .ignoresSafeArea()
                        .frame(minWidth: 0, maxWidth: .infinity, minHeight: 0, maxHeight: .infinity)
                }

                MainChartView(
                    glucose: $state.glucose,
                    suggestion: $state.suggestion,
                    statistcs: $state.statistics,
                    tempBasals: $state.tempBasals,
                    boluses: $state.boluses,
                    suspensions: $state.suspensions,
                    hours: .constant(state.filteredHours),
                    maxBasal: $state.maxBasal,
                    autotunedBasalProfile: $state.autotunedBasalProfile,
                    basalProfile: $state.basalProfile,
                    tempTargets: $state.tempTargets,
                    carbs: $state.carbs,
                    timerDate: $state.timerDate,
                    units: $state.units,
                    smooth: $state.smooth
                )
            }
            .padding(.bottom)
            .modal(for: .dataTable, from: self)
        }

        @ViewBuilder private func bottomPanel(_ geo: GeometryProxy) -> some View {
            ZStack {
                Rectangle().fill(Color.gray.opacity(0.2)).frame(height: 50 + geo.safeAreaInsets.bottom)

                HStack {
                    Button { state.showModal(for: .addCarbs) }
                    label: {
                        ZStack(alignment: Alignment(horizontal: .trailing, vertical: .bottom)) {
                            Image("carbs")
                                .renderingMode(.template)
                                .resizable()
                                .frame(width: 24, height: 24)
                                .foregroundColor(.loopYellow)
                                .padding(8)
                            if let carbsReq = state.carbsRequired {
                                Text(numberFormatter.string(from: carbsReq as NSNumber)!)
                                    .font(.caption)
                                    .foregroundColor(.white)
                                    .padding(4)
                                    .background(Capsule().fill(Color.red))
                            }
                        }
                    }
                    Spacer()
                    Button { state.showModal(for: .addTempTarget) }
                    label: {
                        Image("target")
                            .renderingMode(.template)
                            .resizable()
                            .frame(width: 24, height: 24)
                            .padding(8)
                    }.foregroundColor(.loopGreen)
                    Spacer()
                    Button { state.showModal(for: .bolus(waitForSuggestion: false)) }
                    label: {
                        Image("bolus")
                            .renderingMode(.template)
                            .resizable()
                            .frame(width: 24, height: 24)
                            .padding(8)
                    }.foregroundColor(.insulin)
                    Spacer()
                    if state.allowManualTemp {
                        Button { state.showModal(for: .manualTempBasal) }
                        label: {
                            Image("bolus1")
                                .renderingMode(.template)
                                .resizable()
                                .frame(width: 24, height: 24)
                                .padding(8)
                        }.foregroundColor(.insulin)
                        Spacer()
                    }
                    Button { state.showModal(for: .settings) }
                    label: {
                        Image("settings1")
                            .renderingMode(.template)
                            .resizable()
                            .frame(width: 24, height: 24)
                            .padding(8)
                    }.foregroundColor(.loopGray)
                }
                .padding(.horizontal, 24)
                .padding(.bottom, geo.safeAreaInsets.bottom)
            }
        }

        var body: some View {
            GeometryReader { geo in
                VStack(spacing: 0) {
                    header(geo)
                    infoPanel
                    mainChart
                    legendPanel
                    statPanel()
                    bottomPanel(geo)
                }
                .edgesIgnoringSafeArea(.vertical)
            }
            .onAppear(perform: configureView)
            .navigationTitle("Home")
            .navigationBarHidden(true)
            .ignoresSafeArea(.keyboard)
            .popup(isPresented: isStatusPopupPresented, alignment: .top, direction: .top) {
                popup
                    .padding()
                    .background(
                        RoundedRectangle(cornerRadius: 8, style: .continuous)
                            .fill(Color(UIColor.darkGray))
                    )
                    .onTapGesture {
                        isStatusPopupPresented = false
                    }
                    .gesture(
                        DragGesture(minimumDistance: 10, coordinateSpace: .local)
                            .onEnded { value in
                                if value.translation.height < 0 {
                                    isStatusPopupPresented = false
                                }
                            }
                    )
            }
        }

        private var popup: some View {
            VStack(alignment: .leading, spacing: 4) {
                Text(state.statusTitle).font(.headline).foregroundColor(.white)
                    .padding(.bottom, 4)
                if let suggestion = state.suggestion {
                    TagCloudView(tags: suggestion.reasonParts).animation(.none, value: false)

                    Text(suggestion.reasonConclusion.capitalizingFirstLetter()).font(.caption).foregroundColor(.white)

                } else {
                    Text("No sugestion found").font(.body).foregroundColor(.white)
                }

                if let errorMessage = state.errorMessage, let date = state.errorDate {
                    Text(NSLocalizedString("Error at", comment: "") + " " + dateFormatter.string(from: date))
                        .foregroundColor(.white)
                        .font(.headline)
                        .padding(.bottom, 4)
                        .padding(.top, 8)
                    Text(errorMessage).font(.caption).foregroundColor(.loopRed)
                }
            }
        }
    }
}<|MERGE_RESOLUTION|>--- conflicted
+++ resolved
@@ -31,7 +31,6 @@
             sortDescriptors: [NSSortDescriptor(key: "date", ascending: false)]
         ) var fetchedPercent: FetchedResults<Override>
 
-<<<<<<< HEAD
         @FetchRequest(
             entity: TempTargets.entity(),
             sortDescriptors: [NSSortDescriptor(key: "date", ascending: false)]
@@ -42,8 +41,6 @@
             sortDescriptors: [NSSortDescriptor(key: "date", ascending: false)]
         ) var enactedSliderTT: FetchedResults<TempTargetsSlider>
 
-=======
->>>>>>> 257202cf
         private var numberFormatter: NumberFormatter {
             let formatter = NumberFormatter()
             formatter.numberStyle = .decimal
@@ -245,31 +242,12 @@
                 }
 
                 Spacer()
-
-<<<<<<< HEAD
+                
                 if let overrideString = overrideString {
                     Text(overrideString)
                         .font(.system(size: 12))
                         .foregroundColor(.orange)
                         .padding(.trailing, 8)
-=======
-                Text(
-                    (fetchedPercent.first?.enabled ?? false) ?
-                        "\((fetchedPercent.first?.percentage ?? 100).formatted(.number)) % " : ""
-                )
-                .font(.system(size: 12, weight: .bold))
-                .foregroundColor(.orange)
-                .padding(.trailing, 2)
-                if fetchedPercent.first?.enabled ?? false {
-                    Text(
-                        (tirFormatter.string(from: (fetchedPercent.first?.duration ?? 0) as NSNumber) ?? "") == "0" ?
-                            "Perpetual" :
-                            (tirFormatter.string(from: (fetchedPercent.first?.duration ?? 0) as NSNumber) ?? "") + " min"
-                    )
-                    .font(.system(size: 12))
-                    .foregroundColor(.orange)
-                    .padding(.trailing, 8)
->>>>>>> 257202cf
                 }
 
                 if let progress = state.bolusProgress {
