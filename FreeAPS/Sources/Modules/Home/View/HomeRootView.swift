--- conflicted
+++ resolved
@@ -958,155 +958,6 @@
                 }
             }
         }
-<<<<<<< HEAD
-=======
-
-        // TODO: Consolidate all mmol parsing methods (in TagCloudView, NightscoutManager and HomeRootView) to one central func
-        private func parseReasonConclusion(_ reasonConclusion: String, isMmolL: Bool) -> String {
-            let patterns = [
-                "minGuardBG\\s*-?\\d+\\.?\\d*<-?\\d+\\.?\\d*", // minGuardBG x<y
-                "Eventual BG\\s*-?\\d+\\.?\\d*\\s*>=\\s*-?\\d+\\.?\\d*", // Eventual BG x >= target
-                "Eventual BG\\s*-?\\d+\\.?\\d*\\s*<\\s*-?\\d+\\.?\\d*", // Eventual BG x < target
-                "(\\S+)\\s+(-?\\d+\\.?\\d*)\\s*>\\s*(\\d+)%\\s+of\\s+BG\\s+(-?\\d+\\.?\\d*)" // maxDelta x > y% of BG z
-            ]
-            let pattern = patterns.joined(separator: "|")
-            let regex = try! NSRegularExpression(pattern: pattern)
-
-            func convertToMmolL(_ value: String) -> String {
-                if let glucoseValue = Double(value.replacingOccurrences(of: "[^\\d.-]", with: "", options: .regularExpression)) {
-                    let mmolValue = Decimal(glucoseValue).asMmolL
-                    return mmolValue.description
-                }
-                return value
-            }
-
-            let matches = regex.matches(
-                in: reasonConclusion,
-                range: NSRange(reasonConclusion.startIndex..., in: reasonConclusion)
-            )
-            var updatedConclusion = reasonConclusion
-
-            for match in matches.reversed() {
-                guard let range = Range(match.range, in: reasonConclusion) else { continue }
-                let matchedString = String(reasonConclusion[range])
-
-                if isMmolL {
-                    if matchedString.contains("<"), matchedString.contains("Eventual BG"), !matchedString.contains("=") {
-                        // Handle "Eventual BG x < target" pattern
-                        let parts = matchedString.components(separatedBy: "<")
-                        if parts.count == 2 {
-                            let bgPart = parts[0].replacingOccurrences(of: "Eventual BG", with: "")
-                                .trimmingCharacters(in: .whitespaces)
-                            let targetValue = parts[1].trimmingCharacters(in: .whitespaces)
-                            let formattedBGPart = convertToMmolL(bgPart)
-                            let formattedTargetValue = convertToMmolL(targetValue)
-                            let formattedString = "Eventual BG \(formattedBGPart)<\(formattedTargetValue)"
-                            updatedConclusion.replaceSubrange(range, with: formattedString)
-                        }
-                    } else if matchedString.contains("<"), matchedString.contains("minGuardBG") {
-                        // Handle "minGuardBG x<y" pattern
-                        let parts = matchedString.components(separatedBy: "<")
-                        if parts.count == 2 {
-                            let firstValue = parts[0].trimmingCharacters(in: .whitespaces)
-                            let secondValue = parts[1].trimmingCharacters(in: .whitespaces)
-                            let formattedFirstValue = convertToMmolL(firstValue)
-                            let formattedSecondValue = convertToMmolL(secondValue)
-                            let formattedString = "minGuardBG \(formattedFirstValue)<\(formattedSecondValue)"
-                            updatedConclusion.replaceSubrange(range, with: formattedString)
-                        }
-                    } else if matchedString.contains(">=") {
-                        // Handle "Eventual BG x >= target" pattern
-                        let parts = matchedString.components(separatedBy: " >= ")
-                        if parts.count == 2 {
-                            let firstValue = parts[0].replacingOccurrences(of: "Eventual BG", with: "")
-                                .trimmingCharacters(in: .whitespaces)
-                            let secondValue = parts[1].trimmingCharacters(in: .whitespaces)
-                            let formattedFirstValue = convertToMmolL(firstValue)
-                            let formattedSecondValue = convertToMmolL(secondValue)
-                            let formattedString = "Eventual BG \(formattedFirstValue) >= \(formattedSecondValue)"
-                            updatedConclusion.replaceSubrange(range, with: formattedString)
-                        }
-                    } else if let localMatch = regex.firstMatch(
-                        in: matchedString,
-                        range: NSRange(matchedString.startIndex..., in: matchedString)
-                    ) {
-                        // Handle "maxDelta 37 > 20% of BG 95" style
-                        if match.numberOfRanges == 5 {
-                            let metric = String(matchedString[Range(localMatch.range(at: 1), in: matchedString)!])
-                            let firstValue = String(matchedString[Range(localMatch.range(at: 2), in: matchedString)!])
-                            let percentage = String(matchedString[Range(localMatch.range(at: 3), in: matchedString)!])
-                            let bgValue = String(matchedString[Range(localMatch.range(at: 4), in: matchedString)!])
-
-                            let formattedFirstValue = convertToMmolL(firstValue)
-                            let formattedBGValue = convertToMmolL(bgValue)
-
-                            let formattedString = "\(metric) \(formattedFirstValue) > \(percentage)% of BG \(formattedBGValue)"
-                            updatedConclusion.replaceSubrange(range, with: formattedString)
-                        }
-                    }
-                } else {
-                    // When isMmolL is false, ensure the original value is retained without duplication
-                    updatedConclusion.replaceSubrange(range, with: matchedString)
-                }
-            }
-
-            return updatedConclusion.capitalizingFirstLetter()
-        }
-
-        private var popup: some View {
-            VStack(alignment: .leading, spacing: 4) {
-                Text(statusTitle).font(.headline).foregroundColor(.white)
-                    .padding(.bottom, 4)
-                if let determination = state.determinationsFromPersistence.first {
-                    if determination.glucose == 400 {
-                        Text("Invalid CGM reading (HIGH).").font(.callout).bold().foregroundColor(.loopRed).padding(.top, 8)
-                        Text("SMBs and High Temps Disabled.").font(.caption).foregroundColor(.white).padding(.bottom, 4)
-                    } else {
-                        let tags = !state.isSmoothingEnabled ? determination.reasonParts : determination
-                            .reasonParts + ["Smoothing: On"]
-                        TagCloudView(
-                            tags: tags,
-                            shouldParseToMmolL: state.units == .mmolL
-                        )
-                        .animation(.none, value: false)
-
-                        Text(
-                            self
-                                .parseReasonConclusion(
-                                    determination.reasonConclusion,
-                                    isMmolL: state.units == .mmolL
-                                )
-                        ).font(.caption).foregroundColor(.white)
-                    }
-                } else {
-                    Text("No determination found").font(.body).foregroundColor(.white)
-                }
-
-                if let errorMessage = state.errorMessage, let date = state.errorDate {
-                    Text(NSLocalizedString("Error at", comment: "") + " " + Formatter.dateFormatter.string(from: date))
-                        .foregroundColor(.white)
-                        .font(.headline)
-                        .padding(.bottom, 4)
-                        .padding(.top, 8)
-                    Text(errorMessage).font(.caption).foregroundColor(.loopRed)
-                }
-            }
-        }
-
-        private func setStatusTitle() {
-            if let determination = state.determinationsFromPersistence.first {
-                let dateFormatter = DateFormatter()
-                dateFormatter.timeStyle = .short
-                statusTitle = NSLocalizedString("Oref Determination enacted at", comment: "Headline in enacted pop up") +
-                    " " +
-                    dateFormatter
-                    .string(from: determination.deliverAt ?? Date())
-            } else {
-                statusTitle = "No Oref determination"
-                return
-            }
-        }
->>>>>>> be8cd8c4
     }
 }
 
