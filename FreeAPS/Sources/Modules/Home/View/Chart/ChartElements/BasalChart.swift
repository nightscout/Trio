--- conflicted
+++ resolved
@@ -202,21 +202,11 @@
         Task {
             let dayAgoTime = Date().addingTimeInterval(-1.days.timeInterval).timeIntervalSince1970
 
-<<<<<<< HEAD
-            // Get Regular Basal
-            let basalPoints = await findRegularBasalPoints(
-=======
             async let getRegularBasalPoints = findRegularBasalPoints(
->>>>>>> ecb7cca6
                 timeBegin: dayAgoTime,
                 timeEnd: endMarker.timeIntervalSince1970
             )
 
-<<<<<<< HEAD
-            var totalBasal = basalPoints
-            totalBasal.sort {
-                $0.startDate.timeIntervalSince1970 < $1.startDate.timeIntervalSince1970
-=======
             var regularPoints = await getRegularBasalPoints
             regularPoints.sort { $0.startDate < $1.startDate }
 
@@ -225,7 +215,6 @@
             // No basal data? Then there's nothing to draw
             if regularPoints.isEmpty {
                 // basals stays empty; do nothing
->>>>>>> ecb7cca6
             }
             // Exactly one data point?
             else if regularPoints.count == 1 {
