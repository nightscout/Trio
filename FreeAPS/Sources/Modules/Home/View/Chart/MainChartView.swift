import Charts
import CoreData
import SwiftUI

let screenSize: CGRect = UIScreen.main.bounds
let calendar = Calendar.current

struct MainChartView: View {
    var geo: GeometryProxy
<<<<<<< HEAD
    @Binding var units: GlucoseUnits
    @Binding var hours: Int
    @Binding var highGlucose: Decimal
    @Binding var lowGlucose: Decimal
    @Binding var currentGlucoseTarget: Decimal
    @Binding var screenHours: Int16
    @Binding var glucoseColorScheme: GlucoseColorScheme
    @Binding var displayXgridLines: Bool
    @Binding var displayYgridLines: Bool
    @Binding var thresholdLines: Bool

    @StateObject var state: Home.StateModel
=======
    var units: GlucoseUnits
    var hours: Int
    var tempTargets: [TempTarget]
    var highGlucose: Decimal
    var lowGlucose: Decimal
    var currentGlucoseTarget: Decimal
    var glucoseColorScheme: GlucoseColorScheme
    var screenHours: Int16
    var displayXgridLines: Bool
    var displayYgridLines: Bool
    var thresholdLines: Bool
    var state: Home.StateModel
>>>>>>> 0b4c5ece

    @State var basalProfiles: [BasalProfile] = []
    @State var preparedTempBasals: [(start: Date, end: Date, rate: Double)] = []
    @State var startMarker =
        Date(timeIntervalSinceNow: TimeInterval(hours: -24))
    @State var endMarker = Date(timeIntervalSinceNow: TimeInterval(hours: 3))

    @State var selection: Date? = nil

    @State var mainChartHasInitialized = false

    let now = Date.now

    private let context = CoreDataStack.shared.persistentContainer.viewContext

    @Environment(\.colorScheme) var colorScheme
    @Environment(\.calendar) var calendar

    var upperLimit: Decimal {
        units == .mgdL ? 400 : 22.2
    }

    private var selectedGlucose: GlucoseStored? {
        if let selection = selection {
            let lowerBound = selection.addingTimeInterval(-150)
            let upperBound = selection.addingTimeInterval(150)
            return state.glucoseFromPersistence.first { $0.date ?? now >= lowerBound && $0.date ?? now <= upperBound }
        } else {
            return nil
        }
    }

    var selectedCOBValue: OrefDetermination? {
        if let selection = selection {
            let lowerBound = selection.addingTimeInterval(-120)
            let upperBound = selection.addingTimeInterval(120)
            return state.enactedAndNonEnactedDeterminations.first {
                $0.deliverAt ?? now >= lowerBound && $0.deliverAt ?? now <= upperBound
            }
        } else {
            return nil
        }
    }

    var selectedIOBValue: OrefDetermination? {
        if let selection = selection {
            let lowerBound = selection.addingTimeInterval(-120)
            let upperBound = selection.addingTimeInterval(120)
            return state.enactedAndNonEnactedDeterminations.first {
                $0.deliverAt ?? now >= lowerBound && $0.deliverAt ?? now <= upperBound
            }
        } else {
            return nil
        }
    }

    var body: some View {
        VStack {
            ZStack {
                VStack(spacing: 5) {
                    dummyBasalChart
                    staticYAxisChart
                    Spacer()
                    dummyCobChart
                }

                ScrollViewReader { scroller in
                    ScrollView(.horizontal, showsIndicators: false) {
                        VStack(spacing: 5) {
                            basalChart
                            mainChart
                            Spacer()
                            ZStack {
                                cobChart
                                iobChart
                            }

                        }.onChange(of: screenHours) {
                            scroller.scrollTo("MainChart", anchor: .trailing)
                        }
                        .onChange(of: state.glucoseFromPersistence.last?.glucose) {
                            scroller.scrollTo("MainChart", anchor: .trailing)
                            updateStartEndMarkers()
                        }
                        .onChange(of: state.enactedAndNonEnactedDeterminations.first?.deliverAt) {
                            scroller.scrollTo("MainChart", anchor: .trailing)
                        }
                        .onChange(of: units) {
                            // TODO: - Refactor this to only update the Y Axis Scale
                            state.setupGlucoseArray()
                        }
                        .onAppear {
                            if !mainChartHasInitialized {
                                scroller.scrollTo("MainChart", anchor: .trailing)
                                updateStartEndMarkers()
                                calculateTempBasalsInBackground()
                                mainChartHasInitialized = true
                            }
                        }
                    }
                }
            }
        }
    }
}

// MARK: - Main Chart with selection Popover

extension MainChartView {
    private var mainChart: some View {
        VStack {
            Chart {
                drawStartRuleMark()
                drawEndRuleMark()
                drawCurrentTimeMarker()

                GlucoseChartView(
                    glucoseData: state.glucoseFromPersistence,
                    units: state.units,
                    highGlucose: state.highGlucose,
                    lowGlucose: state.lowGlucose,
                    currentGlucoseTarget: state.currentGlucoseTarget,
                    isSmoothingEnabled: state.isSmoothingEnabled,
                    glucoseColorScheme: state.glucoseColorScheme
                )

                InsulinView(
                    glucoseData: state.glucoseFromPersistence,
                    insulinData: state.insulinFromPersistence,
                    units: state.units
                )

                CarbView(
                    glucoseData: state.glucoseFromPersistence,
                    units: state.units,
                    carbData: state.carbsFromPersistence,
                    fpuData: state.fpusFromPersistence,
                    minValue: state.minYAxisValue
                )

                OverrideView(
                    state: state,
                    overrides: state.overrides,
                    overrideRunStored: state.overrideRunStored,
                    units: state.units,
                    viewContext: context
                )

                TempTargetView(
                    tempTargetStored: state.tempTargetStored,
                    tempTargetRunStored: state.tempTargetRunStored,
                    units: state.units,
                    viewContext: context
                )

                ForecastView(
                    preprocessedData: state.preprocessedData,
                    minForecast: state.minForecast,
                    maxForecast: state.maxForecast,
                    units: state.units,
                    maxValue: state.maxYAxisValue,
                    forecastDisplayType: state.forecastDisplayType
                )

                /// show glucose value when hovering over it
                if #available(iOS 17, *) {
                    if let selectedGlucose {
                        RuleMark(x: .value("Selection", selectedGlucose.date ?? now, unit: .minute))
                            .foregroundStyle(Color.tabBar)
                            .offset(yStart: 70)
                            .lineStyle(.init(lineWidth: 2))
                            .annotation(
                                position: .top,
                                alignment: .center,
                                overflowResolution: .init(x: .fit(to: .chart), y: .fit(to: .chart))
                            ) {
                                selectionPopover
                            }

                        PointMark(
                            x: .value("Time", selectedGlucose.date ?? now, unit: .minute),
                            y: .value("Value", selectedGlucose.glucose)
                        )
                        .zIndex(-1)
                        .symbolSize(CGSize(width: 15, height: 15))
                        .foregroundStyle(
                            Decimal(selectedGlucose.glucose) > highGlucose ? Color.orange
                                .opacity(0.8) :
                                (
                                    Decimal(selectedGlucose.glucose) < lowGlucose ? Color.red.opacity(0.8) : Color.green
                                        .opacity(0.8)
                                )
                        )

                        PointMark(
                            x: .value("Time", selectedGlucose.date ?? now, unit: .minute),
                            y: .value("Value", selectedGlucose.glucose)
                        )
                        .zIndex(-1)
                        .symbolSize(CGSize(width: 6, height: 6))
                        .foregroundStyle(Color.primary)
                    }
                }
            }
            .id("MainChart")
            .onChange(of: state.insulinFromPersistence) {
                state.roundedTotalBolus = state.calculateTINS()
            }
<<<<<<< HEAD
=======
            .onChange(of: tempTargets) {
                Task {
                    await calculateTempTargets()
                }
            }
>>>>>>> 0b4c5ece
            .frame(minHeight: geo.size.height * 0.28)
            .frame(width: fullWidth(viewWidth: screenSize.width))
            .chartXScale(domain: startMarker ... endMarker)
            .chartXAxis { mainChartXAxis }
            .chartYAxis { mainChartYAxis }
            .chartYAxis(.hidden)
            .backport.chartXSelection(value: $selection)
            .chartYScale(
                domain: units == .mgdL ? state.minYAxisValue ... state.maxYAxisValue : state.minYAxisValue
                    .asMmolL ... state.maxYAxisValue.asMmolL
            )
            .backport.chartForegroundStyleScale(state: state)
        }
    }

    @ViewBuilder var selectionPopover: some View {
        if let sgv = selectedGlucose?.glucose {
            let glucoseToShow = units == .mgdL ? Decimal(sgv) : Decimal(sgv).asMmolL
            VStack(alignment: .leading) {
                HStack {
                    Image(systemName: "clock")
                    Text(selectedGlucose?.date?.formatted(.dateTime.hour().minute(.twoDigits)) ?? "")
                        .font(.body).bold()
                }.font(.body).padding(.bottom, 5)

                let glucoseColor = FreeAPS.getDynamicGlucoseColor(
                    glucoseValue: glucoseToShow,
                    highGlucoseColorValue: highGlucose,
                    lowGlucoseColorValue: lowGlucose,
                    targetGlucose: currentGlucoseTarget,
                    glucoseColorScheme: glucoseColorScheme,
                    offset: units == .mgdL ? 20 : 20.asMmolL
                )
                HStack {
                    Text(units == .mgdL ? glucoseToShow.description : Decimal(sgv).formattedAsMmolL)
                        .bold()
                        + Text(" \(units.rawValue)")
                }.foregroundStyle(
                    Color(glucoseColor)
                ).font(.body)

                if let selectedIOBValue, let iob = selectedIOBValue.iob {
                    HStack {
                        Image(systemName: "syringe.fill").frame(width: 15)
                        Text(MainChartHelper.bolusFormatter.string(from: iob) ?? "")
                            .bold()
                            + Text(NSLocalizedString(" U", comment: "Insulin unit"))
                    }.foregroundStyle(Color.insulin).font(.body)
                }

                if let selectedCOBValue {
                    HStack {
                        Image(systemName: "fork.knife").frame(width: 15)
                        Text(MainChartHelper.carbsFormatter.string(from: selectedCOBValue.cob as NSNumber) ?? "")
                            .bold()
                            + Text(NSLocalizedString(" g", comment: "gram of carbs"))
                    }.foregroundStyle(Color.orange).font(.body)
                }
            }
            .padding()
            .background {
                RoundedRectangle(cornerRadius: 4)
                    .fill(Color.chart.opacity(0.85))
                    .shadow(color: Color.secondary, radius: 2)
                    .overlay(
                        RoundedRectangle(cornerRadius: 4)
                            .stroke(Color.secondary, lineWidth: 2)
                    )
            }
        }
    }
}

// MARK: - Rule Marks and Charts configurations

extension MainChartView {
    func drawCurrentTimeMarker() -> some ChartContent {
        RuleMark(
            x: .value(
                "",
                Date(timeIntervalSince1970: TimeInterval(NSDate().timeIntervalSince1970)),
                unit: .second
            )
        ).lineStyle(.init(lineWidth: 2, dash: [3])).foregroundStyle(Color(.systemGray2))
    }

    func drawStartRuleMark() -> some ChartContent {
        RuleMark(
            x: .value(
                "",
                startMarker,
                unit: .second
            )
        ).foregroundStyle(Color.clear)
    }

    func drawEndRuleMark() -> some ChartContent {
        RuleMark(
            x: .value(
                "",
                endMarker,
                unit: .second
            )
        ).foregroundStyle(Color.clear)
    }

    func basalChartPlotStyle(_ plotContent: ChartPlotContent) -> some View {
        plotContent
            .rotationEffect(.degrees(180))
            .scaleEffect(x: -1, y: 1)
    }

    var mainChartXAxis: some AxisContent {
        AxisMarks(values: .stride(by: .hour, count: screenHours > 6 ? (screenHours > 12 ? 4 : 2) : 1)) { _ in
            if displayXgridLines {
                AxisGridLine(stroke: .init(lineWidth: 0.5, dash: [2, 3]))
            } else {
                AxisGridLine(stroke: .init(lineWidth: 0, dash: [2, 3]))
            }
        }
    }

    var basalChartXAxis: some AxisContent {
        AxisMarks(values: .stride(by: .hour, count: screenHours > 6 ? (screenHours > 12 ? 4 : 2) : 1)) { _ in
            if displayXgridLines {
                AxisGridLine(stroke: .init(lineWidth: 0.5, dash: [2, 3]))
            } else {
                AxisGridLine(stroke: .init(lineWidth: 0, dash: [2, 3]))
            }
            AxisValueLabel(format: .dateTime.hour(.defaultDigits(amPM: .narrow)), anchor: .top)
                .font(.footnote).foregroundStyle(Color.primary)
        }
    }

    var mainChartYAxis: some AxisContent {
        AxisMarks(position: .trailing) { value in

            if displayYgridLines {
                AxisGridLine(stroke: .init(lineWidth: 0.5, dash: [2, 3]))
            } else {
                AxisGridLine(stroke: .init(lineWidth: 0, dash: [2, 3]))
            }

            if let glucoseValue = value.as(Double.self), glucoseValue > 0 {
                /// fix offset between the two charts...
                if units == .mmolL {
                    AxisTick(length: 7, stroke: .init(lineWidth: 7)).foregroundStyle(Color.clear)
                }
                AxisValueLabel().font(.footnote).foregroundStyle(Color.primary)
            }
        }
    }

    var cobChartYAxis: some AxisContent {
        AxisMarks(position: .trailing) { _ in
            if displayYgridLines {
                AxisGridLine(stroke: .init(lineWidth: 0.5, dash: [2, 3]))
            } else {
                AxisGridLine(stroke: .init(lineWidth: 0, dash: [2, 3]))
            }
        }
    }
}

// MARK: - Calculations and formatting

extension MainChartView {
    func fullWidth(viewWidth: CGFloat) -> CGFloat {
        viewWidth * CGFloat(hours) / CGFloat(min(max(screenHours, 2), 24))
    }

    // Update start and  end marker to fix scroll update problem with x axis
    func updateStartEndMarkers() {
        startMarker = Date(timeIntervalSince1970: TimeInterval(NSDate().timeIntervalSince1970 - 86400))

        let threeHourSinceNow = Date(timeIntervalSinceNow: TimeInterval(hours: 3))

        // min is 1.5h -> (1.5*1h = 1.5*(5*12*60))
        let dynamicFutureDateForCone = Date(timeIntervalSinceNow: TimeInterval(
            Int(1.5) * 5 * state
                .minCount * 60
        ))

        endMarker = state
            .forecastDisplayType == .lines ? threeHourSinceNow : dynamicFutureDateForCone <= threeHourSinceNow ?
            dynamicFutureDateForCone.addingTimeInterval(TimeInterval(minutes: 30)) : threeHourSinceNow
    }
}

extension Int16 {
    var minutes: TimeInterval {
        TimeInterval(self) * 60
    }
}<|MERGE_RESOLUTION|>--- conflicted
+++ resolved
@@ -7,20 +7,6 @@
 
 struct MainChartView: View {
     var geo: GeometryProxy
-<<<<<<< HEAD
-    @Binding var units: GlucoseUnits
-    @Binding var hours: Int
-    @Binding var highGlucose: Decimal
-    @Binding var lowGlucose: Decimal
-    @Binding var currentGlucoseTarget: Decimal
-    @Binding var screenHours: Int16
-    @Binding var glucoseColorScheme: GlucoseColorScheme
-    @Binding var displayXgridLines: Bool
-    @Binding var displayYgridLines: Bool
-    @Binding var thresholdLines: Bool
-
-    @StateObject var state: Home.StateModel
-=======
     var units: GlucoseUnits
     var hours: Int
     var tempTargets: [TempTarget]
@@ -33,7 +19,6 @@
     var displayYgridLines: Bool
     var thresholdLines: Bool
     var state: Home.StateModel
->>>>>>> 0b4c5ece
 
     @State var basalProfiles: [BasalProfile] = []
     @State var preparedTempBasals: [(start: Date, end: Date, rate: Double)] = []
@@ -242,14 +227,6 @@
             .onChange(of: state.insulinFromPersistence) {
                 state.roundedTotalBolus = state.calculateTINS()
             }
-<<<<<<< HEAD
-=======
-            .onChange(of: tempTargets) {
-                Task {
-                    await calculateTempTargets()
-                }
-            }
->>>>>>> 0b4c5ece
             .frame(minHeight: geo.size.height * 0.28)
             .frame(width: fullWidth(viewWidth: screenSize.width))
             .chartXScale(domain: startMarker ... endMarker)
