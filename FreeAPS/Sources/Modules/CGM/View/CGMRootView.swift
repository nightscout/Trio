--- conflicted
+++ resolved
@@ -37,8 +37,6 @@
                     Text("Calibrations").navigationLink(to: .calibrations, from: self)
                 }
 
-<<<<<<< HEAD
-=======
                 Section(header: Text("Calendar")) {
                     Toggle("Create events in calendar", isOn: $state.createCalendarEvents)
                     if state.calendarIDs.isNotEmpty {
@@ -50,7 +48,6 @@
                     }
                 }
 
->>>>>>> 42f7b792
                 Section(header: Text("Other")) {
                     Toggle("Upload glucose to Nightscout", isOn: $state.uploadGlucose)
                 }
