import CoreData
import Foundation
import LoopKit
import SwiftUI
import Swinject

extension Bolus {
    final class StateModel: BaseStateModel<Provider> {
        @Injected() var unlockmanager: UnlockManager!
        @Injected() var apsManager: APSManager!
        @Injected() var broadcaster: Broadcaster!
        @Injected() var pumpHistoryStorage: PumpHistoryStorage!
        // added for bolus calculator
        @Injected() var settings: SettingsManager!
        @Injected() var nsManager: NightscoutManager!
        @Injected() var carbsStorage: CarbsStorage!
        @Injected() var glucoseStorage: GlucoseStorage!
        @Injected() var determinationStorage: DeterminationStorage!

        @Published var lowGlucose: Decimal = 4.asMgdL
        @Published var highGlucose: Decimal = 10.asMgdL

        @Published var predictions: Predictions?
        @Published var amount: Decimal = 0
        @Published var insulinRecommended: Decimal = 0
        @Published var insulinRequired: Decimal = 0
        @Published var units: GlucoseUnits = .mgdL
        @Published var percentage: Decimal = 0
        @Published var threshold: Decimal = 0
        @Published var maxBolus: Decimal = 0
        var maxExternal: Decimal { maxBolus * 3 }
        @Published var errorString: Decimal = 0
        @Published var evBG: Decimal = 0
        @Published var insulin: Decimal = 0
        @Published var isf: Decimal = 0
        @Published var error: Bool = false
        @Published var minGuardBG: Decimal = 0
        @Published var minDelta: Decimal = 0
        @Published var expectedDelta: Decimal = 0
        @Published var minPredBG: Decimal = 0
        @Published var waitForSuggestion: Bool = false
        @Published var carbRatio: Decimal = 0

        @Published var addButtonPressed: Bool = false

        var waitForSuggestionInitial: Bool = false

        // added for bolus calculator
        @Published var target: Decimal = 0
        @Published var cob: Int16 = 0
        @Published var iob: Decimal = 0

        @Published var currentBG: Decimal = 0
        @Published var fifteenMinInsulin: Decimal = 0
        @Published var deltaBG: Decimal = 0
        @Published var targetDifferenceInsulin: Decimal = 0
        @Published var targetDifference: Decimal = 0
        @Published var wholeCob: Decimal = 0
        @Published var wholeCobInsulin: Decimal = 0
        @Published var iobInsulinReduction: Decimal = 0
        @Published var wholeCalc: Decimal = 0
        @Published var insulinCalculated: Decimal = 0
        @Published var fraction: Decimal = 0
        @Published var useCalc: Bool = false
        @Published var basal: Decimal = 0
        @Published var fattyMeals: Bool = false
        @Published var fattyMealFactor: Decimal = 0
        @Published var useFattyMealCorrectionFactor: Bool = false
        @Published var displayPresets: Bool = true

        @Published var currentBasal: Decimal = 0
        @Published var currentCarbRatio: Decimal = 0
        @Published var currentBGTarget: Decimal = 0
        @Published var currentISF: Decimal = 0

        @Published var sweetMeals: Bool = false
        @Published var sweetMealFactor: Decimal = 0
        @Published var useSuperBolus: Bool = false
        @Published var superBolusInsulin: Decimal = 0

        @Published var meal: [CarbsEntry]?
        @Published var carbs: Decimal = 0
        @Published var fat: Decimal = 0
        @Published var protein: Decimal = 0
        @Published var note: String = ""

        @Published var date = Date()

        @Published var carbsRequired: Decimal?
        @Published var useFPUconversion: Bool = false
        @Published var dish: String = ""
        @Published var selection: MealPresetStored?
        @Published var summation: [String] = []
        @Published var maxCarbs: Decimal = 0
        @Published var maxFat: Decimal = 0
        @Published var maxProtein: Decimal = 0

        @Published var id_: String = ""
        @Published var summary: String = ""
        @Published var skipBolus: Bool = false

        @Published var externalInsulin: Bool = false
        @Published var showInfo: Bool = false
        @Published var glucoseFromPersistence: [GlucoseStored] = []
        @Published var determination: [OrefDetermination] = []
        @Published var preprocessedData: [(id: UUID, forecast: Forecast, forecastValue: ForecastValue)] = []
        @Published var predictionsForChart: Predictions?
        @Published var simulatedDetermination: Determination?
        @Published var determinationObjectIDs: [NSManagedObjectID] = []

        @Published var minForecast: [Int] = []
        @Published var maxForecast: [Int] = []
        @Published var minCount: Int = 12 // count of Forecasts drawn in 5 min distances, i.e. 12 means a min of 1 hour
        @Published var displayForecastsAsLines: Bool = false

        let now = Date.now

        let viewContext = CoreDataStack.shared.persistentContainer.viewContext
        let backgroundContext = CoreDataStack.shared.newTaskContext()

        private var coreDataObserver: CoreDataObserver?

        typealias PumpEvent = PumpEventStored.EventType

        override func subscribe() {
            setupGlucoseNotification()
            coreDataObserver = CoreDataObserver()
            registerHandlers()
            setupGlucoseArray()

            Task {
                async let getAllSettingsDefaults: () = getAllSettingsValues()
                async let setupDeterminations: () = setupDeterminationsArray()

                await getAllSettingsDefaults
                await setupDeterminations

                // Determination has updated, so we can use this to draw the initial Forecast Chart
                let forecastData = await mapForecastsForChart()
                await updateForecasts(with: forecastData)
            }

            broadcaster.register(DeterminationObserver.self, observer: self)
            broadcaster.register(BolusFailureObserver.self, observer: self)
            units = settingsManager.settings.units
            percentage = settingsManager.settings.insulinReqPercentage
            fraction = settings.settings.overrideFactor
            useCalc = settings.settings.useCalc
            fattyMeals = settings.settings.fattyMeals
            fattyMealFactor = settings.settings.fattyMealFactor
            sweetMeals = settings.settings.sweetMeals
            sweetMealFactor = settings.settings.sweetMealFactor
            displayPresets = settings.settings.displayPresets

            displayForecastsAsLines = settings.settings.displayForecastsAsLines

            lowGlucose = units == .mgdL ? settingsManager.settings.low : settingsManager.settings.low.asMmolL
            highGlucose = units == .mgdL ? settingsManager.settings.high : settingsManager.settings.high.asMmolL

            maxCarbs = settings.settings.maxCarbs
            maxFat = settings.settings.maxFat
            maxProtein = settings.settings.maxProtein
            skipBolus = settingsManager.settings.skipBolusScreenAfterCarbs
            useFPUconversion = settingsManager.settings.useFPUconversion

            if waitForSuggestionInitial {
                Task {
                    let ok = await apsManager.determineBasal()
                    if !ok {
                        self.waitForSuggestion = false
                        self.insulinRequired = 0
                        self.insulinRecommended = 0
                    }
                }
            }
        }

        // MARK: - Basal

        private enum SettingType {
            case basal
            case carbRatio
            case bgTarget
            case isf
        }

        func getAllSettingsValues() async {
            await withTaskGroup(of: Void.self) { group in
                group.addTask {
                    await self.getCurrentSettingValue(for: .basal)
                }
                group.addTask {
                    await self.getCurrentSettingValue(for: .carbRatio)
                }
                group.addTask {
                    await self.getCurrentSettingValue(for: .bgTarget)
                }
                group.addTask {
                    await self.getCurrentSettingValue(for: .isf)
                }
                group.addTask {
                    let getMaxBolus = await self.provider.getPumpSettings().maxBolus
                    await MainActor.run {
                        self.maxBolus = getMaxBolus
                    }
                }
            }
        }

        private func getCurrentSettingValue(for type: SettingType) async {
            let now = Date()
            let calendar = Calendar.current
            let dateFormatter = DateFormatter()
            dateFormatter.dateFormat = "HH:mm:ss"
            dateFormatter.timeZone = TimeZone.current

            let entries: [(start: String, value: Decimal)]

            switch type {
            case .basal:
                let basalEntries = await provider.getBasalProfile()
                entries = basalEntries.map { ($0.start, $0.rate) }
            case .carbRatio:
                let carbRatios = await provider.getCarbRatios()
                entries = carbRatios.schedule.map { ($0.start, $0.ratio) }
            case .bgTarget:
                let bgTargets = await provider.getBGTarget()
                entries = bgTargets.targets.map { ($0.start, $0.low) }
            case .isf:
                let isfValues = await provider.getISFValues()
                entries = isfValues.sensitivities.map { ($0.start, $0.sensitivity) }
            }

            for (index, entry) in entries.enumerated() {
                guard let entryTime = dateFormatter.date(from: entry.start) else {
                    print("Invalid entry start time: \(entry.start)")
                    continue
                }

                let entryComponents = calendar.dateComponents([.hour, .minute, .second], from: entryTime)
                let entryStartTime = calendar.date(
                    bySettingHour: entryComponents.hour!,
                    minute: entryComponents.minute!,
                    second: entryComponents.second!,
                    of: now
                )!

                let entryEndTime: Date
                if index < entries.count - 1,
                   let nextEntryTime = dateFormatter.date(from: entries[index + 1].start)
                {
                    let nextEntryComponents = calendar.dateComponents([.hour, .minute, .second], from: nextEntryTime)
                    entryEndTime = calendar.date(
                        bySettingHour: nextEntryComponents.hour!,
                        minute: nextEntryComponents.minute!,
                        second: nextEntryComponents.second!,
                        of: now
                    )!
                } else {
                    entryEndTime = calendar.date(byAdding: .day, value: 1, to: entryStartTime)!
                }

                if now >= entryStartTime, now < entryEndTime {
                    await MainActor.run {
                        switch type {
                        case .basal:
                            currentBasal = entry.value
                        case .carbRatio:
                            currentCarbRatio = entry.value
                        case .bgTarget:
                            currentBGTarget = entry.value
                        case .isf:
                            currentISF = entry.value
                        }
                    }
                    return
                }
            }
        }

        // MARK: CALCULATIONS FOR THE BOLUS CALCULATOR

        /// Calculate insulin recommendation
        func calculateInsulin() -> Decimal {
            let isfForCalculation = units == .mmolL ? isf.asMgdL : isf

            // insulin needed for the current blood glucose
            targetDifference = currentBG - target
            targetDifferenceInsulin = targetDifference / isfForCalculation

            // more or less insulin because of bg trend in the last 15 minutes
            fifteenMinInsulin = deltaBG / isfForCalculation

            // determine whole COB for which we want to dose insulin for and then determine insulin for wholeCOB
            wholeCob = Decimal(cob) + carbs
            wholeCobInsulin = wholeCob / carbRatio

            // determine how much the calculator reduces/ increases the bolus because of IOB
            iobInsulinReduction = (-1) * iob

            // adding everything together
            // add a calc for the case that no fifteenMinInsulin is available
            if deltaBG != 0 {
                wholeCalc = (targetDifferenceInsulin + iobInsulinReduction + wholeCobInsulin + fifteenMinInsulin)
            } else {
                // add (rare) case that no glucose value is available -> maybe display warning?
                // if no bg is available, ?? sets its value to 0
                if currentBG == 0 {
                    wholeCalc = (iobInsulinReduction + wholeCobInsulin)
                } else {
                    wholeCalc = (targetDifferenceInsulin + iobInsulinReduction + wholeCobInsulin)
                }
            }

            // apply custom factor at the end of the calculations
            let result = wholeCalc * fraction

            // apply custom factor if fatty meal toggle in bolus calc config settings is on and the box for fatty meals is checked (in RootView)
            if useFattyMealCorrectionFactor {
                insulinCalculated = result * fattyMealFactor
            } else if useSuperBolus {
                superBolusInsulin = sweetMealFactor * currentBasal
                insulinCalculated = result + superBolusInsulin
            } else {
                insulinCalculated = result
            }
            // display no negative insulinCalculated
            insulinCalculated = max(insulinCalculated, 0)
            insulinCalculated = min(insulinCalculated, maxBolus)

            guard let apsManager = apsManager else {
                debug(.apsManager, "APSManager could not be gracefully unwrapped")
                return insulinCalculated
            }

            return apsManager.roundBolus(amount: insulinCalculated)
        }

        // MARK: - Button tasks

        @MainActor func invokeTreatmentsTask() {
            Task {
                addButtonPressed = true
                let isInsulinGiven = amount > 0
                let isCarbsPresent = carbs > 0
                let isFatPresent = fat > 0
                let isProteinPresent = protein > 0

                if isInsulinGiven {
                    try await handleInsulin(isExternal: externalInsulin)
                } else if isCarbsPresent || isFatPresent || isProteinPresent {
                    waitForSuggestion = true
                } else {
                    hideModal()
                    return
                }

                await saveMeal()

                // if glucose data is stale end the custom loading animation by hiding the modal
                guard glucoseStorage.isGlucoseDataFresh(glucoseFromPersistence.first?.date) else {
                    waitForSuggestion = false
                    return hideModal()
                }
            }
        }

        // MARK: - Insulin

        @MainActor private func handleInsulin(isExternal: Bool) async throws {
            if !isExternal {
                await addPumpInsulin()
            } else {
                await addExternalInsulin()
            }
            waitForSuggestion = true
        }

        @MainActor func addPumpInsulin() async {
            guard amount > 0 else {
                showModal(for: nil)
                return
            }

            let maxAmount = Double(min(amount, maxBolus))

            do {
                let authenticated = try await unlockmanager.unlock()
                if authenticated {
                    await apsManager.enactBolus(amount: maxAmount, isSMB: false)
                } else {
                    print("authentication failed")
                }
            } catch {
                print("authentication error for pump bolus: \(error.localizedDescription)")
                DispatchQueue.main.async {
                    self.waitForSuggestion = false
                    if self.addButtonPressed {
                        self.hideModal()
                    }
                }
            }
        }

        // MARK: - EXTERNAL INSULIN

        @MainActor func addExternalInsulin() async {
            guard amount > 0 else {
                showModal(for: nil)
                return
            }

            amount = min(amount, maxExternal)

            do {
                let authenticated = try await unlockmanager.unlock()
                if authenticated {
                    // store external dose to pump history
                    await pumpHistoryStorage.storeExternalInsulinEvent(amount: amount, timestamp: date)
                    // perform determine basal sync
                    await apsManager.determineBasalSync()
                } else {
                    print("authentication failed")
                }
            } catch {
                print("authentication error for external insulin: \(error.localizedDescription)")
                DispatchQueue.main.async {
                    self.waitForSuggestion = false
                    if self.addButtonPressed {
                        self.hideModal()
                    }
                }
            }
        }

        // MARK: - Carbs

        @MainActor func saveMeal() async {
            guard carbs > 0 || fat > 0 || protein > 0 else { return }
<<<<<<< HEAD

            await MainActor.run {
                self.carbs = min(self.carbs, self.maxCarbs)
                self.id_ = UUID().uuidString
            }
=======
            carbs = min(carbs, maxCarbs)
            fat = min(fat, maxFat)
            protein = min(protein, maxProtein)
            id_ = UUID().uuidString
>>>>>>> c71a6655

            let carbsToStore = [CarbsEntry(
                id: id_,
                createdAt: now,
                actualDate: date,
                carbs: carbs,
                fat: fat,
                protein: protein,
                note: note,
                enteredBy: CarbsEntry.manual,
                isFPU: false, fpuID: UUID().uuidString
            )]
            await carbsStorage.storeCarbs(carbsToStore)

            if carbs > 0 || fat > 0 || protein > 0 {
                // only perform determine basal sync if the user doesn't use the pump bolus, otherwise the enact bolus func in the APSManger does a sync
                if amount <= 0 {
                    await apsManager.determineBasalSync()
                }
            }
        }

        // MARK: - Presets

        func deletePreset() {
            if selection != nil {
                viewContext.delete(selection!)

                do {
                    guard viewContext.hasChanges else { return }
                    try viewContext.save()
                } catch {
                    print(error.localizedDescription)
                }
                carbs = 0
                fat = 0
                protein = 0
            }
            selection = nil
        }

        func removePresetFromNewMeal() {
            let a = summation.firstIndex(where: { $0 == selection?.dish! })
            if a != nil, summation[a ?? 0] != "" {
                summation.remove(at: a!)
            }
        }

        func addPresetToNewMeal() {
            let test: String = selection?.dish ?? "dontAdd"
            if test != "dontAdd" {
                summation.append(test)
            }
        }

        func addNewPresetToWaitersNotepad(_ dish: String) {
            summation.append(dish)
        }

        func addToSummation() {
            summation.append(selection?.dish ?? "")
        }
    }
}

extension Bolus.StateModel: DeterminationObserver, BolusFailureObserver {
    func determinationDidUpdate(_: Determination) {
        DispatchQueue.main.async {
            self.waitForSuggestion = false
            if self.addButtonPressed {
                self.hideModal()
            }
        }
    }

    func bolusDidFail() {
        DispatchQueue.main.async {
            self.waitForSuggestion = false
            if self.addButtonPressed {
                self.hideModal()
            }
        }
    }
}

extension Bolus.StateModel {
    private func registerHandlers() {
        coreDataObserver?.registerHandler(for: "OrefDetermination") { [weak self] in
            guard let self = self else { return }
            Task {
                await self.setupDeterminationsArray()
                await self.updateForecasts()
            }
        }

        // Due to the Batch insert this only is used for observing Deletion of Glucose entries
        coreDataObserver?.registerHandler(for: "GlucoseStored") { [weak self] in
            guard let self = self else { return }
            self.setupGlucoseArray()
        }
    }

    private func setupGlucoseNotification() {
        /// custom notification that is sent when a batch insert of glucose objects is done
        Foundation.NotificationCenter.default.addObserver(
            self,
            selector: #selector(handleBatchInsert),
            name: .didPerformBatchInsert,
            object: nil
        )
    }

    @objc private func handleBatchInsert() {
        setupGlucoseArray()
    }
}

// MARK: - Setup Glucose and Determinations

extension Bolus.StateModel {
    // Glucose
    private func setupGlucoseArray() {
        Task {
            let ids = await self.fetchGlucose()
            let glucoseObjects: [GlucoseStored] = await CoreDataStack.shared.getNSManagedObject(with: ids, context: viewContext)
            await updateGlucoseArray(with: glucoseObjects)
        }
    }

    private func fetchGlucose() async -> [NSManagedObjectID] {
        let results = await CoreDataStack.shared.fetchEntitiesAsync(
            ofType: GlucoseStored.self,
            onContext: backgroundContext,
            predicate: NSPredicate.predicateForFourHoursAgo,
            key: "date",
            ascending: false,
            fetchLimit: 48
        )

        return await backgroundContext.perform {
            return results.map(\.objectID)
        }
    }

    @MainActor private func updateGlucoseArray(with objects: [GlucoseStored]) {
        glucoseFromPersistence = objects

        let lastGlucose = glucoseFromPersistence.first?.glucose ?? 0
        let thirdLastGlucose = glucoseFromPersistence.dropFirst(2).first?.glucose ?? 0
        let delta = Decimal(lastGlucose) - Decimal(thirdLastGlucose)

        currentBG = Decimal(lastGlucose)
        deltaBG = delta
    }

    // Determinations
    private func setupDeterminationsArray() async {
        // Fetch object IDs on a background thread
        let fetchedObjectIDs = await determinationStorage.fetchLastDeterminationObjectID(
            predicate: NSPredicate.predicateFor30MinAgoForDetermination
        )

        // Update determinationObjectIDs on the main thread
        await MainActor.run {
            determinationObjectIDs = fetchedObjectIDs
        }

        let determinationObjects: [OrefDetermination] = await CoreDataStack.shared
            .getNSManagedObject(with: determinationObjectIDs, context: viewContext)

        await updateDeterminationsArray(with: determinationObjects)
    }

    private func mapForecastsForChart() async -> Determination? {
        let determinationObjects: [OrefDetermination] = await CoreDataStack.shared
            .getNSManagedObject(with: determinationObjectIDs, context: backgroundContext)

        return await backgroundContext.perform {
            guard let determinationObject = determinationObjects.first else {
                return nil
            }

            let eventualBG = determinationObject.eventualBG?.intValue

            let forecastsSet = determinationObject.forecasts as? Set<Forecast> ?? []
            let predictions = Predictions(
                iob: forecastsSet.extractValues(for: "iob"),
                zt: forecastsSet.extractValues(for: "zt"),
                cob: forecastsSet.extractValues(for: "cob"),
                uam: forecastsSet.extractValues(for: "uam")
            )

            return Determination(
                id: UUID(),
                reason: "",
                units: 0,
                insulinReq: 0,
                eventualBG: eventualBG,
                sensitivityRatio: 0,
                rate: 0,
                duration: 0,
                iob: 0,
                cob: 0,
                predictions: predictions.isEmpty ? nil : predictions,
                carbsReq: 0,
                temp: nil,
                bg: 0,
                reservoir: 0,
                isf: 0,
                tdd: 0,
                insulin: nil,
                current_target: 0,
                insulinForManualBolus: 0,
                manualBolusErrorString: 0,
                minDelta: 0,
                expectedDelta: 0,
                minGuardBG: 0,
                minPredBG: 0,
                threshold: 0,
                carbRatio: 0,
                received: false
            )
        }
    }

    @MainActor private func updateDeterminationsArray(with objects: [OrefDetermination]) {
        guard let mostRecentDetermination = objects.first else { return }
        determination = objects

        // setup vars for bolus calculation
        insulinRequired = (mostRecentDetermination.insulinReq ?? 0) as Decimal
        evBG = (mostRecentDetermination.eventualBG ?? 0) as Decimal
        insulin = (mostRecentDetermination.insulinForManualBolus ?? 0) as Decimal
        target = (mostRecentDetermination.currentTarget ?? currentBGTarget as NSDecimalNumber) as Decimal
        isf = (mostRecentDetermination.insulinSensitivity ?? currentISF as NSDecimalNumber) as Decimal
        cob = mostRecentDetermination.cob as Int16
        iob = (mostRecentDetermination.iob ?? 0) as Decimal
        basal = (mostRecentDetermination.tempBasal ?? 0) as Decimal
        carbRatio = (mostRecentDetermination.carbRatio ?? currentCarbRatio as NSDecimalNumber) as Decimal
        insulinCalculated = calculateInsulin()
    }
}

extension Bolus.StateModel {
    @MainActor func updateForecasts(with forecastData: Determination? = nil) async {
        if let forecastData = forecastData {
            simulatedDetermination = forecastData
        } else {
            simulatedDetermination = await Task.detached { [self] in
                await apsManager.simulateDetermineBasal(carbs: carbs, iob: amount)
            }.value
        }

        predictionsForChart = simulatedDetermination?.predictions

        let nonEmptyArrays = [
            predictionsForChart?.iob,
            predictionsForChart?.zt,
            predictionsForChart?.cob,
            predictionsForChart?.uam
        ]
        .compactMap { $0 }
        .filter { !$0.isEmpty }

        guard !nonEmptyArrays.isEmpty else {
            minForecast = []
            maxForecast = []
            return
        }

        minCount = max(12, nonEmptyArrays.map(\.count).min() ?? 0)
        guard minCount > 0 else { return }

        let (minResult, maxResult) = await Task.detached {
            let minForecast = (0 ..< self.minCount).map { index in
                nonEmptyArrays.compactMap { $0.indices.contains(index) ? $0[index] : nil }.min() ?? 0
            }

            let maxForecast = (0 ..< self.minCount).map { index in
                nonEmptyArrays.compactMap { $0.indices.contains(index) ? $0[index] : nil }.max() ?? 0
            }

            return (minForecast, maxForecast)
        }.value

        minForecast = minResult
        maxForecast = maxResult
    }
}

private extension Set where Element == Forecast {
    func extractValues(for type: String) -> [Int]? {
        let values = first { $0.type == type }?
            .forecastValues?
            .sorted { $0.index < $1.index }
            .compactMap { Int($0.value) }
        return values?.isEmpty ?? true ? nil : values
    }
}

private extension Predictions {
    var isEmpty: Bool {
        iob == nil && zt == nil && cob == nil && uam == nil
    }
}<|MERGE_RESOLUTION|>--- conflicted
+++ resolved
@@ -437,18 +437,11 @@
 
         @MainActor func saveMeal() async {
             guard carbs > 0 || fat > 0 || protein > 0 else { return }
-<<<<<<< HEAD
-
-            await MainActor.run {
-                self.carbs = min(self.carbs, self.maxCarbs)
-                self.id_ = UUID().uuidString
-            }
-=======
+
             carbs = min(carbs, maxCarbs)
             fat = min(fat, maxFat)
             protein = min(protein, maxProtein)
             id_ = UUID().uuidString
->>>>>>> c71a6655
 
             let carbsToStore = [CarbsEntry(
                 id: id_,
