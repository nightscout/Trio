--- conflicted
+++ resolved
@@ -25,15 +25,11 @@
                         HStack {
                             Text("Insulin required").foregroundColor(.secondary)
                             Spacer()
-<<<<<<< HEAD
-                            Text("\(formatter.string(from: viewModel.inslinRequired as NSNumber)!) U").foregroundColor(.secondary)
-=======
                             Text(
                                 formatter
                                     .string(from: viewModel.inslinRequired as NSNumber)! +
                                     NSLocalizedString(" U", comment: "Insulin unit")
                             ).foregroundColor(.secondary)
->>>>>>> 1a4b2cf7
                         }.contentShape(Rectangle())
                             .onTapGesture {
                                 viewModel.amount = viewModel.inslinRecommended
@@ -41,15 +37,11 @@
                         HStack {
                             Text("Insulin recommended")
                             Spacer()
-<<<<<<< HEAD
-                            Text("\(formatter.string(from: viewModel.inslinRecommended as NSNumber)!) U")
-=======
                             Text(
                                 formatter
                                     .string(from: viewModel.inslinRecommended as NSNumber)! +
                                     NSLocalizedString(" U", comment: "Insulin unit")
                             ).foregroundColor(.secondary)
->>>>>>> 1a4b2cf7
                         }.contentShape(Rectangle())
                             .onTapGesture {
                                 viewModel.amount = viewModel.inslinRecommended
