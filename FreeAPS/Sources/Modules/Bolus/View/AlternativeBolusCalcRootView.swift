--- conflicted
+++ resolved
@@ -179,64 +179,44 @@
                         label: { Text("Continue without bolus") }.frame(maxWidth: .infinity, alignment: .center)
                     }
                 }
-            }.scrollContentBackground(.hidden).background(color)
-                .blur(radius: showInfo ? 3 : 0)
-                .navigationTitle("Enact Bolus")
-                .navigationBarTitleDisplayMode(.inline)
-                .navigationBarItems(
-                    leading: Button {
-                        carbsView()
-                    }
-                    label: {
-                        HStack {
-                            Image(systemName: "chevron.backward")
-                            Text("Meal")
-                        }
-                    },
-                    trailing: Button { state.hideModal() }
-                    label: { Text("Close") }
-                )
-                .onAppear {
-                    configureView {
-                        state.waitForSuggestionInitial = waitForSuggestion
-                        state.waitForSuggestion = waitForSuggestion
-                        state.insulinCalculated = state.calculateInsulin()
-                    }
-                }
-                .onDisappear {
-                    if fetch, hasFatOrProtein, !keepForNextWiew, state.useCalc {
-                        state.delete(deleteTwice: true, meal: meal)
-                    } else if fetch, !keepForNextWiew, state.useCalc {
-                        state.delete(deleteTwice: false, meal: meal)
-                    }
-                }
-                .popup(isPresented: showInfo) {
-                    bolusInfoAlternativeCalculator
-                }
-<<<<<<< HEAD
-        }
-
-        private var color: LinearGradient {
-            colorScheme == .dark ? LinearGradient(
-                gradient: Gradient(colors: [
-                    Color(red: 0.011, green: 0.058, blue: 0.109),
-                    Color(red: 0.03921568627, green: 0.1333333333, blue: 0.2156862745)
-                ]),
-                startPoint: .bottom,
-                endPoint: .top
+            }
+            .blur(radius: showInfo ? 3 : 0)
+            .navigationTitle("Enact Bolus")
+            .navigationBarTitleDisplayMode(.inline)
+            .navigationBarItems(
+                leading: Button {
+                    carbsView()
+                }
+                label: {
+                    HStack {
+                        Image(systemName: "chevron.backward")
+                        Text("Meal")
+                    }
+                },
+                trailing: Button { state.hideModal() }
+                label: { Text("Close") }
             )
-                :
-                LinearGradient(gradient: Gradient(colors: [Color.gray.opacity(0.1)]), startPoint: .top, endPoint: .bottom)
-=======
+            .onAppear {
+                configureView {
+                    state.waitForSuggestionInitial = waitForSuggestion
+                    state.waitForSuggestion = waitForSuggestion
+                    state.insulinCalculated = state.calculateInsulin()
+                }
+            }
+            .onDisappear {
+                if fetch, hasFatOrProtein, !keepForNextWiew, state.useCalc {
+                    state.delete(deleteTwice: true, meal: meal)
+                } else if fetch, !keepForNextWiew, state.useCalc {
+                    state.delete(deleteTwice: false, meal: meal)
+                }
             }
             .sheet(isPresented: $showInfo) {
                 calculationsDetailView
                     .presentationDetents(
-                        [fetch ? .large : .fraction(0.85), .large],
+                        [fetch ? .large : .fraction(0.9), .large],
                         selection: $calculatorDetent
                     )
             }
->>>>>>> 68b58462
         }
 
         var predictionChart: some View {
@@ -345,7 +325,8 @@
             GridRow(alignment: .top) {
                 Color.clear.gridCellUnsizedAxes([.horizontal, .vertical])
 
-                Text("(Current - Target) / ISF").foregroundColor(.secondary.opacity(colorScheme == .dark ? 0.65 : 0.8)).gridColumnAlignment(.leading)
+                Text("(Current - Target) / ISF").foregroundColor(.secondary.opacity(colorScheme == .dark ? 0.65 : 0.8))
+                    .gridColumnAlignment(.leading)
                     .gridCellColumns(2)
             }
             .font(.caption)
@@ -362,10 +343,9 @@
 
                 Text("Subtract IOB").foregroundColor(.secondary.opacity(colorScheme == .dark ? 0.65 : 0.8)).font(.footnote)
 
-                HStack {
-                    Text(
-                        "-" + self.insulinRounder(state.iob).formatted()
-                    )
+                let iobFormatted = self.insulinRounder(state.iob).formatted()
+                HStack {
+                    Text((state.iob != 0 ? "-" : "") + (state.iob >= 0 ? iobFormatted : "(" + iobFormatted + ")"))
                     Text("U").foregroundColor(.secondary)
                 }.fontWeight(.bold)
                     .gridColumnAlignment(.trailing)
@@ -408,7 +388,8 @@
             GridRow(alignment: .center) {
                 Color.clear.gridCellUnsizedAxes([.horizontal, .vertical])
 
-                Text("COB / Carb Ratio").foregroundColor(.secondary.opacity(colorScheme == .dark ? 0.65 : 0.8)).gridColumnAlignment(.leading)
+                Text("COB / Carb Ratio").foregroundColor(.secondary.opacity(colorScheme == .dark ? 0.65 : 0.8))
+                    .gridColumnAlignment(.leading)
                     .gridCellColumns(2)
             }
             .font(.caption)
@@ -455,7 +436,8 @@
                         state.units.rawValue
                 )
 
-                Text("15min Delta / ISF").font(.caption).foregroundColor(.secondary.opacity(colorScheme == .dark ? 0.65 : 0.8)).gridColumnAlignment(.leading)
+                Text("15min Delta / ISF").font(.caption).foregroundColor(.secondary.opacity(colorScheme == .dark ? 0.65 : 0.8))
+                    .gridColumnAlignment(.leading)
                     .gridCellColumns(2).padding(.top, 5)
             }
         }
@@ -476,29 +458,59 @@
             }
         }
 
+        var calcSuperBolusRow: some View {
+            GridRow(alignment: .center) {
+                Text("Super Bolus")
+                    .foregroundColor(.secondary)
+
+                Text("Added to Result").foregroundColor(.secondary.opacity(colorScheme == .dark ? 0.65 : 0.8)).font(.footnote)
+
+                HStack {
+                    Text("+" + self.insulinRounder(state.superBolusInsulin).formatted())
+                        .foregroundStyle(Color.loopRed)
+                    Text("U").foregroundColor(.secondary)
+                }.gridColumnAlignment(.trailing)
+                    .fontWeight(.bold)
+            }
+        }
+
         var calcResultRow: some View {
             GridRow(alignment: .center) {
                 Text("Result").fontWeight(.bold)
 
                 HStack {
-                    let fraction = state.fraction
-                    Text(fraction.formatted())
-                    Text("x")
+                    Text(state.useSuperBolus ? "(" : "")
+                        .foregroundColor(.loopRed)
+
+                        + Text(state.fraction.formatted())
+
+                        + Text(" x ")
                         .foregroundColor(.secondary)
 
-                    // if fatty meal is chosen
-                    if state.useFattyMealCorrectionFactor {
-                        let fattyMealFactor = state.fattyMealFactor
-                        Text(fattyMealFactor.formatted())
-                            .foregroundColor(.orange)
-                        Text("x")
-                            .foregroundColor(.secondary)
-                    }
-
-                    Text(self.insulinRounder(state.wholeCalc).formatted())
-                        .foregroundStyle(state.wholeCalc < 0 ? Color.loopRed : Color.primary)
-
-                    Text("≈").foregroundColor(.secondary)
+                        // if fatty meal is chosen
+                        + Text(state.useFattyMealCorrectionFactor ? state.fattyMealFactor.formatted() : "")
+                        .foregroundColor(.orange)
+
+                        + Text(state.useFattyMealCorrectionFactor ? " x " : "")
+                        .foregroundColor(.secondary)
+                        // endif fatty meal is chosen
+
+                        + Text(self.insulinRounder(state.wholeCalc).formatted())
+                        .foregroundColor(state.wholeCalc < 0 ? Color.loopRed : Color.primary)
+
+                        // if superbolus is chosen
+                        + Text(state.useSuperBolus ? ")" : "")
+                        .foregroundColor(.loopRed)
+
+                        + Text(state.useSuperBolus ? " + " : "")
+                        .foregroundColor(.secondary)
+
+                        + Text(state.useSuperBolus ? state.superBolusInsulin.formatted() : "")
+                        .foregroundColor(.loopRed)
+                        // endif superbolus is chosen
+
+                        + Text(" ≈ ")
+                        .foregroundColor(.secondary)
                 }
                 .gridColumnAlignment(.leading)
 
@@ -517,6 +529,12 @@
             GridRow(alignment: .bottom) {
                 if state.useFattyMealCorrectionFactor {
                     Text("Factor x Fatty Meal Factor x Full Bolus")
+                        .foregroundColor(.secondary.opacity(colorScheme == .dark ? 0.65 : 0.8))
+                        .font(.caption)
+                        .gridCellAnchor(.center)
+                        .gridCellColumns(3)
+                } else if state.useSuperBolus {
+                    Text("(Factor x Full Bolus) + Super Bolus")
                         .foregroundColor(.secondary.opacity(colorScheme == .dark ? 0.65 : 0.8))
                         .font(.caption)
                         .gridCellAnchor(.center)
@@ -618,6 +636,11 @@
 
                         calcFullBolusRow
 
+                        if state.useSuperBolus {
+                            DividerCustom()
+                            calcSuperBolusRow
+                        }
+
                         DividerDouble()
 
                         calcResultRow
@@ -693,17 +716,6 @@
                         Text("Note").foregroundColor(.secondary)
                         Spacer()
                         Text(note).foregroundColor(.secondary)
-                    }
-                }
-                if state.useSuperBolus {
-                    HStack {
-                        Text("Super Bolus")
-                            .foregroundColor(.red)
-                        Spacer()
-                        let superBolusInsulin = state.superBolusInsulin
-                        Text(superBolusInsulin.formatted()).foregroundColor(.red)
-                        Text(" U")
-                            .foregroundColor(.secondary)
                     }
                 }
             }
@@ -725,69 +737,12 @@
         }
     }
 
-<<<<<<< HEAD
-        var results: some View {
-            VStack {
-                HStack {
-                    Text("Result")
-                        .fontWeight(.bold)
-                    Spacer()
-
-                    if !state.useSuperBolus {
-                        let fraction = state.fraction
-                        Text(fraction.formatted())
-                        Text(" x ")
-                            .foregroundColor(.secondary)
-
-                        // if fatty meal is chosen
-                        if state.useFattyMealCorrectionFactor {
-                            let fattyMealFactor = state.fattyMealFactor
-                            Text(fattyMealFactor.formatted())
-                                .foregroundColor(.orange)
-                            Text(" x ")
-                                .foregroundColor(.secondary)
-                        }
-
-                        let insulin = state.roundedWholeCalc
-                        Text(insulin.formatted()).foregroundStyle(state.roundedWholeCalc < 0 ? Color.loopRed : Color.primary)
-                        Text(" U")
-                            .foregroundColor(.secondary)
-                    } else {
-                        // roundedWholeCalc
-                        let insulin = state.roundedWholeCalc
-                        Text(insulin.formatted()).foregroundStyle(state.roundedWholeCalc < 0 ? Color.loopRed : Color.primary)
-                        Text(" U")
-                        // plus
-                        Text(" + ")
-                            .foregroundColor(.secondary)
-                        // superBolusInsulin
-                        let superBolusInsulin = state.superBolusInsulin
-                        Text(superBolusInsulin.formatted()).foregroundColor(.red)
-                        Text(" U")
-                            .foregroundColor(.secondary)
-                    }
-                    Text(" = ")
-                        .foregroundColor(.secondary)
-                    let result = state.insulinCalculated
-                    // rounding
-                    let resultAsDouble = NSDecimalNumber(decimal: result).doubleValue
-                    let roundedResult = Decimal(round(100 * resultAsDouble) / 100)
-                    Text(roundedResult.formatted())
-                        .fontWeight(.bold)
-                        .font(.system(size: 16))
-                        .foregroundColor(.blue)
-                    Text(" U")
-                        .foregroundColor(.secondary)
-                }
-            }
-=======
     struct DividerCustom: View {
         var body: some View {
             Rectangle()
                 .frame(height: 1)
                 .foregroundColor(.gray.opacity(0.65))
                 .padding(.vertical)
->>>>>>> 68b58462
         }
     }
 }