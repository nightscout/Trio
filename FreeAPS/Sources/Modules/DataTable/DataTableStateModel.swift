--- conflicted
+++ resolved
@@ -1,9 +1,6 @@
 import CoreData
-<<<<<<< HEAD
 import Observation
-=======
 import HealthKit
->>>>>>> a1631df3
 import SwiftUI
 
 extension DataTable {
