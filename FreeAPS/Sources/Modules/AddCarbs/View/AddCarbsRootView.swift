import CoreData
import SwiftUI
import Swinject

extension AddCarbs {
    struct RootView: BaseView {
        let resolver: Resolver
        @StateObject var state = StateModel()
        @State var dish: String = ""
        @State var isPromtPresented = false
        @State var noteSaved = false
        @State var mealSaved = false
        @State private var showAlert = false
        @FocusState private var isFocused: Bool

        @FetchRequest(
            entity: Presets.entity(),
            sortDescriptors: [NSSortDescriptor(key: "dish", ascending: true)]
        ) var carbPresets: FetchedResults<Presets>

        @Environment(\.managedObjectContext) var moc

        private var formatter: NumberFormatter {
            let formatter = NumberFormatter()
            formatter.numberStyle = .decimal
            formatter.maximumFractionDigits = 1
            return formatter
        }

        var body: some View {
            Form {
                if let carbsReq = state.carbsRequired {
                    Section {
                        HStack {
                            Text("Carbs required")
                            Spacer()
                            Text(formatter.string(from: carbsReq as NSNumber)! + " g")
                        }
                    }
                }
                Section {
                    HStack {
                        Text("Carbs").fontWeight(.semibold)
                        Spacer()
                        DecimalTextField(
                            "0",
                            value: $state.carbs,
                            formatter: formatter,
                            autofocus: true,
                            cleanInput: true
                        )
                        Text(state.carbs > state.maxCarbs ? "⚠️" : "g").foregroundColor(.secondary)
                    }.padding(.vertical)

                    if state.useFPUconversion {
                        proteinAndFat()
                    }
                    HStack {
                        Text("Note").foregroundColor(.secondary)
                        TextField("", text: $state.note).multilineTextAlignment(.trailing)
                        if isFocused {
                            Button { isFocused = false } label: { Image(systemName: "keyboard.chevron.compact.down") }
                                .controlSize(.mini)
                        }
                    }.focused($isFocused)
                    HStack {
                        Button {
                            state.useFPUconversion.toggle()
                        }
                        label: {
                            Text(
                                state
                                    .useFPUconversion ? NSLocalizedString("Hide Fat & Protein", comment: "") :
                                    NSLocalizedString("Fat & Protein", comment: "")
                            ) }
                            .controlSize(.mini)
                            .buttonStyle(BorderlessButtonStyle())
                        Button {
                            isPromtPresented = true
                        }
                        label: { Text("Save as Preset") }
                            .frame(maxWidth: .infinity, alignment: .trailing)
                            .controlSize(.mini)
                            .buttonStyle(BorderlessButtonStyle())
                            .foregroundColor(
                                (state.carbs <= 0 && state.fat <= 0 && state.protein <= 0) ||
                                    (
                                        (((state.selection?.carbs ?? 0) as NSDecimalNumber) as Decimal) == state
                                            .carbs && (((state.selection?.fat ?? 0) as NSDecimalNumber) as Decimal) == state
                                            .fat && (((state.selection?.protein ?? 0) as NSDecimalNumber) as Decimal) ==
                                            state
                                            .protein
                                    ) ? .secondary : .orange
                            )
                            .disabled(
                                (state.carbs <= 0 && state.fat <= 0 && state.protein <= 0) ||
                                    (
                                        (((state.selection?.carbs ?? 0) as NSDecimalNumber) as Decimal) == state
                                            .carbs && (((state.selection?.fat ?? 0) as NSDecimalNumber) as Decimal) == state
                                            .fat && (((state.selection?.protein ?? 0) as NSDecimalNumber) as Decimal) == state
                                            .protein
                                    )
                            )
                    }
                    .popover(isPresented: $isPromtPresented) {
                        presetPopover
                    }
                }

                if state.useFPUconversion {
                    Section {
                        mealPresets
                    }
                }

                Section {
                    DatePicker("Date", selection: $state.date)
                }

                Section {
<<<<<<< HEAD
                    Button { state.add() }
                    label: { Text(state.saveButtonText()).font(.title3) }
                        .disabled(
                            state.carbs > state.maxCarbs
                                || state.fat > state.maxFat
                                || state.protein > state.maxProtein
                                || (state.carbs <= 0 && state.fat <= 0 && state.protein <= 0)
                        )
                        .foregroundStyle(
                            (state.carbs <= 0 && state.fat <= 0 && state.protein <= 0) ? .gray :
                                state.carbs > state.maxCarbs || state.fat > state.maxFat || state.protein > state
                                .maxProtein ? .red : .blue
                        )
=======
                    Button {
                        mealSaved = true
                        state.add()
                    }
                    label: { Text("Save and continue").font(.title3) }
                        .disabled(mealSaved || state.carbs <= 0 && state.fat <= 0 && state.protein <= 0)
>>>>>>> 14c76432
                        .frame(maxWidth: .infinity, alignment: .center)
                } footer: { Text(state.waitersNotepad().description) }

                if !state.useFPUconversion {
                    Section {
                        mealPresets
                    }
                }
            }
            .onAppear(perform: configureView)
            .navigationBarItems(leading: Button("Close", action: state.hideModal))
        }

        var presetPopover: some View {
            Form {
                Section {
                    TextField("Name Of Dish", text: $dish)
                    Button {
                        noteSaved = true
                        if dish != "", noteSaved {
                            let preset = Presets(context: moc)
                            preset.dish = dish
                            preset.fat = state.fat as NSDecimalNumber
                            preset.protein = state.protein as NSDecimalNumber
                            preset.carbs = state.carbs as NSDecimalNumber
                            try? moc.save()
                            state.addNewPresetToWaitersNotepad(dish)
                            noteSaved = false
                            isPromtPresented = false
                        }
                    }
                    label: { Text("Save") }
                    Button {
                        dish = ""
                        noteSaved = false
                        isPromtPresented = false }
                    label: { Text("Cancel") }
                } header: { Text("Enter Meal Preset Name") }
            }
        }

        var mealPresets: some View {
            Section {
                VStack {
                    Picker("Meal Presets", selection: $state.selection) {
                        Text("Empty").tag(nil as Presets?)
                        ForEach(carbPresets, id: \.self) { (preset: Presets) in
                            Text(preset.dish ?? "").tag(preset as Presets?)
                        }
                    }
                    .pickerStyle(.automatic)
                    ._onBindingChange($state.selection) { _ in
                        state.carbs += ((state.selection?.carbs ?? 0) as NSDecimalNumber) as Decimal
                        state.fat += ((state.selection?.fat ?? 0) as NSDecimalNumber) as Decimal
                        state.protein += ((state.selection?.protein ?? 0) as NSDecimalNumber) as Decimal
                        state.addToSummation()
                    }
                }
                HStack {
                    Button("Delete Preset") {
                        showAlert.toggle()
                    }
                    .disabled(state.selection == nil)
                    .accentColor(.orange)
                    .buttonStyle(BorderlessButtonStyle())
                    .alert(
                        "Delete preset '\(state.selection?.dish ?? "")'?",
                        isPresented: $showAlert,
                        actions: {
                            Button("No", role: .cancel) {}
                            Button("Yes", role: .destructive) {
                                state.deletePreset()

                                state.carbs += ((state.selection?.carbs ?? 0) as NSDecimalNumber) as Decimal
                                state.fat += ((state.selection?.fat ?? 0) as NSDecimalNumber) as Decimal
                                state.protein += ((state.selection?.protein ?? 0) as NSDecimalNumber) as Decimal

                                state.addPresetToNewMeal()
                            }
                        }
                    )
                    Button {
                        if state.carbs != 0,
                           (state.carbs - (((state.selection?.carbs ?? 0) as NSDecimalNumber) as Decimal) as Decimal) >= 0
                        {
                            state.carbs -= (((state.selection?.carbs ?? 0) as NSDecimalNumber) as Decimal)
                        } else { state.carbs = 0 }

                        if state.fat != 0,
                           (state.fat - (((state.selection?.fat ?? 0) as NSDecimalNumber) as Decimal) as Decimal) >= 0
                        {
                            state.fat -= (((state.selection?.fat ?? 0) as NSDecimalNumber) as Decimal)
                        } else { state.fat = 0 }

                        if state.protein != 0,
                           (state.protein - (((state.selection?.protein ?? 0) as NSDecimalNumber) as Decimal) as Decimal) >= 0
                        {
                            state.protein -= (((state.selection?.protein ?? 0) as NSDecimalNumber) as Decimal)
                        } else { state.protein = 0 }

                        state.removePresetFromNewMeal()
                        if state.carbs == 0, state.fat == 0, state.protein == 0 { state.summation = [] }
                    }
                    label: { Text("[ -1 ]") }
                        .disabled(
                            state
                                .selection == nil ||
                                (
                                    !state.summation.contains(state.selection?.dish ?? "") && (state.selection?.dish ?? "") != ""
                                )
                        )
                        .buttonStyle(BorderlessButtonStyle())
                        .frame(maxWidth: .infinity, alignment: .trailing)
                        .accentColor(.minus)
                    Button {
                        state.carbs += ((state.selection?.carbs ?? 0) as NSDecimalNumber) as Decimal
                        state.fat += ((state.selection?.fat ?? 0) as NSDecimalNumber) as Decimal
                        state.protein += ((state.selection?.protein ?? 0) as NSDecimalNumber) as Decimal

                        state.addPresetToNewMeal()
                    }
                    label: { Text("[ +1 ]") }
                        .disabled(state.selection == nil)
                        .buttonStyle(BorderlessButtonStyle())
                        .accentColor(.blue)
                }
            }
        }

        @ViewBuilder private func proteinAndFat() -> some View {
            HStack {
                Text("Fat").foregroundColor(.orange) // .fontWeight(.thin)
                Spacer()
                DecimalTextField(
                    "0",
                    value: $state.fat,
                    formatter: formatter,
                    autofocus: false,
                    cleanInput: true
                )
                Text(state.fat > state.maxFat ? "⚠️" : "g").foregroundColor(.secondary)
            }
            HStack {
                Text("Protein").foregroundColor(.red) // .fontWeight(.thin)
                Spacer()
                DecimalTextField(
                    "0",
                    value: $state.protein,
                    formatter: formatter,
                    autofocus: false,
                    cleanInput: true
                )
                Text(state.protein > state.maxProtein ? "⚠️" : "g").foregroundColor(.secondary)
            }
        }
    }
}<|MERGE_RESOLUTION|>--- conflicted
+++ resolved
@@ -118,11 +118,14 @@
                 }
 
                 Section {
-<<<<<<< HEAD
-                    Button { state.add() }
+                    Button {
+                        mealSaved = true
+                        state.add()
+                    }
                     label: { Text(state.saveButtonText()).font(.title3) }
                         .disabled(
-                            state.carbs > state.maxCarbs
+                            mealSaved
+                                || state.carbs > state.maxCarbs
                                 || state.fat > state.maxFat
                                 || state.protein > state.maxProtein
                                 || (state.carbs <= 0 && state.fat <= 0 && state.protein <= 0)
@@ -132,14 +135,6 @@
                                 state.carbs > state.maxCarbs || state.fat > state.maxFat || state.protein > state
                                 .maxProtein ? .red : .blue
                         )
-=======
-                    Button {
-                        mealSaved = true
-                        state.add()
-                    }
-                    label: { Text("Save and continue").font(.title3) }
-                        .disabled(mealSaved || state.carbs <= 0 && state.fat <= 0 && state.protein <= 0)
->>>>>>> 14c76432
                         .frame(maxWidth: .infinity, alignment: .center)
                 } footer: { Text(state.waitersNotepad().description) }
 
