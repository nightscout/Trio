import Combine
import CoreData
import EventKit
import Swinject

protocol CalendarManager {
    func requestAccessIfNeeded() async -> Bool
    func calendarIDs() -> [String]
    var currentCalendarID: String? { get set }
<<<<<<< HEAD
    func createEvent(for glucose: GlucoseStored, delta: Int)
=======
    func createEvent() async
>>>>>>> 7fb51849
}

final class BaseCalendarManager: CalendarManager, Injectable {
    private lazy var eventStore: EKEventStore = { EKEventStore() }()

    @Persisted(key: "CalendarManager.currentCalendarID") var currentCalendarID: String? = nil
    @Injected() private var settingsManager: SettingsManager!
    @Injected() private var broadcaster: Broadcaster!
    @Injected() private var glucoseStorage: GlucoseStorage!
    @Injected() private var storage: FileStorage!
<<<<<<< HEAD
=======

    private var coreDataObserver: CoreDataObserver?

    private var glucoseFormatter: NumberFormatter {
        let formatter = NumberFormatter()
        formatter.numberStyle = .decimal
        formatter.maximumFractionDigits = 0
        if settingsManager.settings.units == .mmolL {
            formatter.minimumFractionDigits = 1
            formatter.maximumFractionDigits = 1
        }
        formatter.roundingMode = .halfUp
        return formatter
    }

    private var deltaFormatter: NumberFormatter {
        let formatter = NumberFormatter()
        formatter.numberStyle = .decimal
        formatter.maximumFractionDigits = 1
        formatter.positivePrefix = "+"
        return formatter
    }

    private var iobFormatter: NumberFormatter {
        let formatter = NumberFormatter()
        formatter.numberStyle = .decimal
        formatter.maximumFractionDigits = 1
        return formatter
    }

    private var cobFormatter: NumberFormatter {
        let formatter = NumberFormatter()
        formatter.numberStyle = .decimal
        formatter.maximumFractionDigits = 0
        return formatter
    }
>>>>>>> 7fb51849

    init(resolver: Resolver) {
        injectServices(resolver)
        setupCurrentCalendar()
        Task {
            await createEvent()
        }
        coreDataObserver = CoreDataObserver()
        registerHandlers()
        setupGlucoseNotification()
    }

    let backgroundContext = CoreDataStack.shared.newTaskContext()
    let viewContext = CoreDataStack.shared.persistentContainer.viewContext

    private func setupCurrentCalendar() {
        let calendars = eventStore.calendars(for: .event)
        if let defaultCalendar = calendars.first {
            currentCalendarID = defaultCalendar.title
        }
    }

    private func registerHandlers() {
        coreDataObserver?.registerHandler(for: "GlucoseStored") { [weak self] in
            guard let self = self else { return }
            Task {
                await self.createEvent()
            }
        }
    }

    private func setupGlucoseNotification() {
        /// custom notification that is sent when a batch insert of glucose objects is done
        Foundation.NotificationCenter.default.addObserver(
            self,
            selector: #selector(handleBatchInsert),
            name: .didPerformBatchInsert,
            object: nil
        )
    }

    @objc private func handleBatchInsert() {
        Task {
            await createEvent()
        }
    }

<<<<<<< HEAD
    let coredataContext = CoreDataStack.shared.persistentContainer.viewContext

    func requestAccessIfNeeded() async -> Bool {
        let status = EKEventStore.authorizationStatus(for: .event)
        switch status {
        case .notDetermined:
            return await withCheckedContinuation { continuation in
                #if swift(>=5.9)
=======
    func requestAccessIfNeeded() -> AnyPublisher<Bool, Never> {
        Future { promise in
            let status = EKEventStore.authorizationStatus(for: .event)
            switch status {
            case .notDetermined:
                #if swift(>=5.9)
                    if #available(iOS 17.0, *) {
                        EKEventStore().requestFullAccessToEvents(completion: { (granted: Bool, error: Error?) -> Void in
                            if let error = error {
                                warning(.service, "Calendar access not granted", error: error)
                            }
                            promise(.success(granted))
                        })
                    } else {
                        EKEventStore().requestAccess(to: .event) { granted, error in
                            if let error = error {
                                warning(.service, "Calendar access not granted", error: error)
                            }
                            promise(.success(granted))
                        }
                    }
                #else
                    EKEventStore().requestAccess(to: .event) { granted, error in
                        if let error = error {
                            warning(.service, "Calendar access not granted", error: error)
                        }
                        promise(.success(granted))
                    }
                #endif
            case .denied,
                 .restricted:
                promise(.success(false))
            case .authorized:
                promise(.success(true))

            #if swift(>=5.9)
                case .fullAccess:
                    promise(.success(true))
                case .writeOnly:
>>>>>>> 7fb51849
                    if #available(iOS 17.0, *) {
                        EKEventStore().requestFullAccessToEvents { granted, error in
                            if let error = error {
                                print("Calendar access not granted: \(error)")
                                warning(.service, "Calendar access not granted", error: error)
                            }
                            continuation.resume(returning: granted)
                        }
                    } else {
                        EKEventStore().requestAccess(to: .event) { granted, error in
                            if let error = error {
                                print("Calendar access not granted: \(error)")
                                warning(.service, "Calendar access not granted", error: error)
                            }
                            continuation.resume(returning: granted)
                        }
                    }
                #else
                    EKEventStore().requestAccess(to: .event) { granted, error in
                        if let error = error {
                            print("Calendar access not granted: \(error)")
                            warning(.service, "Calendar access not granted", error: error)
                        }
                        continuation.resume(returning: granted)
                    }
                #endif
            }
        case .denied,
             .restricted:
            return false
        case .authorized:
            return true
        #if swift(>=5.9)
            case .fullAccess:
                return true
            case .writeOnly:
                if #available(iOS 17.0, *) {
                    return await withCheckedContinuation { continuation in
                        EKEventStore().requestFullAccessToEvents { granted, error in
                            if let error = error {
                                print("Calendar access not upgraded: \(error)")
                                warning(.service, "Calendar access not upgraded", error: error)
                            }
                            continuation.resume(returning: granted)
                        }
                    }
                } else {
                    return false
                }
        #endif
        @unknown default:
            warning(.service, "Unknown calendar access status")
            return false
        }
    }

    func calendarIDs() -> [String] {
        EKEventStore().calendars(for: .event).map(\.title)
    }

<<<<<<< HEAD
    private func getLastDetermination() -> [OrefDetermination] {
        CoreDataStack.shared.fetchEntities(
            ofType: OrefDetermination.self,
            onContext: coredataContext,
=======
    private func getLastDetermination() async -> NSManagedObjectID? {
        let results = await CoreDataStack.shared.fetchEntitiesAsync(
            ofType: OrefDetermination.self,
            onContext: backgroundContext,
>>>>>>> 7fb51849
            predicate: NSPredicate.predicateFor30MinAgoForDetermination,
            key: "timestamp",
            ascending: false,
            fetchLimit: 1,
            propertiesToFetch: ["timestamp", "cob", "iob"]
        )
<<<<<<< HEAD
    }

    func createEvent(for glucose: GlucoseStored, delta: Int) {
        guard settingsManager.settings.useCalendar else { return }
=======
        return await backgroundContext.perform {
            results.first.map(\.objectID)
        }
    }

    private func fetchGlucose() async -> [NSManagedObjectID] {
        let results = await CoreDataStack.shared.fetchEntitiesAsync(
            ofType: GlucoseStored.self,
            onContext: backgroundContext,
            predicate: NSPredicate.predicateFor30MinAgo,
            key: "date",
            ascending: false
        )
        return await backgroundContext.perform {
            return results.map(\.objectID)
        }
    }

    @MainActor func createEvent() async {
        guard settingsManager.settings.useCalendar, let calendar = currentCalendar,
              let determinationId = await getLastDetermination() else { return }
>>>>>>> 7fb51849

        let glucoseIds = await fetchGlucose()

        deleteAllEvents(in: calendar)

<<<<<<< HEAD
        let glucoseValue = glucose.glucose
=======
        do {
            guard let determinationObject = try viewContext.existingObject(with: determinationId) as? OrefDetermination
            else { return }
>>>>>>> 7fb51849

            let glucoseObjects = try glucoseIds.compactMap { id in
                try viewContext.existingObject(with: id) as? GlucoseStored
            }

<<<<<<< HEAD
        // Calendar settings
        let displeyCOBandIOB = settingsManager.settings.displayCalendarIOBandCOB
        let displayEmojis = settingsManager.settings.displayCalendarEmojis

        // Latest Loop data
        var freshLoop: Double = 20
        var lastLoop: Date?
        if displeyCOBandIOB || displayEmojis {
            lastLoop = getLastDetermination().first?.timestamp
            freshLoop = -1 * (lastLoop?.timeIntervalSinceNow.minutes ?? 0)
        }

        var glucoseIcon = "🟢"
        if displayEmojis {
            glucoseIcon = Double(glucoseValue) <= Double(settingsManager.settings.low) ? "🔴" : glucoseIcon
            glucoseIcon = Double(glucoseValue) >= Double(settingsManager.settings.high) ? "🟠" : glucoseIcon
            glucoseIcon = freshLoop > 15 ? "🚫" : glucoseIcon
        }

        let glucoseText = glucoseFormatter
            .string(from: Double(
                settingsManager.settings.units == .mmolL ? Int(glucoseValue)
                    .asMmolL : Decimal(glucoseValue)
            ) as NSNumber)!

        let directionText = glucose.direction ?? "↔︎"

        let deltaValue = settingsManager.settings.units == .mmolL ? Int(delta.asMmolL) : delta
        let deltaText = deltaFormatter.string(from: NSNumber(value: deltaValue)) ?? "--"

        let iobText = iobFormatter.string(from: (getLastDetermination().first?.iob ?? 0) as NSNumber) ?? ""
        let cobText = cobFormatter.string(from: (getLastDetermination().first?.cob ?? 0) as NSNumber) ?? ""

        var glucoseDisplayText = displayEmojis ? glucoseIcon + " " : ""
        glucoseDisplayText += glucoseText + " " + directionText + " " + deltaText

        var iobDisplayText = ""
        var cobDisplayText = ""

        if displeyCOBandIOB {
            if displayEmojis {
                iobDisplayText += "💉"
                cobDisplayText += "🥨"
            } else {
                iobDisplayText += "IOB:"
                cobDisplayText += "COB:"
            }
            iobDisplayText += " " + iobText
            cobDisplayText += " " + cobText
            event.location = iobDisplayText + " " + cobDisplayText
        }

        event.title = glucoseDisplayText
        event.notes = "Trio"
        event.startDate = Date()
        event.endDate = Date(timeIntervalSinceNow: 60 * 10)
        event.calendar = calendar
=======
            guard let lastGlucoseObject = glucoseObjects.first, let lastGlucoseValue = glucoseObjects.first?.glucose,
                  let secondLastReading = glucoseObjects.dropFirst().first?.glucose else { return }

            let delta = Decimal(lastGlucoseValue) - Decimal(secondLastReading)

            // create an event now
            let event = EKEvent(eventStore: eventStore)

            // Calendar settings
            let displayCOBandIOB = settingsManager.settings.displayCalendarIOBandCOB
            let displayEmojis = settingsManager.settings.displayCalendarEmojis

            // Latest Loop data
            var freshLoop: Double = 20
            var lastLoop: Date?
            if displayCOBandIOB || displayEmojis {
                lastLoop = determinationObject.timestamp
                freshLoop = -1 * (lastLoop?.timeIntervalSinceNow.minutes ?? 0)
            }

            var glucoseIcon = "🟢"
            if displayEmojis {
                glucoseIcon = Double(lastGlucoseValue) <= Double(settingsManager.settings.low) ? "🔴" : glucoseIcon
                glucoseIcon = Double(lastGlucoseValue) >= Double(settingsManager.settings.high) ? "🟠" : glucoseIcon
                glucoseIcon = freshLoop > 15 ? "🚫" : glucoseIcon
            }

            let glucoseText = glucoseFormatter
                .string(from: Double(
                    settingsManager.settings.units == .mmolL ? Int(lastGlucoseValue)
                        .asMmolL : Decimal(lastGlucoseValue)
                ) as NSNumber)!
            debugPrint("\(DebuggingIdentifiers.failed) glucose text: \(glucoseText)")

            let directionText = lastGlucoseObject.directionEnum?.symbol ?? "↔︎"

            let deltaValue = settingsManager.settings.units == .mmolL ? Int(delta.asMmolL) : Int(delta)
            let deltaText = deltaFormatter.string(from: NSNumber(value: deltaValue)) ?? "--"

            let iobText = iobFormatter.string(from: (determinationObject.iob ?? 0) as NSNumber) ?? ""
            let cobText = cobFormatter.string(from: determinationObject.cob as NSNumber) ?? ""

            var glucoseDisplayText = displayEmojis ? glucoseIcon + " " : ""
            glucoseDisplayText += glucoseText + " " + directionText + " " + deltaText

            var iobDisplayText = ""
            var cobDisplayText = ""

            if displayCOBandIOB {
                if displayEmojis {
                    iobDisplayText += "💉"
                    cobDisplayText += "🥨"
                } else {
                    iobDisplayText += "IOB:"
                    cobDisplayText += "COB:"
                }
                iobDisplayText += " " + iobText
                cobDisplayText += " " + cobText
                event.location = iobDisplayText + " " + cobDisplayText
            }

            event.title = glucoseDisplayText
            event.notes = "Trio"
            event.startDate = Date()
            event.endDate = Date(timeIntervalSinceNow: 60 * 10)
            event.calendar = calendar
>>>>>>> 7fb51849

            try eventStore.save(event, span: .thisEvent)

        } catch {
            debugPrint(
                "\(DebuggingIdentifiers.failed) \(#file) \(#function) Failed to create calendar event: \(error.localizedDescription)"
            )
        }
    }

    var currentCalendar: EKCalendar? {
        let calendars = eventStore.calendars(for: .event)
        guard calendars.isNotEmpty else { return nil }
        return calendars.first { $0.title == self.currentCalendarID }
    }

    private func deleteAllEvents(in calendar: EKCalendar) {
        let predicate = eventStore.predicateForEvents(
            withStart: Date(timeIntervalSinceNow: -24 * 3600),
            end: Date(),
            calendars: [calendar]
        )

        let events = eventStore.events(matching: predicate)

        for event in events {
            do {
                try eventStore.remove(event, span: .thisEvent)
            } catch {
                warning(.service, "Cannot remove calendar events", error: error)
            }
        }
    }
<<<<<<< HEAD

    private var glucoseFormatter: NumberFormatter {
        let formatter = NumberFormatter()
        formatter.numberStyle = .decimal
        formatter.maximumFractionDigits = 0
        if settingsManager.settings.units == .mmolL {
            formatter.minimumFractionDigits = 1
            formatter.maximumFractionDigits = 1
        }
        formatter.roundingMode = .halfUp
        return formatter
    }

    private var deltaFormatter: NumberFormatter {
        let formatter = NumberFormatter()
        formatter.numberStyle = .decimal
        formatter.maximumFractionDigits = 1
        formatter.positivePrefix = "+"
        return formatter
    }

    private var iobFormatter: NumberFormatter {
        let formatter = NumberFormatter()
        formatter.numberStyle = .decimal
        formatter.maximumFractionDigits = 1
        return formatter
    }

    private var cobFormatter: NumberFormatter {
        let formatter = NumberFormatter()
        formatter.numberStyle = .decimal
        formatter.maximumFractionDigits = 0
        return formatter
    }

    private func setupGlucose() {
        coredataContext.performAndWait {
            let results = CoreDataStack.shared.fetchEntities(
                ofType: GlucoseStored.self,
                onContext: coredataContext,
                predicate: NSPredicate.predicateFor30MinAgo,
                key: "date",
                ascending: false
            )

            guard results.count >= 2 else { return }

            if let lastGlucose = results.first,
               let secondLastReading = results.dropFirst().first?.glucose
            {
                let glucoseDelta = lastGlucose.glucose - secondLastReading
                self.createEvent(for: lastGlucose, delta: Int(glucoseDelta))
            } else {
                debugPrint("Failed to unwrap necessary glucose readings")
            }
        }
    }
}

extension BaseCalendarManager: GlucoseObserver {
    func glucoseDidUpdate(_: [BloodGlucose]) {
        setupGlucose()
    }
=======
>>>>>>> 7fb51849
}

extension BloodGlucose.Direction {
    var symbol: String {
        switch self {
        case .tripleUp:
            return "↑↑↑"
        case .doubleUp:
            return "↑↑"
        case .singleUp:
            return "↑"
        case .fortyFiveUp:
            return "↗︎"
        case .flat:
            return "→"
        case .fortyFiveDown:
            return "↘︎"
        case .singleDown:
            return "↓"
        case .doubleDown:
            return "↓↓"
        case .tripleDown:
            return "↓↓↓"
        case .none:
            return "↔︎"
        case .notComputable:
            return "↔︎"
        case .rateOutOfRange:
            return "↔︎"
        }
    }
}<|MERGE_RESOLUTION|>--- conflicted
+++ resolved
@@ -7,11 +7,7 @@
     func requestAccessIfNeeded() async -> Bool
     func calendarIDs() -> [String]
     var currentCalendarID: String? { get set }
-<<<<<<< HEAD
-    func createEvent(for glucose: GlucoseStored, delta: Int)
-=======
     func createEvent() async
->>>>>>> 7fb51849
 }
 
 final class BaseCalendarManager: CalendarManager, Injectable {
@@ -22,8 +18,6 @@
     @Injected() private var broadcaster: Broadcaster!
     @Injected() private var glucoseStorage: GlucoseStorage!
     @Injected() private var storage: FileStorage!
-<<<<<<< HEAD
-=======
 
     private var coreDataObserver: CoreDataObserver?
 
@@ -60,7 +54,6 @@
         formatter.maximumFractionDigits = 0
         return formatter
     }
->>>>>>> 7fb51849
 
     init(resolver: Resolver) {
         injectServices(resolver)
@@ -108,56 +101,12 @@
         }
     }
 
-<<<<<<< HEAD
-    let coredataContext = CoreDataStack.shared.persistentContainer.viewContext
-
     func requestAccessIfNeeded() async -> Bool {
         let status = EKEventStore.authorizationStatus(for: .event)
         switch status {
         case .notDetermined:
             return await withCheckedContinuation { continuation in
                 #if swift(>=5.9)
-=======
-    func requestAccessIfNeeded() -> AnyPublisher<Bool, Never> {
-        Future { promise in
-            let status = EKEventStore.authorizationStatus(for: .event)
-            switch status {
-            case .notDetermined:
-                #if swift(>=5.9)
-                    if #available(iOS 17.0, *) {
-                        EKEventStore().requestFullAccessToEvents(completion: { (granted: Bool, error: Error?) -> Void in
-                            if let error = error {
-                                warning(.service, "Calendar access not granted", error: error)
-                            }
-                            promise(.success(granted))
-                        })
-                    } else {
-                        EKEventStore().requestAccess(to: .event) { granted, error in
-                            if let error = error {
-                                warning(.service, "Calendar access not granted", error: error)
-                            }
-                            promise(.success(granted))
-                        }
-                    }
-                #else
-                    EKEventStore().requestAccess(to: .event) { granted, error in
-                        if let error = error {
-                            warning(.service, "Calendar access not granted", error: error)
-                        }
-                        promise(.success(granted))
-                    }
-                #endif
-            case .denied,
-                 .restricted:
-                promise(.success(false))
-            case .authorized:
-                promise(.success(true))
-
-            #if swift(>=5.9)
-                case .fullAccess:
-                    promise(.success(true))
-                case .writeOnly:
->>>>>>> 7fb51849
                     if #available(iOS 17.0, *) {
                         EKEventStore().requestFullAccessToEvents { granted, error in
                             if let error = error {
@@ -218,29 +167,16 @@
         EKEventStore().calendars(for: .event).map(\.title)
     }
 
-<<<<<<< HEAD
-    private func getLastDetermination() -> [OrefDetermination] {
-        CoreDataStack.shared.fetchEntities(
-            ofType: OrefDetermination.self,
-            onContext: coredataContext,
-=======
     private func getLastDetermination() async -> NSManagedObjectID? {
         let results = await CoreDataStack.shared.fetchEntitiesAsync(
             ofType: OrefDetermination.self,
             onContext: backgroundContext,
->>>>>>> 7fb51849
             predicate: NSPredicate.predicateFor30MinAgoForDetermination,
             key: "timestamp",
             ascending: false,
             fetchLimit: 1,
             propertiesToFetch: ["timestamp", "cob", "iob"]
         )
-<<<<<<< HEAD
-    }
-
-    func createEvent(for glucose: GlucoseStored, delta: Int) {
-        guard settingsManager.settings.useCalendar else { return }
-=======
         return await backgroundContext.perform {
             results.first.map(\.objectID)
         }
@@ -262,83 +198,19 @@
     @MainActor func createEvent() async {
         guard settingsManager.settings.useCalendar, let calendar = currentCalendar,
               let determinationId = await getLastDetermination() else { return }
->>>>>>> 7fb51849
 
         let glucoseIds = await fetchGlucose()
 
         deleteAllEvents(in: calendar)
 
-<<<<<<< HEAD
-        let glucoseValue = glucose.glucose
-=======
         do {
             guard let determinationObject = try viewContext.existingObject(with: determinationId) as? OrefDetermination
             else { return }
->>>>>>> 7fb51849
 
             let glucoseObjects = try glucoseIds.compactMap { id in
                 try viewContext.existingObject(with: id) as? GlucoseStored
             }
 
-<<<<<<< HEAD
-        // Calendar settings
-        let displeyCOBandIOB = settingsManager.settings.displayCalendarIOBandCOB
-        let displayEmojis = settingsManager.settings.displayCalendarEmojis
-
-        // Latest Loop data
-        var freshLoop: Double = 20
-        var lastLoop: Date?
-        if displeyCOBandIOB || displayEmojis {
-            lastLoop = getLastDetermination().first?.timestamp
-            freshLoop = -1 * (lastLoop?.timeIntervalSinceNow.minutes ?? 0)
-        }
-
-        var glucoseIcon = "🟢"
-        if displayEmojis {
-            glucoseIcon = Double(glucoseValue) <= Double(settingsManager.settings.low) ? "🔴" : glucoseIcon
-            glucoseIcon = Double(glucoseValue) >= Double(settingsManager.settings.high) ? "🟠" : glucoseIcon
-            glucoseIcon = freshLoop > 15 ? "🚫" : glucoseIcon
-        }
-
-        let glucoseText = glucoseFormatter
-            .string(from: Double(
-                settingsManager.settings.units == .mmolL ? Int(glucoseValue)
-                    .asMmolL : Decimal(glucoseValue)
-            ) as NSNumber)!
-
-        let directionText = glucose.direction ?? "↔︎"
-
-        let deltaValue = settingsManager.settings.units == .mmolL ? Int(delta.asMmolL) : delta
-        let deltaText = deltaFormatter.string(from: NSNumber(value: deltaValue)) ?? "--"
-
-        let iobText = iobFormatter.string(from: (getLastDetermination().first?.iob ?? 0) as NSNumber) ?? ""
-        let cobText = cobFormatter.string(from: (getLastDetermination().first?.cob ?? 0) as NSNumber) ?? ""
-
-        var glucoseDisplayText = displayEmojis ? glucoseIcon + " " : ""
-        glucoseDisplayText += glucoseText + " " + directionText + " " + deltaText
-
-        var iobDisplayText = ""
-        var cobDisplayText = ""
-
-        if displeyCOBandIOB {
-            if displayEmojis {
-                iobDisplayText += "💉"
-                cobDisplayText += "🥨"
-            } else {
-                iobDisplayText += "IOB:"
-                cobDisplayText += "COB:"
-            }
-            iobDisplayText += " " + iobText
-            cobDisplayText += " " + cobText
-            event.location = iobDisplayText + " " + cobDisplayText
-        }
-
-        event.title = glucoseDisplayText
-        event.notes = "Trio"
-        event.startDate = Date()
-        event.endDate = Date(timeIntervalSinceNow: 60 * 10)
-        event.calendar = calendar
-=======
             guard let lastGlucoseObject = glucoseObjects.first, let lastGlucoseValue = glucoseObjects.first?.glucose,
                   let secondLastReading = glucoseObjects.dropFirst().first?.glucose else { return }
 
@@ -405,7 +277,6 @@
             event.startDate = Date()
             event.endDate = Date(timeIntervalSinceNow: 60 * 10)
             event.calendar = calendar
->>>>>>> 7fb51849
 
             try eventStore.save(event, span: .thisEvent)
 
@@ -439,72 +310,6 @@
             }
         }
     }
-<<<<<<< HEAD
-
-    private var glucoseFormatter: NumberFormatter {
-        let formatter = NumberFormatter()
-        formatter.numberStyle = .decimal
-        formatter.maximumFractionDigits = 0
-        if settingsManager.settings.units == .mmolL {
-            formatter.minimumFractionDigits = 1
-            formatter.maximumFractionDigits = 1
-        }
-        formatter.roundingMode = .halfUp
-        return formatter
-    }
-
-    private var deltaFormatter: NumberFormatter {
-        let formatter = NumberFormatter()
-        formatter.numberStyle = .decimal
-        formatter.maximumFractionDigits = 1
-        formatter.positivePrefix = "+"
-        return formatter
-    }
-
-    private var iobFormatter: NumberFormatter {
-        let formatter = NumberFormatter()
-        formatter.numberStyle = .decimal
-        formatter.maximumFractionDigits = 1
-        return formatter
-    }
-
-    private var cobFormatter: NumberFormatter {
-        let formatter = NumberFormatter()
-        formatter.numberStyle = .decimal
-        formatter.maximumFractionDigits = 0
-        return formatter
-    }
-
-    private func setupGlucose() {
-        coredataContext.performAndWait {
-            let results = CoreDataStack.shared.fetchEntities(
-                ofType: GlucoseStored.self,
-                onContext: coredataContext,
-                predicate: NSPredicate.predicateFor30MinAgo,
-                key: "date",
-                ascending: false
-            )
-
-            guard results.count >= 2 else { return }
-
-            if let lastGlucose = results.first,
-               let secondLastReading = results.dropFirst().first?.glucose
-            {
-                let glucoseDelta = lastGlucose.glucose - secondLastReading
-                self.createEvent(for: lastGlucose, delta: Int(glucoseDelta))
-            } else {
-                debugPrint("Failed to unwrap necessary glucose readings")
-            }
-        }
-    }
-}
-
-extension BaseCalendarManager: GlucoseObserver {
-    func glucoseDidUpdate(_: [BloodGlucose]) {
-        setupGlucose()
-    }
-=======
->>>>>>> 7fb51849
 }
 
 extension BloodGlucose.Direction {
