--- conflicted
+++ resolved
@@ -206,50 +206,6 @@
             let lastDetermination = try viewContext.existingObject(with: lastDeterminationID) as? OrefDetermination
             let latestOverride = try viewContext.existingObject(with: latestOverrideID) as? OverrideStored
 
-<<<<<<< HEAD
-            if let firstGlucoseValue = glucoseValues.first {
-                let value = settingsManager.settings
-                    .units == .mgdL ? Decimal(firstGlucoseValue.glucose) : Decimal(firstGlucoseValue.glucose).asMmolL
-                state.glucose = glucoseFormatter.string(from: value as NSNumber)
-                state.trend = firstGlucoseValue.directionEnum?.symbol
-                let delta = glucoseValues
-                    .count >= 2 ? Decimal(firstGlucoseValue.glucose) - Decimal(glucoseValues.dropFirst().first?.glucose ?? 0) : 0
-                let deltaConverted = settingsManager.settings.units == .mgdL ? delta : delta.asMmolL
-                state.delta = deltaFormatter.string(from: deltaConverted as NSNumber)
-                state.trendRaw = firstGlucoseValue.direction
-                state.glucoseDate = firstGlucoseValue.date
-            }
-
-            state.lastLoopDate = lastDetermination?.timestamp
-            state.lastLoopDateInterval = state.lastLoopDate.map {
-                guard $0.timeIntervalSince1970 > 0 else { return 0 }
-                return UInt64($0.timeIntervalSince1970)
-            }
-            state.bolusIncrement = settingsManager.preferences.bolusIncrement
-            state.maxCOB = settingsManager.preferences.maxCOB
-            state.maxBolus = settingsManager.pumpSettings.maxBolus
-            state.carbsRequired = lastDetermination?.carbsRequired as? Decimal
-
-            let recommended = await newBolusCalc(
-                ids: glucoseValuesIDs,
-                determination: lastDetermination
-            )
-            state.bolusRecommended = apsManager
-                .roundBolus(amount: max(recommended, 0))
-
-            state.displayOnWatch = settingsManager.settings.displayOnWatch
-            state.displayFatAndProteinOnWatch = settingsManager.settings.displayFatAndProteinOnWatch
-            state.confirmBolusFaster = settingsManager.settings.confirmBolusFaster
-
-            state.iob = lastDetermination?.iob as? Decimal
-            state.cob = lastDetermination?.cob as? Decimal
-            state.tempTargets = tempTargetsStorage.presets()
-                .map { target -> TempTargetWatchPreset in
-                    let untilDate = self.tempTargetsStorage.current().flatMap { currentTarget -> Date? in
-                        guard currentTarget.id == target.id else { return nil }
-                        let date = currentTarget.createdAt.addingTimeInterval(TimeInterval(currentTarget.duration * 60))
-                        return date > Date() ? date : nil
-=======
             let recommendedInsulin = await newBolusCalc(
                 ids: glucoseValuesIDs,
                 determination: lastDetermination
@@ -293,10 +249,8 @@
 //                    double = 1
 //                }
 
-                self.state.useNewCalc = self.settingsManager.settings.useCalc
                 self.state.bolusRecommended = self.apsManager
                     .roundBolus(amount: max(recommendedInsulin, 0))
-                self.state.bolusAfterCarbs = !self.settingsManager.settings.skipBolusScreenAfterCarbs
                 self.state.displayOnWatch = self.settingsManager.settings.displayOnWatch
                 self.state.displayFatAndProteinOnWatch = self.settingsManager.settings.displayFatAndProteinOnWatch
                 self.state.confirmBolusFaster = self.settingsManager.settings.confirmBolusFaster
@@ -320,9 +274,7 @@
                             description: self.descriptionForTarget(target),
                             until: untilDate
                         )
->>>>>>> 3246be15
                     }
-                self.state.bolusAfterCarbs = !self.settingsManager.settings.skipBolusScreenAfterCarbs
                 self.state.displayOnWatch = self.settingsManager.settings.displayOnWatch
                 self.state.displayFatAndProteinOnWatch = self.settingsManager.settings.displayFatAndProteinOnWatch
                 self.state.confirmBolusFaster = self.settingsManager.settings.confirmBolusFaster
@@ -335,20 +287,6 @@
                     self.state.eventualBG = eventualBGAsString.map { "⇢ " + $0 }
                     self.state.eventualBGRaw = eventualBGAsString
                 }
-<<<<<<< HEAD
-            state.displayOnWatch = settingsManager.settings.displayOnWatch
-            state.displayFatAndProteinOnWatch = settingsManager.settings.displayFatAndProteinOnWatch
-            state.confirmBolusFaster = settingsManager.settings.confirmBolusFaster
-
-            if let eventualBG = settingsManager.settings.units == .mgdL ? lastDetermination?.eventualBG : lastDetermination?
-                .eventualBG?.decimalValue.asMmolL as NSDecimalNumber?
-            {
-                let eventualBGAsString = eventualFormatter.string(from: eventualBG)
-                state.eventualBG = eventualBGAsString.map { "⇢ " + $0 }
-                state.eventualBGRaw = eventualBGAsString
-            }
-=======
->>>>>>> 3246be15
 
                 self.state.isf = lastDetermination?.insulinSensitivity as? Decimal
 
