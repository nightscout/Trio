import ActivityKit
import Foundation

struct LiveActivityAttributes: ActivityAttributes {
    public struct ContentState: Codable, Hashable {
        let bg: String
        let direction: String?
        let change: String
        let date: Date

        let detailedViewState: ContentAdditionalState?

        /// true for the first state that is set on the activity
        let isInitialState: Bool
    }

    public struct ContentAdditionalState: Codable, Hashable {
        let chart: [Decimal]
        let chartDate: [Date?]
        let rotationDegrees: Double
<<<<<<< HEAD
        let highGlucose: Double
        let lowGlucose: Double
        let dynamicBGColor: Bool
=======
        let highGlucose: Decimal
        let lowGlucose: Decimal
>>>>>>> 3246be15
        let cob: Decimal
        let iob: Decimal
        let unit: String
        let isOverrideActive: Bool
    }

    let startDate: Date
}<|MERGE_RESOLUTION|>--- conflicted
+++ resolved
@@ -18,14 +18,9 @@
         let chart: [Decimal]
         let chartDate: [Date?]
         let rotationDegrees: Double
-<<<<<<< HEAD
-        let highGlucose: Double
-        let lowGlucose: Double
-        let dynamicBGColor: Bool
-=======
         let highGlucose: Decimal
         let lowGlucose: Decimal
->>>>>>> 3246be15
+        let dynamicBGColor: Bool
         let cob: Decimal
         let iob: Decimal
         let unit: String
