--- conflicted
+++ resolved
@@ -10,9 +10,6 @@
 
 /* Privacy - Face ID Usage Description */
 "NSFaceIDUsageDescription" = "For authorized acces to bolus";
-<<<<<<< HEAD
-=======
 
 /* Privacy - Calendars Usage Description */
-"NSCalendarsUsageDescription" = "Calendar is used to create a new glucose events.";
->>>>>>> c16a31e0
+"NSCalendarsUsageDescription" = "Calendar is used to create a new glucose events.";