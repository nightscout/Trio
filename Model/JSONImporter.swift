--- conflicted
+++ resolved
@@ -60,7 +60,40 @@
         return Set(allReadings.compactMap(\.date))
     }
 
-<<<<<<< HEAD
+    /// Retrieves the set of timestamps for all pump events currently stored in CoreData.
+    ///
+    /// - Parameters: the start and end dates to fetch pump events, inclusive
+    /// - Returns: A set of dates corresponding to existing pump events.
+    /// - Throws: An error if the fetch operation fails.
+    private func fetchPumpTimestamps(start: Date, end: Date) async throws -> Set<Date> {
+        let allPumpEvents = try await coreDataStack.fetchEntitiesAsync(
+            ofType: PumpEventStored.self,
+            onContext: context,
+            predicate: .predicateForTimestampBetween(start: start, end: end),
+            key: "timestamp",
+            ascending: false
+        ) as? [PumpEventStored] ?? []
+
+        return Set(allPumpEvents.compactMap(\.timestamp))
+    }
+
+    /// Retrieves the set of timestamps for all carb entries currently stored in CoreData.
+    ///
+    /// - Parameters: the start and end dates to fetch carb entries, inclusive
+    /// - Returns: A set of dates corresponding to existing carb entries.
+    /// - Throws: An error if the fetch operation fails.
+    private func fetchCarbEntryDates(start: Date, end: Date) async throws -> Set<Date> {
+        let allCarbEntryDates = try await coreDataStack.fetchEntitiesAsync(
+            ofType: CarbEntryStored.self,
+            onContext: context,
+            predicate: .predicateForDateBetween(start: start, end: end),
+            key: "date",
+            ascending: false
+        ) as? [CarbEntryStored] ?? []
+
+        return Set(allCarbEntryDates.compactMap(\.date))
+    }
+
     /// Retrieves the set of dates for all oref determinations currently stored in CoreData.
     ///
     /// - Parameters:
@@ -78,40 +111,6 @@
         ) as? [OrefDetermination] ?? []
 
         return Set(determinations.compactMap(\.deliverAt))
-=======
-    /// Retrieves the set of timestamps for all pump events currently stored in CoreData.
-    ///
-    /// - Parameters: the start and end dates to fetch pump events, inclusive
-    /// - Returns: A set of dates corresponding to existing pump events.
-    /// - Throws: An error if the fetch operation fails.
-    private func fetchPumpTimestamps(start: Date, end: Date) async throws -> Set<Date> {
-        let allPumpEvents = try await coreDataStack.fetchEntitiesAsync(
-            ofType: PumpEventStored.self,
-            onContext: context,
-            predicate: .predicateForTimestampBetween(start: start, end: end),
-            key: "timestamp",
-            ascending: false
-        ) as? [PumpEventStored] ?? []
-
-        return Set(allPumpEvents.compactMap(\.timestamp))
-    }
-
-    /// Retrieves the set of timestamps for all carb entries currently stored in CoreData.
-    ///
-    /// - Parameters: the start and end dates to fetch carb entries, inclusive
-    /// - Returns: A set of dates corresponding to existing carb entries.
-    /// - Throws: An error if the fetch operation fails.
-    private func fetchCarbEntryDates(start: Date, end: Date) async throws -> Set<Date> {
-        let allCarbEntryDates = try await coreDataStack.fetchEntitiesAsync(
-            ofType: CarbEntryStored.self,
-            onContext: context,
-            predicate: .predicateForDateBetween(start: start, end: end),
-            key: "date",
-            ascending: false
-        ) as? [CarbEntryStored] ?? []
-
-        return Set(allCarbEntryDates.compactMap(\.date))
->>>>>>> 83b4d474
     }
 
     /// Imports glucose history from a JSON file into CoreData.
@@ -152,39 +151,6 @@
         }
     }
 
-<<<<<<< HEAD
-    /// Imports oref determination from a JSON file into CoreData.
-    ///
-    /// The function reads oref determination data from the provided JSON file and stores new entries
-    /// in CoreData, skipping entries with dates that already exist in the database.
-    ///
-    /// - Parameters:
-    ///   - url: The URL of the JSON file containing determination data.
-    /// - Throws:
-    ///   - JSONImporterError.missingGlucoseValueInGlucoseEntry if a glucose entry is missing a value.
-    ///   - An error if the file cannot be read or decoded.
-    ///   - An error if the CoreData operation fails.
-    func importOrefDetermination(enactedUrl: URL, suggestedUrl: URL, now: Date) async throws {
-        let twentyFourHoursAgo = now - 24.hours.timeInterval
-        let enactedDetermination: Determination = try readJsonFile(url: enactedUrl)
-        let suggestedDetermination: Determination = try readJsonFile(url: suggestedUrl)
-        let existingDates = try await fetchDeterminationDates(start: twentyFourHoursAgo, end: now)
-
-        /// Helper function to check if entries are from within the last 24 hours that do not yet exist in Core Data
-        func checkDeterminationDate(_ date: Date) -> Bool {
-            date >= twentyFourHoursAgo && date <= now && !existingDates.contains(date)
-        }
-
-        guard let enactedDeliverAt = enactedDetermination.deliverAt,
-              let suggestedDeliverAt = suggestedDetermination.deliverAt
-        else {
-            throw JSONImporterError.missingGlucoseValueInGlucoseEntry // TODO: adjust error
-        }
-
-        guard checkDeterminationDate(enactedDeliverAt), checkDeterminationDate(suggestedDeliverAt) else {
-            return
-        }
-=======
     /// combines tempBasal and tempBasalDuration events into one PumpHistoryEvent
     private func combineTempBasalAndDuration(pumpHistory: [PumpHistoryEvent]) throws -> [PumpHistoryEvent] {
         let tempBasal = pumpHistory.filter({ $0.type == .tempBasal }).sorted { $0.timestamp < $1.timestamp }
@@ -302,14 +268,62 @@
                 let dateToCheck = $0.actualDate ?? $0.createdAt
                 return dateToCheck >= twentyFourHoursAgo && dateToCheck <= now && !existingDates.contains(dateToCheck) && $0
                     .isFPU ?? false == false }
->>>>>>> 83b4d474
 
         // Create a background context for batch processing
         let backgroundContext = NSManagedObjectContext(concurrencyType: .privateQueueConcurrencyType)
         backgroundContext.parent = context
 
         try await backgroundContext.perform {
-<<<<<<< HEAD
+            for carbEntry in carbHistory {
+                try carbEntry.store(in: backgroundContext)
+            }
+
+            try backgroundContext.save()
+        }
+
+        try await context.perform {
+            try self.context.save()
+        }
+    }
+
+    /// Imports oref determination from a JSON file into CoreData.
+    ///
+    /// The function reads oref determination data from the provided JSON file and stores new entries
+    /// in CoreData, skipping entries with dates that already exist in the database.
+    ///
+    /// - Parameters:
+    ///   - url: The URL of the JSON file containing determination data.
+    /// - Throws:
+    ///   - JSONImporterError.missingGlucoseValueInGlucoseEntry if a glucose entry is missing a value.
+    ///   - An error if the file cannot be read or decoded.
+    ///   - An error if the CoreData operation fails.
+    func importOrefDetermination(enactedUrl: URL, suggestedUrl: URL, now: Date) async throws {
+        let twentyFourHoursAgo = now - 24.hours.timeInterval
+        let enactedDetermination: Determination = try readJsonFile(url: enactedUrl)
+        let suggestedDetermination: Determination = try readJsonFile(url: suggestedUrl)
+        let existingDates = try await fetchDeterminationDates(start: twentyFourHoursAgo, end: now)
+
+        /// Helper function to check if entries are from within the last 24 hours that do not yet exist in Core Data
+        func checkDeterminationDate(_ date: Date) -> Bool {
+            date >= twentyFourHoursAgo && date <= now && !existingDates.contains(date)
+        }
+
+        guard let enactedDeliverAt = enactedDetermination.deliverAt,
+              let suggestedDeliverAt = suggestedDetermination.deliverAt
+        else {
+            // TODO: adjust error
+            throw JSONImporterError.missingGlucoseValueInGlucoseEntry
+        }
+
+        guard checkDeterminationDate(enactedDeliverAt), checkDeterminationDate(suggestedDeliverAt) else {
+            return
+        }
+
+        // Create a background context for batch processing
+        let backgroundContext = NSManagedObjectContext(concurrencyType: .privateQueueConcurrencyType)
+        backgroundContext.parent = context
+
+        try await backgroundContext.perform {
             /// We know both determination entries are from within last 24 hrs via the check in line 140
             /// If their `deliverAt` does not match, it is worth storing them both
             if suggestedDeliverAt != enactedDeliverAt {
@@ -318,12 +332,6 @@
 
             try enactedDetermination.store(in: backgroundContext)
 
-=======
-            for carbEntry in carbHistory {
-                try carbEntry.store(in: backgroundContext)
-            }
-
->>>>>>> 83b4d474
             try backgroundContext.save()
         }
 
@@ -354,7 +362,129 @@
     }
 }
 
-<<<<<<< HEAD
+extension PumpHistoryEvent {
+    /// Helper function to convert `PumpHistoryEvent` to `PumpEventStored` while importing JSON pump histories
+    func store(in context: NSManagedObjectContext) throws {
+        let pumpEntry = PumpEventStored(context: context)
+        pumpEntry.id = id
+        pumpEntry.timestamp = timestamp
+        pumpEntry.type = type.rawValue
+        pumpEntry.isUploadedToNS = true
+        pumpEntry.isUploadedToHealth = true
+        pumpEntry.isUploadedToTidepool = true
+
+        if type == .bolus {
+            guard let amount = amount else {
+                throw JSONImporterError.missingRequiredPropertyInPumpEntry
+            }
+            let bolusEntry = BolusStored(context: context)
+            bolusEntry.amount = NSDecimalNumber(decimal: amount)
+            bolusEntry.isSMB = isSMB ?? false
+            bolusEntry.isExternal = isExternal ?? false
+            pumpEntry.bolus = bolusEntry
+        } else if type == .tempBasal {
+            guard let rate = rate, let duration = duration else {
+                throw JSONImporterError.missingRequiredPropertyInPumpEntry
+            }
+            let tempEntry = TempBasalStored(context: context)
+            tempEntry.rate = NSDecimalNumber(decimal: rate)
+            tempEntry.duration = Int16(duration)
+            tempEntry.tempType = temp?.rawValue
+            pumpEntry.tempBasal = tempEntry
+        }
+    }
+}
+
+/// Extension to support decoding `CarbsEntry` from JSON with multiple possible key formats for entry notes.
+///
+/// This is needed because some JSON sources (e.g., Trio v0.2.5) use the singular key `"note"`
+/// for the `note` field, while others (e.g., Nightscout or oref) use the plural `"notes"`.
+///
+/// To ensure compatibility across all sources without duplicating models or requiring upstream fixes,
+/// this custom implementation attempts to decode the `note` field first from `"note"`, then from `"notes"`.
+/// Encoding will always use the canonical `"notes"` key to preserve consistency in output,
+/// as this is what's established throughout the backend now.
+extension CarbsEntry: Codable {
+    init(from decoder: Decoder) throws {
+        let container = try decoder.container(keyedBy: CodingKeys.self)
+
+        id = try container.decodeIfPresent(String.self, forKey: .id)
+        createdAt = try container.decode(Date.self, forKey: .createdAt)
+        actualDate = try container.decodeIfPresent(Date.self, forKey: .actualDate)
+        carbs = try container.decode(Decimal.self, forKey: .carbs)
+        fat = try container.decodeIfPresent(Decimal.self, forKey: .fat)
+        protein = try container.decodeIfPresent(Decimal.self, forKey: .protein)
+
+        // Handle both `note` and `notes`
+        if let noteValue = try? container.decodeIfPresent(String.self, forKey: .note) {
+            note = noteValue
+        } else if let notesValue = try? container.decodeIfPresent(String.self, forKey: .noteAlt) {
+            note = notesValue
+        } else {
+            note = nil
+        }
+
+        enteredBy = try container.decodeIfPresent(String.self, forKey: .enteredBy)
+        isFPU = try container.decodeIfPresent(Bool.self, forKey: .isFPU)
+        fpuID = try container.decodeIfPresent(String.self, forKey: .fpuID)
+    }
+
+    func encode(to encoder: Encoder) throws {
+        var container = encoder.container(keyedBy: CodingKeys.self)
+
+        try container.encodeIfPresent(id, forKey: .id)
+        try container.encode(createdAt, forKey: .createdAt)
+        try container.encodeIfPresent(actualDate, forKey: .actualDate)
+        try container.encode(carbs, forKey: .carbs)
+        try container.encodeIfPresent(fat, forKey: .fat)
+        try container.encodeIfPresent(protein, forKey: .protein)
+        try container.encodeIfPresent(note, forKey: .note)
+        try container.encodeIfPresent(enteredBy, forKey: .enteredBy)
+        try container.encodeIfPresent(isFPU, forKey: .isFPU)
+        try container.encodeIfPresent(fpuID, forKey: .fpuID)
+    }
+
+    private enum CodingKeys: String, CodingKey {
+        case id = "_id"
+        case createdAt = "created_at"
+        case actualDate
+        case carbs
+        case fat
+        case protein
+        case note = "notes" // standard key
+        case noteAlt = "note" // import key
+        case enteredBy
+        case isFPU
+        case fpuID
+    }
+
+    /// Helper function to convert `CarbsStored` to `CarbEntryStored` while importing JSON carb entries
+    func store(in context: NSManagedObjectContext) throws {
+        guard carbs >= 0 else {
+            throw JSONImporterError.missingCarbsValueInCarbEntry
+        }
+
+        // skip FPU entries for now
+
+        let carbEntry = CarbEntryStored(context: context)
+        carbEntry.id = id
+            .flatMap({ UUID(uuidString: $0) }) ?? UUID() /// The `CodingKey` of `id` is `_id`, so this fine to use here
+        carbEntry.date = actualDate ?? createdAt
+        carbEntry.carbs = Double(truncating: NSDecimalNumber(decimal: carbs))
+        carbEntry.fat = Double(truncating: NSDecimalNumber(decimal: fat ?? 0))
+        carbEntry.protein = Double(truncating: NSDecimalNumber(decimal: protein ?? 0))
+        carbEntry.note = note ?? ""
+        carbEntry.isFPU = false
+        carbEntry.isUploadedToNS = true
+        carbEntry.isUploadedToHealth = true
+        carbEntry.isUploadedToTidepool = true
+
+        if fat != nil, protein != nil, let fpuId = fpuID {
+            carbEntry.fpuID = UUID(uuidString: fpuId)
+        }
+    }
+}
+
 /// Extension to support decoding `Determination` entries with misspelled keys from external JSON sources.
 ///
 /// Some legacy or third-party tools occasionally serialize the `received` property as `"recieved"`
@@ -440,80 +570,12 @@
         } else {
             received = nil
         }
-=======
-extension PumpHistoryEvent {
-    /// Helper function to convert `PumpHistoryEvent` to `PumpEventStored` while importing JSON pump histories
-    func store(in context: NSManagedObjectContext) throws {
-        let pumpEntry = PumpEventStored(context: context)
-        pumpEntry.id = id
-        pumpEntry.timestamp = timestamp
-        pumpEntry.type = type.rawValue
-        pumpEntry.isUploadedToNS = true
-        pumpEntry.isUploadedToHealth = true
-        pumpEntry.isUploadedToTidepool = true
-
-        if type == .bolus {
-            guard let amount = amount else {
-                throw JSONImporterError.missingRequiredPropertyInPumpEntry
-            }
-            let bolusEntry = BolusStored(context: context)
-            bolusEntry.amount = NSDecimalNumber(decimal: amount)
-            bolusEntry.isSMB = isSMB ?? false
-            bolusEntry.isExternal = isExternal ?? false
-            pumpEntry.bolus = bolusEntry
-        } else if type == .tempBasal {
-            guard let rate = rate, let duration = duration else {
-                throw JSONImporterError.missingRequiredPropertyInPumpEntry
-            }
-            let tempEntry = TempBasalStored(context: context)
-            tempEntry.rate = NSDecimalNumber(decimal: rate)
-            tempEntry.duration = Int16(duration)
-            tempEntry.tempType = temp?.rawValue
-            pumpEntry.tempBasal = tempEntry
-        }
-    }
-}
-
-/// Extension to support decoding `CarbsEntry` from JSON with multiple possible key formats for entry notes.
-///
-/// This is needed because some JSON sources (e.g., Trio v0.2.5) use the singular key `"note"`
-/// for the `note` field, while others (e.g., Nightscout or oref) use the plural `"notes"`.
-///
-/// To ensure compatibility across all sources without duplicating models or requiring upstream fixes,
-/// this custom implementation attempts to decode the `note` field first from `"note"`, then from `"notes"`.
-/// Encoding will always use the canonical `"notes"` key to preserve consistency in output,
-/// as this is what's established throughout the backend now.
-extension CarbsEntry: Codable {
-    init(from decoder: Decoder) throws {
-        let container = try decoder.container(keyedBy: CodingKeys.self)
-
-        id = try container.decodeIfPresent(String.self, forKey: .id)
-        createdAt = try container.decode(Date.self, forKey: .createdAt)
-        actualDate = try container.decodeIfPresent(Date.self, forKey: .actualDate)
-        carbs = try container.decode(Decimal.self, forKey: .carbs)
-        fat = try container.decodeIfPresent(Decimal.self, forKey: .fat)
-        protein = try container.decodeIfPresent(Decimal.self, forKey: .protein)
-
-        // Handle both `note` and `notes`
-        if let noteValue = try? container.decodeIfPresent(String.self, forKey: .note) {
-            note = noteValue
-        } else if let notesValue = try? container.decodeIfPresent(String.self, forKey: .noteAlt) {
-            note = notesValue
-        } else {
-            note = nil
-        }
-
-        enteredBy = try container.decodeIfPresent(String.self, forKey: .enteredBy)
-        isFPU = try container.decodeIfPresent(Bool.self, forKey: .isFPU)
-        fpuID = try container.decodeIfPresent(String.self, forKey: .fpuID)
->>>>>>> 83b4d474
     }
 
     func encode(to encoder: Encoder) throws {
         var container = encoder.container(keyedBy: CodingKeys.self)
 
         try container.encodeIfPresent(id, forKey: .id)
-<<<<<<< HEAD
         try container.encode(reason, forKey: .reason)
         try container.encodeIfPresent(units, forKey: .units)
         try container.encodeIfPresent(insulinReq, forKey: .insulinReq)
@@ -600,66 +662,12 @@
     func decimalToNSDecimalNumber(_ value: Decimal?) -> NSDecimalNumber? {
         guard let value = value else { return nil }
         return NSDecimalNumber(decimal: value)
-=======
-        try container.encode(createdAt, forKey: .createdAt)
-        try container.encodeIfPresent(actualDate, forKey: .actualDate)
-        try container.encode(carbs, forKey: .carbs)
-        try container.encodeIfPresent(fat, forKey: .fat)
-        try container.encodeIfPresent(protein, forKey: .protein)
-        try container.encodeIfPresent(note, forKey: .note)
-        try container.encodeIfPresent(enteredBy, forKey: .enteredBy)
-        try container.encodeIfPresent(isFPU, forKey: .isFPU)
-        try container.encodeIfPresent(fpuID, forKey: .fpuID)
-    }
-
-    private enum CodingKeys: String, CodingKey {
-        case id = "_id"
-        case createdAt = "created_at"
-        case actualDate
-        case carbs
-        case fat
-        case protein
-        case note = "notes" // standard key
-        case noteAlt = "note" // import key
-        case enteredBy
-        case isFPU
-        case fpuID
-    }
-
-    /// Helper function to convert `CarbsStored` to `CarbEntryStored` while importing JSON carb entries
-    func store(in context: NSManagedObjectContext) throws {
-        guard carbs >= 0 else {
-            throw JSONImporterError.missingCarbsValueInCarbEntry
-        }
-
-        // skip FPU entries for now
-
-        let carbEntry = CarbEntryStored(context: context)
-        carbEntry.id = id
-            .flatMap({ UUID(uuidString: $0) }) ?? UUID() /// The `CodingKey` of `id` is `_id`, so this fine to use here
-        carbEntry.date = actualDate ?? createdAt
-        carbEntry.carbs = Double(truncating: NSDecimalNumber(decimal: carbs))
-        carbEntry.fat = Double(truncating: NSDecimalNumber(decimal: fat ?? 0))
-        carbEntry.protein = Double(truncating: NSDecimalNumber(decimal: protein ?? 0))
-        carbEntry.note = note ?? ""
-        carbEntry.isFPU = false
-        carbEntry.isUploadedToNS = true
-        carbEntry.isUploadedToHealth = true
-        carbEntry.isUploadedToTidepool = true
-
-        if fat != nil, protein != nil, let fpuId = fpuID {
-            carbEntry.fpuID = UUID(uuidString: fpuId)
-        }
->>>>>>> 83b4d474
     }
 }
 
 extension JSONImporter {
     func importGlucoseHistoryIfNeeded() async {}
-<<<<<<< HEAD
-    func importDeterminationIfNeeded() async {}
-=======
     func importPumpHistoryIfNeeded() async {}
     func importCarbHistoryIfNeeded() async {}
->>>>>>> 83b4d474
+    func importDeterminationIfNeeded() async {}
 }