--- conflicted
+++ resolved
@@ -22,12 +22,11 @@
     name: Certificates
     needs: validate
     runs-on: macos-15
-<<<<<<< HEAD
-=======
+feat/dana-resolved
     outputs:
       new_certificate_needed: ${{ steps.set_output.outputs.new_certificate_needed }}
 
->>>>>>> 211d5881
+main
     steps:
       # Checks-out the repo
       - name: Checkout Repo
