name: 4. Build Trio
run-name: Build Trio (${{ github.ref_name }})

on:
  workflow_dispatch:
  schedule:
    - cron: "0 8 * * 3"  # 매주 수요일 08:00 UTC
    - cron: "0 6 1 * *"  # 매월 1일 06:00 UTC

env:
  UPSTREAM_REPO: nightscout/Trio
  UPSTREAM_BRANCH: ${{ github.ref_name }}
  TARGET_BRANCH: ${{ github.ref_name }}
  ALIVE_BRANCH_MAIN: alive-main
  ALIVE_BRANCH_DEV: alive-dev

jobs:
  check_certs:
    name: Check certificates
    uses: ./.github/workflows/create_certs.yml
    secrets: inherit

  check_alive_and_permissions:
    needs: check_certs
    runs-on: ubuntu-latest
    name: Check alive branch and permissions
    permissions:
      contents: write
    outputs:
      WORKFLOW_PERMISSION: ${{ steps.workflow-permission.outputs.has_permission }}

    steps:
      - name: Check for workflow permissions
        id: workflow-permission
        env:
          TOKEN_TO_CHECK: ${{ secrets.GH_PAT }}
        run: |
          PERMISSIONS=$(curl -sS -f -I -H "Authorization: token ${{ env.TOKEN_TO_CHECK }}" https://api.github.com | grep ^x-oauth-scopes: | cut -d' ' -f2-);
          if [[ $PERMISSIONS =~ "workflow" || $PERMISSIONS == "" ]]; then
            echo "has_permission=true" >> $GITHUB_OUTPUT
          else 
            echo "has_permission=false" >> $GITHUB_OUTPUT
          fi

      - name: Check for alive branches
        if: steps.workflow-permission.outputs.has_permission == 'true'
        env:
          GITHUB_TOKEN: ${{ secrets.GH_PAT }}
        run: |
          if [[ $(gh api -H "Accept: application/vnd.github+json" /repos/${{ github.repository_owner }}/Trio/branches | jq --raw-output '[.[] | select(.name == "alive-main" or .name == "alive-dev")] | length > 0') == "true" ]]; then
            echo "ALIVE_BRANCH_EXISTS=true" >> $GITHUB_ENV
          else
            echo "ALIVE_BRANCH_EXISTS=false" >> $GITHUB_ENV
          fi

      - name: Create alive branches
        if: env.ALIVE_BRANCH_EXISTS == 'false'
        env:
          GITHUB_TOKEN: ${{ secrets.GH_PAT }}
        run: |
          SHA_MAIN=$(curl -sS -H "Authorization: token $GITHUB_TOKEN" https://api.github.com/repos/${{ env.UPSTREAM_REPO }}/git/refs/heads/main | jq -r '.object.sha')
          SHA_DEV=$(curl -sS -H "Authorization: token $GITHUB_TOKEN" https://api.github.com/repos/${{ env.UPSTREAM_REPO }}/git/refs/heads/dev | jq -r '.object.sha')

          gh api --method POST -H "Authorization: token $GITHUB_TOKEN" /repos/${{ github.repository_owner }}/Trio/git/refs -f ref='refs/heads/alive-main' -f sha=$SHA_MAIN
          gh api --method POST -H "Authorization: token $GITHUB_TOKEN" /repos/${{ github.repository_owner }}/Trio/git/refs -f ref='refs/heads/alive-dev' -f sha=$SHA_DEV

  check_latest_from_upstream:
    needs: [check_certs, check_alive_and_permissions]
    runs-on: ubuntu-latest
    name: Check upstream and keep alive
    outputs:
      NEW_COMMITS: ${{ steps.sync.outputs.has_new_commits }}
      ABORT_SYNC: ${{ steps.check_branch.outputs.ABORT_SYNC }}

    steps:
      - name: Determine alive branch
        id: check_branch
        run: |
          BRANCH="${GITHUB_REF##*/}"
          if [[ "$BRANCH" == "main" ]]; then
            echo "ALIVE_BRANCH=${{ env.ALIVE_BRANCH_MAIN }}" >> $GITHUB_OUTPUT
            echo "ABORT_SYNC=false" >> $GITHUB_OUTPUT
          elif [[ "$BRANCH" == "dev" ]]; then
            echo "ALIVE_BRANCH=${{ env.ALIVE_BRANCH_DEV }}" >> $GITHUB_OUTPUT
            echo "ABORT_SYNC=false" >> $GITHUB_OUTPUT
          else
            echo "ABORT_SYNC=true" >> $GITHUB_OUTPUT
          fi

      - name: Checkout alive branch
        if: steps.check_branch.outputs.ABORT_SYNC == 'false'
        uses: actions/checkout@v4
        with:
          token: ${{ secrets.GH_PAT }}
          ref: ${{ steps.check_branch.outputs.ALIVE_BRANCH }}

      - name: Sync upstream changes
        if: steps.check_branch.outputs.ABORT_SYNC == 'false'
        id: sync
        uses: aormsby/Fork-Sync-With-Upstream-action@v3.4.1
        with:
          target_sync_branch: ${{ steps.check_branch.outputs.ALIVE_BRANCH }}
          shallow_since: 6 months ago
          target_repo_token: ${{ secrets.GH_PAT }}
          upstream_sync_branch: ${{ env.UPSTREAM_BRANCH }}
          upstream_sync_repo: ${{ env.UPSTREAM_REPO }}

      - name: Keep alive
<<<<<<< HEAD
        uses: gautamkrishnar/keepalive-workflow@d33e3181f0aefc8e6b3b55f08b13be6460a5bdee
        with:
          time_elapsed: 20
=======
        run: |
          echo "Keep Alive temporarily removed while gautamkrishnar/keepalive-workflow is not available"
      #  if: |
      #    needs.check_alive_and_permissions.outputs.WORKFLOW_PERMISSION == 'true' &&
      #    (vars.SCHEDULED_BUILD != 'false' || vars.SCHEDULED_SYNC != 'false')
      #  uses: gautamkrishnar/keepalive-workflow@v1 # using the workflow with default settings
      #  with:
      #    time_elapsed: 20 # Time elapsed from the previous commit to trigger a new automated commit (in days)
>>>>>>> 0309f6a7

  build:
    name: Build
    needs: [check_certs, check_alive_and_permissions, check_latest_from_upstream]
    runs-on: macos-15
    permissions:
      contents: write
    if: |
      github.event_name == 'workflow_dispatch' ||
      (github.event_name == 'schedule' && needs.check_alive_and_permissions.outputs.WORKFLOW_PERMISSION == 'true') ||
      (needs.check_latest_from_upstream.outputs.NEW_COMMITS == 'true')

    steps:
      - name: Select Xcode version
<<<<<<< HEAD
        run: "sudo xcode-select --switch /Applications/Xcode_15.4.app/Contents/Developer"
=======
        run: "sudo xcode-select --switch /Applications/Xcode_16.3.app/Contents/Developer"
      
      - name: Checkout Repo for syncing
        if: |
          needs.check_alive_and_permissions.outputs.WORKFLOW_PERMISSION == 'true' &&
          vars.SCHEDULED_SYNC != 'false'
        uses: actions/checkout@v4
        with:
          token: ${{ secrets.GH_PAT }}
          ref: ${{ env.TARGET_BRANCH }}

      - name: Sync upstream changes
        if: | # do not run the upstream sync action on the upstream repository
          needs.check_alive_and_permissions.outputs.WORKFLOW_PERMISSION == 'true' &&
          vars.SCHEDULED_SYNC != 'false' && github.repository_owner != 'nightscout' && needs.check_latest_from_upstream.outputs.ABORT_SYNC == 'false'
        id: sync
        uses: aormsby/Fork-Sync-With-Upstream-action@v3.4.1
        with:
          target_sync_branch: ${{ env.TARGET_BRANCH }}
          shallow_since: 6 months ago
          target_repo_token: ${{ secrets.GH_PAT }}
          upstream_sync_branch: ${{ env.UPSTREAM_BRANCH }}
          upstream_sync_repo: ${{ env.UPSTREAM_REPO }}

      # Display a sample message based on the sync output var 'has_new_commits'
      - name: New commits found
        if: |
          needs.check_alive_and_permissions.outputs.WORKFLOW_PERMISSION == 'true' &&
          vars.SCHEDULED_SYNC != 'false' && steps.sync.outputs.has_new_commits == 'true' && needs.check_latest_from_upstream.outputs.ABORT_SYNC == 'false'
        run: echo "New commits were found to sync."

      - name: No new commits
        if: |
          needs.check_alive_and_permissions.outputs.WORKFLOW_PERMISSION == 'true' && 
          vars.SCHEDULED_SYNC != 'false' && steps.sync.outputs.has_new_commits == 'false' && needs.check_latest_from_upstream.outputs.ABORT_SYNC == 'false'
        run: echo "There were no new commits."

      - name: Show value of 'has_new_commits'
        if: |
          needs.check_alive_and_permissions.outputs.WORKFLOW_PERMISSION == 'true'
          && vars.SCHEDULED_SYNC != 'false' && needs.check_latest_from_upstream.outputs.ABORT_SYNC == 'false'
        run: |
          echo ${{ steps.sync.outputs.has_new_commits }}
          echo "NEW_COMMITS=${{ steps.sync.outputs.has_new_commits }}" >> $GITHUB_OUTPUT
>>>>>>> 0309f6a7

      - name: Checkout Repo for building
        uses: actions/checkout@v4
        with:
          token: ${{ secrets.GH_PAT }}
          ref: ${{ env.TARGET_BRANCH }}
          submodules: recursive

<<<<<<< HEAD
=======
      # Customize Trio: Use patches or download and apply patches from GitHub
      - name: Customize Trio
        run: |

          # Trio workspace patches
          # -applies any patches located in the Trio/patches/ directory
          if $(ls ./patches/* &> /dev/null); then
          git apply ./patches/* --allow-empty -v --whitespace=fix
          fi

          # Download and apply Trio patches from GitHub:
          # Template for customizing Trio code (as opposed to submodule code)
          # Remove the "#" sign from the beginning of the line below to activate
          #   and then replace the alphanumeric string with your SHA, this SHA is NOT valid
          #curl https://github.com/nightscout/Trio/commit/d206432b024279ef710df462b20bd464cd9682d4.patch | git apply -v --whitespace=fix

          # Download and apply Submodule patches from GitHub:
          # Template for customizing submodules (you must edit the submodule name)
          # This example is for G7SensorKit showing you can apply multiple commits, in the proper order
          # Remove the "#" sign from the beginning of the lines below to activate
          # This example applies 3 commits from the scan-fix folder; valid only when these are not already in Trio
          #curl https://github.com/loopandlearn/G7SensorKit/commit/ba44beb3d1491c453f4f438443c3f8ba29146ab3.patch | git apply --directory=G7SensorKit -v --whitespace=fix
          #curl https://github.com/loopandlearn/G7SensorKit/commit/d86ac8e9cd523d1267587dd70c96597125eef7ab.patch | git apply --directory=G7SensorKit -v --whitespace=fix
          #curl https://github.com/loopandlearn/G7SensorKit/commit/205054e7537723c2aec58d807634b4853f687244.patch | git apply --directory=G7SensorKit -v --whitespace=fix

          # Add patches for additional customization by following the templates above,
          # and make sure to specify the submodule by setting "--directory=(submodule_name)".
          # Several patches may be added per submodule.
          # Adding comments (#) is strongly recommended to easily tell the individual patches apart.

      # Patch Fastlane Match to not print tables
>>>>>>> 0309f6a7
      - name: Patch Match Tables
        run: |
          TABLE_PRINTER_PATH=$(ruby -e 'puts Gem::Specification.find_by_name("fastlane").gem_dir')/match/lib/match/table_printer.rb
          if [ -f "$TABLE_PRINTER_PATH" ]; then
            sed -i "" "/puts(Terminal::Table.new(params))/d" "$TABLE_PRINTER_PATH"
          fi

      - name: Install Project Dependencies
        run: bundle install

      - name: Sync clock
        run: sudo sntp -sS time.windows.com

      - name: Update entitlement background sound
        run: sed -i -e 's/<string>bluetooth-central<\/string>/<string>bluetooth-central<\/string><string>audio<\/string>/g' FreeAPS/Resources/Info.plist

      - name: Fastlane Build & Archive
        run: bundle exec fastlane build_trio
        env:
          TEAMID: ${{ secrets.TEAMID }}
          GH_PAT: ${{ secrets.GH_PAT }}
          FASTLANE_KEY_ID: ${{ secrets.FASTLANE_KEY_ID }}
          FASTLANE_ISSUER_ID: ${{ secrets.FASTLANE_ISSUER_ID }}
          FASTLANE_KEY: ${{ secrets.FASTLANE_KEY }}
          MATCH_PASSWORD: ${{ secrets.MATCH_PASSWORD }}

      - name: Increment build number
        run: fastlane run increment_build_number

      - name: Fastlane upload to TestFlight
        run: bundle exec fastlane release
        env:
          TEAMID: ${{ secrets.TEAMID }}
          GH_PAT: ${{ secrets.GH_PAT }}
          FASTLANE_KEY_ID: ${{ secrets.FASTLANE_KEY_ID }}
          FASTLANE_ISSUER_ID: ${{ secrets.FASTLANE_ISSUER_ID }}
          FASTLANE_KEY: ${{ secrets.FASTLANE_KEY }}
          MATCH_PASSWORD: ${{ secrets.MATCH_PASSWORD }}

      - name: Upload build log, IPA and Symbol artifacts
        if: always()
        uses: actions/upload-artifact@v4
        with:
          name: build-artifacts
          path: |
            artifacts
            buildlog<|MERGE_RESOLUTION|>--- conflicted
+++ resolved
@@ -106,11 +106,6 @@
           upstream_sync_repo: ${{ env.UPSTREAM_REPO }}
 
       - name: Keep alive
-<<<<<<< HEAD
-        uses: gautamkrishnar/keepalive-workflow@d33e3181f0aefc8e6b3b55f08b13be6460a5bdee
-        with:
-          time_elapsed: 20
-=======
         run: |
           echo "Keep Alive temporarily removed while gautamkrishnar/keepalive-workflow is not available"
       #  if: |
@@ -119,7 +114,20 @@
       #  uses: gautamkrishnar/keepalive-workflow@v1 # using the workflow with default settings
       #  with:
       #    time_elapsed: 20 # Time elapsed from the previous commit to trigger a new automated commit (in days)
->>>>>>> 0309f6a7
+
+      - name: Show scheduled build configuration message
+        if: needs.check_alive_and_permissions.outputs.WORKFLOW_PERMISSION != 'true'
+        run: |
+          echo "### :calendar: Scheduled Sync and Build Disabled :mobile_phone_off:" >> $GITHUB_STEP_SUMMARY
+          echo "You have not yet configured the scheduled sync and build for Trio's browser build." >> $GITHUB_STEP_SUMMARY
+          echo "Synchronizing your fork of <code>Trio</code> with the upstream repository <code>nightscout/Trio</code> will be skipped." >> $GITHUB_STEP_SUMMARY
+          echo "If you want to enable automatic builds and updates for your Trio, please follow the instructions \
+              under the following path <code>Trio/fastlane/testflight.md</code>." >> $GITHUB_STEP_SUMMARY
+  
+  # Builds Trio
+        uses: gautamkrishnar/keepalive-workflow@d33e3181f0aefc8e6b3b55f08b13be6460a5bdee
+        with:
+          time_elapsed: 20
 
   build:
     name: Build
@@ -134,9 +142,6 @@
 
     steps:
       - name: Select Xcode version
-<<<<<<< HEAD
-        run: "sudo xcode-select --switch /Applications/Xcode_15.4.app/Contents/Developer"
-=======
         run: "sudo xcode-select --switch /Applications/Xcode_16.3.app/Contents/Developer"
       
       - name: Checkout Repo for syncing
@@ -181,7 +186,7 @@
         run: |
           echo ${{ steps.sync.outputs.has_new_commits }}
           echo "NEW_COMMITS=${{ steps.sync.outputs.has_new_commits }}" >> $GITHUB_OUTPUT
->>>>>>> 0309f6a7
+        run: "sudo xcode-select --switch /Applications/Xcode_15.4.app/Contents/Developer"
 
       - name: Checkout Repo for building
         uses: actions/checkout@v4
@@ -190,8 +195,6 @@
           ref: ${{ env.TARGET_BRANCH }}
           submodules: recursive
 
-<<<<<<< HEAD
-=======
       # Customize Trio: Use patches or download and apply patches from GitHub
       - name: Customize Trio
         run: |
@@ -223,7 +226,6 @@
           # Adding comments (#) is strongly recommended to easily tell the individual patches apart.
 
       # Patch Fastlane Match to not print tables
->>>>>>> 0309f6a7
       - name: Patch Match Tables
         run: |
           TABLE_PRINTER_PATH=$(ruby -e 'puts Gem::Specification.find_by_name("fastlane").gem_dir')/match/lib/match/table_printer.rb
