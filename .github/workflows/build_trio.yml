name: 4. Build Trio
run-name: Build Trio (${{ github.ref_name }})
<<<<<<< HEAD
=======

>>>>>>> 55034759
on:
  workflow_dispatch: {}
  schedule:
    - cron: "0 8 * * 3"
    - cron: "0 6 1 * *"
<<<<<<< HEAD


=======


>>>>>>> 55034759
env:
  UPSTREAM_REPO: nightscout/Trio
  UPSTREAM_BRANCH: ${{ github.ref_name }}
  TARGET_BRANCH: ${{ github.ref_name }}
  ALIVE_BRANCH_MAIN: alive-main
  ALIVE_BRANCH_DEV: alive-dev

jobs:
<<<<<<< HEAD
  # Checks if Distribution certificate is present and valid, optionally nukes and
  # creates new certs if the repository variable ENABLE_NUKE_CERTS == 'true'
=======
>>>>>>> 55034759
  check_certs:
    name: Check certificates
    uses: ./.github/workflows/create_certs.yml
    secrets: inherit

  check_alive_and_permissions:
    needs: check_certs
    runs-on: ubuntu-latest
    name: Check alive branch and permissions
    permissions:
      contents: write
    outputs:
      WORKFLOW_PERMISSION: ${{ steps.workflow-permission.outputs.has_permission }}
    steps:
      - name: Check for workflow permissions
        id: workflow-permission
        env:
          TOKEN_TO_CHECK: ${{ secrets.GH_PAT }}
        run: |
          PERMISSIONS=$(curl -sS -f -I -H "Authorization: token ${{ env.TOKEN_TO_CHECK }}" https://api.github.com | grep ^x-oauth-scopes: | cut -d' ' -f2-)
          if [[ $PERMISSIONS =~ "workflow" || $PERMISSIONS == "" ]]; then
            echo "has_permission=true" >> $GITHUB_OUTPUT
          else
            echo "has_permission=false" >> $GITHUB_OUTPUT
          fi

      - name: Check for alive branches
        if: steps.workflow-permission.outputs.has_permission == 'true'
        env:
          GITHUB_TOKEN: ${{ secrets.GH_PAT }}
        run: |
          if [[ $(gh api -H "Accept: application/vnd.github+json" /repos/${{ github.repository_owner }}/Trio/branches | jq --raw-output '[.[] | select(.name == "alive-main" or .name == "alive-dev")] | length > 0') == "true" ]]; then
            echo "ALIVE_BRANCH_EXISTS=true" >> $GITHUB_ENV
          else
            echo "ALIVE_BRANCH_EXISTS=false" >> $GITHUB_ENV
          fi

      - name: Create alive branches
        if: env.ALIVE_BRANCH_EXISTS == 'false'
        env:
          GITHUB_TOKEN: ${{ secrets.GH_PAT }}
        run: |
          SHA_MAIN=$(curl -sS -H "Authorization: token $GITHUB_TOKEN" https://api.github.com/repos/${{ env.UPSTREAM_REPO }}/git/refs/heads/main | jq -r '.object.sha')
          SHA_DEV=$(curl -sS -H "Authorization: token $GITHUB_TOKEN" https://api.github.com/repos/${{ env.UPSTREAM_REPO }}/git/refs/heads/dev | jq -r '.object.sha')

          gh api --method POST -H "Authorization: token $GITHUB_TOKEN" /repos/${{ github.repository_owner }}/Trio/git/refs -f ref='refs/heads/alive-main' -f sha=$SHA_MAIN
          gh api --method POST -H "Authorization: token $GITHUB_TOKEN" /repos/${{ github.repository_owner }}/Trio/git/refs -f ref='refs/heads/alive-dev' -f sha=$SHA_DEV

  check_latest_from_upstream:
    needs: [check_certs, check_alive_and_permissions]
    runs-on: ubuntu-latest
    name: Check upstream and keep alive
    outputs:
      NEW_COMMITS: ${{ steps.sync.outputs.has_new_commits }}
      ABORT_SYNC: ${{ steps.check_branch.outputs.ABORT_SYNC }}

    steps:
      - name: Determine alive branch
        id: check_branch
        run: |
          BRANCH="${GITHUB_REF##*/}"
          if [[ "$BRANCH" == "main" ]]; then
            echo "ALIVE_BRANCH=${{ env.ALIVE_BRANCH_MAIN }}" >> $GITHUB_OUTPUT
            echo "ABORT_SYNC=false" >> $GITHUB_OUTPUT
          elif [[ "$BRANCH" == "dev" ]]; then
            echo "ALIVE_BRANCH=${{ env.ALIVE_BRANCH_DEV }}" >> $GITHUB_OUTPUT
            echo "ABORT_SYNC=false" >> $GITHUB_OUTPUT
          else
            echo "ABORT_SYNC=true" >> $GITHUB_OUTPUT
          fi

      - name: Checkout alive branch
        if: steps.check_branch.outputs.ABORT_SYNC == 'false'
        uses: actions/checkout@v4
        with:
          token: ${{ secrets.GH_PAT }}
          ref: ${{ steps.check_branch.outputs.ALIVE_BRANCH }}

      - name: Sync upstream changes
        if: steps.check_branch.outputs.ABORT_SYNC == 'false'
        id: sync
        uses: aormsby/Fork-Sync-With-Upstream-action@v3.4.1
        with:
          target_sync_branch: ${{ steps.check_branch.outputs.ALIVE_BRANCH }}
          shallow_since: 6 months ago
          target_repo_token: ${{ secrets.GH_PAT }}
          upstream_sync_branch: ${{ env.UPSTREAM_BRANCH }}
          upstream_sync_repo: ${{ env.UPSTREAM_REPO }}

      - name: Keep alive
        run: |
          echo "Keep Alive temporarily removed while gautamkrishnar/keepalive-workflow is not available"

      - name: Show scheduled build configuration message
        if: needs.check_alive_and_permissions.outputs.WORKFLOW_PERMISSION != 'true'
        run: |
          echo "### :calendar: Scheduled Sync and Build Disabled :mobile_phone_off:" >> $GITHUB_STEP_SUMMARY
          echo "You have not yet configured the scheduled sync and build for Trio's browser build." >> $GITHUB_STEP_SUMMARY
          echo "Synchronizing your fork of <code>Trio</code> with the upstream repository <code>nightscout/Trio</code> will be skipped." >> $GITHUB_STEP_SUMMARY
<<<<<<< HEAD
          echo "If you want to enable automatic builds and updates for your Trio, please follow the instructions \
              under the following path <code>Trio/fastlane/testflight.md</code>." >> $GITHUB_STEP_SUMMARY

  # Builds Trio
=======
          echo "If you want to enable automatic builds and updates for your Trio, please follow the instructions \              under the following path <code>Trio/fastlane/testflight.md</code>." >> $GITHUB_STEP_SUMMARY

>>>>>>> 55034759
  build:
    name: Build
    needs: [check_certs, check_alive_and_permissions, check_latest_from_upstream]
HEAD
      permissions:
      contents: write
<<<<<<< HEAD
    if: | # runs if started manually, or if sync schedule is set and enabled and scheduled on the first Saturday each month, or if sync schedule is set and enabled and new commits were found
=======
    if: |
>>>>>>> 55034759
      github.event_name == 'workflow_dispatch' ||
      (github.event_name == 'schedule' && needs.check_alive_and_permissions.outputs.WORKFLOW_PERMISSION == 'true') ||
      (needs.check_latest_from_upstream.outputs.NEW_COMMITS == 'true')

    steps:
HEAD
-      - name: Select Xcode version
-        run: "sudo xcode-select --switch /Applications/Xcode_16.3.app/Contents/Developer"
+      - name: Select Xcode version
+        run: |
+          sudo xcode-select --switch /Applications/Xcode_16.3.app/Contents/Developer
      - name: Select Xcode version
<<<<<<< HEAD
        run: 'sudo xcode-select --switch /Applications/Xcode_16.3.app/Contents/Developer'

=======
        run: "sudo xcode-select --switch /Applications/Xcode_16.2.app/Contents/Developer"
        run: "sudo xcode-select --switch /Applications/Xcode_16.3.app/Contents/Developer"
main
      
>>>>>>> 55034759
      - name: Checkout Repo for syncing
        if: |
          needs.check_alive_and_permissions.outputs.WORKFLOW_PERMISSION == 'true' &&
          vars.SCHEDULED_SYNC != 'false'
        uses: actions/checkout@v4
        with:
          token: ${{ secrets.GH_PAT }}
          ref: ${{ env.TARGET_BRANCH }}
origin/main

-      - name: Checkout Repo for building
-        uses: actions/checkout@v4
-        with:
-          token: ${{ secrets.GH_PAT }}
-          ref:   ${{ env.TARGET_BRANCH }}
-          submodules: recursive
-          fetch-depth: 0
-          persist-credentials: false
+      - name: Checkout Repo for building
+        uses: actions/checkout@v4
+        with:
+          token: ${{ secrets.GH_PAT }}
+          ref: ${{ env.TARGET_BRANCH }}
+          submodules: recursive   # 소스 및 모든 submodule 가져오기
+          fetch-depth: 0          # 전체 히스토리 확보
+          # persist-credentials: false  # 필요 시 활성화, 일반적으론 불필요

-      - name: Initialize & Update Submodules
-        run: |
-          git submodule sync --recursive
-          git submodule update --init --recursive
+      - name: Initialize & Update Submodules
+        run: |
+          git submodule sync --recursive
+          git submodule update --init --recursive

       - name: Customize Trio
         run: |
@@
-      - name: Show value of 'has_new_commits'
-        if: |
-          needs.check_alive_and_permissions.outputs.WORKFLOW_PERMISSION == 'true'
-          && vars.SCHEDULED_SYNC != 'false' && needs.check_latest_from_upstream.outputs.ABORT_SYNC == 'false'
-        run: |
-          echo ${{ steps.sync.outputs.has_new_commits }}
-          echo "NEW_COMMITS=${{ steps.sync.outputs.has_new_commits }}" >> $GITHUB_OUTPUT
-        run: "sudo xcode-select --switch /Applications/Xcode_15.4.app/Contents/Developer"
+      - name: Show value of 'has_new_commits'
+        if: needs.check_alive_and_permissions.outputs.WORKFLOW_PERMISSION == 'true' && vars.SCHEDULED_SYNC != 'false' && steps.sync.outputs.has_new_commits == 'false' && needs.check_latest_from_upstream.outputs.ABORT_SYNC == 'false'
+        run: |
+          echo ${{ steps.sync.outputs.has_new_commits }}
+          echo "NEW_COMMITS=${{ steps.sync.outputs.has_new_commits }}" >> $GITHUB_OUTPUT  # ❗ 중복 run 키 제거

       - name: Patch Match Tables
         run: |
@@
       - name: Install Project Dependencies
-        run: bundle install
+        uses: actions/cache@v4
+        with:
+          path: vendor/bundle
+          key: ${{ runner.os }}-gems-${{ hashFiles('**/Gemfile.lock') }} # ⚡ Bundler 캐시로 성능 향상
+          restore-keys: ${{ runner.os }}-gems-
+      - run: bundle install

       - name: Sync clock
         run: sudo sntp -sS time.windows.com

       - name: Update entitlement background sound
         run: sed -i -e 's/<string>bluetooth-central<\/string>/<string>bluetooth-central<\/string><string>audio<\/string>/g' FreeAPS/Resources/Info.plist

       - name: Fastlane Build & Archive
         run: bundle exec fastlane build_trio
         env:
           TEAMID: ${{ secrets.TEAMID }}
           GH_PAT: ${{ secrets.GH_PAT }}
@@
       - name: Upload build log, IPA and Symbol artifacts
         if: always()
         uses: actions/upload-artifact@v4
         with:
           name: build-artifacts
           path: |
             artifacts
             buildlog<|MERGE_RESOLUTION|>--- conflicted
+++ resolved
@@ -1,21 +1,20 @@
 name: 4. Build Trio
 run-name: Build Trio (${{ github.ref_name }})
-<<<<<<< HEAD
-=======
-
->>>>>>> 55034759
+feat/dana
+
+main
 on:
   workflow_dispatch: {}
   schedule:
     - cron: "0 8 * * 3"
     - cron: "0 6 1 * *"
-<<<<<<< HEAD
-
-
-=======
-
-
->>>>>>> 55034759
+feat/dana
+
+
+
+
+
+main
 env:
   UPSTREAM_REPO: nightscout/Trio
   UPSTREAM_BRANCH: ${{ github.ref_name }}
@@ -24,11 +23,10 @@
   ALIVE_BRANCH_DEV: alive-dev
 
 jobs:
-<<<<<<< HEAD
+feat/dana
   # Checks if Distribution certificate is present and valid, optionally nukes and
   # creates new certs if the repository variable ENABLE_NUKE_CERTS == 'true'
-=======
->>>>>>> 55034759
+main
   check_certs:
     name: Check certificates
     uses: ./.github/workflows/create_certs.yml
@@ -128,26 +126,25 @@
           echo "### :calendar: Scheduled Sync and Build Disabled :mobile_phone_off:" >> $GITHUB_STEP_SUMMARY
           echo "You have not yet configured the scheduled sync and build for Trio's browser build." >> $GITHUB_STEP_SUMMARY
           echo "Synchronizing your fork of <code>Trio</code> with the upstream repository <code>nightscout/Trio</code> will be skipped." >> $GITHUB_STEP_SUMMARY
-<<<<<<< HEAD
+feat/dana
           echo "If you want to enable automatic builds and updates for your Trio, please follow the instructions \
               under the following path <code>Trio/fastlane/testflight.md</code>." >> $GITHUB_STEP_SUMMARY
 
   # Builds Trio
-=======
           echo "If you want to enable automatic builds and updates for your Trio, please follow the instructions \              under the following path <code>Trio/fastlane/testflight.md</code>." >> $GITHUB_STEP_SUMMARY
 
->>>>>>> 55034759
+main
   build:
     name: Build
     needs: [check_certs, check_alive_and_permissions, check_latest_from_upstream]
 HEAD
       permissions:
       contents: write
-<<<<<<< HEAD
+feat/dana
     if: | # runs if started manually, or if sync schedule is set and enabled and scheduled on the first Saturday each month, or if sync schedule is set and enabled and new commits were found
-=======
+
     if: |
->>>>>>> 55034759
+main
       github.event_name == 'workflow_dispatch' ||
       (github.event_name == 'schedule' && needs.check_alive_and_permissions.outputs.WORKFLOW_PERMISSION == 'true') ||
       (needs.check_latest_from_upstream.outputs.NEW_COMMITS == 'true')
@@ -160,15 +157,13 @@
 +        run: |
 +          sudo xcode-select --switch /Applications/Xcode_16.3.app/Contents/Developer
       - name: Select Xcode version
-<<<<<<< HEAD
+feat/dana
         run: 'sudo xcode-select --switch /Applications/Xcode_16.3.app/Contents/Developer'
-
-=======
         run: "sudo xcode-select --switch /Applications/Xcode_16.2.app/Contents/Developer"
         run: "sudo xcode-select --switch /Applications/Xcode_16.3.app/Contents/Developer"
 main
       
->>>>>>> 55034759
+main
       - name: Checkout Repo for syncing
         if: |
           needs.check_alive_and_permissions.outputs.WORKFLOW_PERMISSION == 'true' &&
