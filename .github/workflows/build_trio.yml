name: 4. Build Trio
run-name: Build Trio (${{ github.ref_name }})

on:
  workflow_dispatch:
  schedule:
    - cron: "0 8 * * 3"    # 매주 수요일 08:00 UTC
    - cron: "0 6 1 * *"    # 매월 1일 06:00 UTC

env:
  UPSTREAM_REPO: nightscout/Trio
  UPSTREAM_BRANCH: ${{ github.ref_name }}
  TARGET_BRANCH: ${{ github.ref_name }}
  ALIVE_BRANCH_MAIN: alive-main
  ALIVE_BRANCH_DEV: alive-dev

jobs:
  check_certs:
    name: Check certificates
    uses: ./.github/workflows/create_certs.yml
    secrets: inherit

  check_alive_and_permissions:
    needs: check_certs
    runs-on: ubuntu-latest
    name: Check alive branch and permissions
    permissions:
      contents: write
    outputs:
      WORKFLOW_PERMISSION: ${{ steps.workflow-permission.outputs.has_permission }}
    steps:
      - name: Check for workflow permissions
        id: workflow-permission
        env:
          TOKEN_TO_CHECK: ${{ secrets.GH_PAT }}
        run: |
          PERMISSIONS=$(curl -sS -f -I -H "Authorization: token ${{ env.TOKEN_TO_CHECK }}" https://api.github.com | grep ^x-oauth-scopes: | cut -d' ' -f2-)
          if [[ $PERMISSIONS =~ "workflow" || $PERMISSIONS == "" ]]; then
            echo "has_permission=true" >> $GITHUB_OUTPUT
          else
            echo "has_permission=false" >> $GITHUB_OUTPUT
          fi

      - name: Check for alive branches
        if: steps.workflow-permission.outputs.has_permission == 'true'
        env:
          GITHUB_TOKEN: ${{ secrets.GH_PAT }}
        run: |
          if [[ $(gh api -H "Accept: application/vnd.github+json" /repos/${{ github.repository_owner }}/Trio/branches | jq --raw-output '[.[] | select(.name == "alive-main" or .name == "alive-dev")] | length > 0') == "true" ]]; then
            echo "ALIVE_BRANCH_EXISTS=true" >> $GITHUB_ENV
          else
            echo "ALIVE_BRANCH_EXISTS=false" >> $GITHUB_ENV
          fi

      - name: Create alive branches
        if: env.ALIVE_BRANCH_EXISTS == 'false'
        env:
          GITHUB_TOKEN: ${{ secrets.GH_PAT }}
        run: |
          SHA_MAIN=$(curl -sS -H "Authorization: token $GITHUB_TOKEN" https://api.github.com/repos/${{ env.UPSTREAM_REPO }}/git/refs/heads/main | jq -r '.object.sha')
          SHA_DEV=$(curl -sS -H "Authorization: token $GITHUB_TOKEN" https://api.github.com/repos/${{ env.UPSTREAM_REPO }}/git/refs/heads/dev | jq -r '.object.sha')

          gh api --method POST -H "Authorization: token $GITHUB_TOKEN" /repos/${{ github.repository_owner }}/Trio/git/refs -f ref='refs/heads/alive-main' -f sha=$SHA_MAIN
          gh api --method POST -H "Authorization: token $GITHUB_TOKEN" /repos/${{ github.repository_owner }}/Trio/git/refs -f ref='refs/heads/alive-dev' -f sha=$SHA_DEV

  check_latest_from_upstream:
    needs: [check_certs, check_alive_and_permissions]
    runs-on: ubuntu-latest
    name: Check upstream and keep alive
    outputs:
      NEW_COMMITS: ${{ steps.sync.outputs.has_new_commits }}
      ABORT_SYNC: ${{ steps.check_branch.outputs.ABORT_SYNC }}

    steps:
      - name: Determine alive branch
        id: check_branch
        run: |
          BRANCH="${GITHUB_REF##*/}"
          if [[ "$BRANCH" == "main" ]]; then
            echo "ALIVE_BRANCH=${{ env.ALIVE_BRANCH_MAIN }}" >> $GITHUB_OUTPUT
            echo "ABORT_SYNC=false" >> $GITHUB_OUTPUT
          elif [[ "$BRANCH" == "dev" ]]; then
            echo "ALIVE_BRANCH=${{ env.ALIVE_BRANCH_DEV }}" >> $GITHUB_OUTPUT
            echo "ABORT_SYNC=false" >> $GITHUB_OUTPUT
          else
            echo "ABORT_SYNC=true" >> $GITHUB_OUTPUT
          fi

      - name: Checkout alive branch
        if: steps.check_branch.outputs.ABORT_SYNC == 'false'
        uses: actions/checkout@v4
        with:
          token: ${{ secrets.GH_PAT }}
          ref: ${{ steps.check_branch.outputs.ALIVE_BRANCH }}

      - name: Sync upstream changes
        if: steps.check_branch.outputs.ABORT_SYNC == 'false'
        id: sync
        uses: aormsby/Fork-Sync-With-Upstream-action@v3.4.1
        with:
          target_sync_branch: ${{ steps.check_branch.outputs.ALIVE_BRANCH }}
          shallow_since: 6 months ago
          target_repo_token: ${{ secrets.GH_PAT }}
          upstream_sync_branch: ${{ env.UPSTREAM_BRANCH }}
          upstream_sync_repo: ${{ env.UPSTREAM_REPO }}

      - name: Keep alive
        run: |
          echo "Keep Alive temporarily removed while gautamkrishnar/keepalive-workflow is not available"

      - name: Show scheduled build configuration message
        if: needs.check_alive_and_permissions.outputs.WORKFLOW_PERMISSION != 'true'
        run: |
          echo "### :calendar: Scheduled Sync and Build Disabled :mobile_phone_off:" >> $GITHUB_STEP_SUMMARY
          echo "You have not yet configured the scheduled sync and build for Trio's browser build." >> $GITHUB_STEP_SUMMARY
          echo "Synchronizing your fork of <code>Trio</code> with the upstream repository <code>nightscout/Trio</code> will be skipped." >> $GITHUB_STEP_SUMMARY
          echo "If you want to enable automatic builds and updates for your Trio, please follow the instructions \              under the following path <code>Trio/fastlane/testflight.md</code>." >> $GITHUB_STEP_SUMMARY

  build:
    name: Build
    needs: [check_certs, check_alive_and_permissions, check_latest_from_upstream]
<<<<<<< HEAD
-    runs-on: macos-15
+    runs-on: macos-latest # 🔄 Runner 버전을 최신화하여 호환성 보장
=======
main

    runs-on: macos-15
>>>>>>> f66a8651
    permissions:
      contents: write
    if: |
      github.event_name == 'workflow_dispatch' ||
      (github.event_name == 'schedule' && needs.check_alive_and_permissions.outputs.WORKFLOW_PERMISSION == 'true') ||
      (needs.check_latest_from_upstream.outputs.NEW_COMMITS == 'true')

    steps:
<<<<<<< HEAD
-      - name: Select Xcode version
-        run: "sudo xcode-select --switch /Applications/Xcode_16.3.app/Contents/Developer"
+      - name: Select Xcode version
+        run: |
+          sudo xcode-select --switch /Applications/Xcode_16.3.app/Contents/Developer

-      - name: Checkout Repo for building
-        uses: actions/checkout@v4
-        with:
-          token: ${{ secrets.GH_PAT }}
-          ref:   ${{ env.TARGET_BRANCH }}
-          submodules: recursive
-          fetch-depth: 0
-          persist-credentials: false
+      - name: Checkout Repo for building
+        uses: actions/checkout@v4
+        with:
+          token: ${{ secrets.GH_PAT }}
+          ref: ${{ env.TARGET_BRANCH }}
+          submodules: recursive   # 소스 및 모든 submodule 가져오기
+          fetch-depth: 0          # 전체 히스토리 확보
+          # persist-credentials: false  # 필요 시 활성화, 일반적으론 불필요

-      - name: Initialize & Update Submodules
-        run: |
-          git submodule sync --recursive
-          git submodule update --init --recursive
+      - name: Initialize & Update Submodules
+        run: |
+          git submodule sync --recursive
+          git submodule update --init --recursive

       - name: Customize Trio
         run: |
@@
-      - name: Show value of 'has_new_commits'
-        if: |
-          needs.check_alive_and_permissions.outputs.WORKFLOW_PERMISSION == 'true'
-          && vars.SCHEDULED_SYNC != 'false' && needs.check_latest_from_upstream.outputs.ABORT_SYNC == 'false'
-        run: |
-          echo ${{ steps.sync.outputs.has_new_commits }}
-          echo "NEW_COMMITS=${{ steps.sync.outputs.has_new_commits }}" >> $GITHUB_OUTPUT
-        run: "sudo xcode-select --switch /Applications/Xcode_15.4.app/Contents/Developer"
+      - name: Show value of 'has_new_commits'
+        if: needs.check_alive_and_permissions.outputs.WORKFLOW_PERMISSION == 'true' && vars.SCHEDULED_SYNC != 'false' && steps.sync.outputs.has_new_commits == 'false' && needs.check_latest_from_upstream.outputs.ABORT_SYNC == 'false'
+        run: |
+          echo ${{ steps.sync.outputs.has_new_commits }}
+          echo "NEW_COMMITS=${{ steps.sync.outputs.has_new_commits }}" >> $GITHUB_OUTPUT  # ❗ 중복 run 키 제거

       - name: Patch Match Tables
         run: |
@@
       - name: Install Project Dependencies
-        run: bundle install
+        uses: actions/cache@v4
+        with:
+          path: vendor/bundle
+          key: ${{ runner.os }}-gems-${{ hashFiles('**/Gemfile.lock') }} # ⚡ Bundler 캐시로 성능 향상
+          restore-keys: ${{ runner.os }}-gems-
+      - run: bundle install

       - name: Sync clock
         run: sudo sntp -sS time.windows.com

       - name: Update entitlement background sound
         run: sed -i -e 's/<string>bluetooth-central<\/string>/<string>bluetooth-central<\/string><string>audio<\/string>/g' FreeAPS/Resources/Info.plist

       - name: Fastlane Build & Archive
         run: bundle exec fastlane build_trio
         env:
           TEAMID: ${{ secrets.TEAMID }}
           GH_PAT: ${{ secrets.GH_PAT }}
@@
       - name: Upload build log, IPA and Symbol artifacts
         if: always()
         uses: actions/upload-artifact@v4
         with:
           name: build-artifacts
           path: |
             artifacts
             buildlog
=======
      - name: Select Xcode version
feat/dana-resolved
        run: "sudo xcode-select --switch /Applications/Xcode_16.2.app/Contents/Developer"
        run: "sudo xcode-select --switch /Applications/Xcode_16.3.app/Contents/Developer"
main
      
      - name: Checkout Repo for syncing
        if: |
          needs.check_alive_and_permissions.outputs.WORKFLOW_PERMISSION == 'true' &&
          vars.SCHEDULED_SYNC != 'false'
        uses: actions/checkout@v4
        with:
          token: ${{ secrets.GH_PAT }}
          ref: ${{ env.TARGET_BRANCH }}

      - name: Sync upstream changes
        if: | # do not run the upstream sync action on the upstream repository
          needs.check_alive_and_permissions.outputs.WORKFLOW_PERMISSION == 'true' &&
          vars.SCHEDULED_SYNC != 'false' && github.repository_owner != 'nightscout' && needs.check_latest_from_upstream.outputs.ABORT_SYNC == 'false'
        id: sync
        uses: aormsby/Fork-Sync-With-Upstream-action@v3.4.1
        with:
          target_sync_branch: ${{ env.TARGET_BRANCH }}
          shallow_since: 6 months ago
          target_repo_token: ${{ secrets.GH_PAT }}
          upstream_sync_branch: ${{ env.UPSTREAM_BRANCH }}
          upstream_sync_repo: ${{ env.UPSTREAM_REPO }}

      # Display a sample message based on the sync output var 'has_new_commits'
      - name: New commits found
        if: |
          needs.check_alive_and_permissions.outputs.WORKFLOW_PERMISSION == 'true' &&
          vars.SCHEDULED_SYNC != 'false' && steps.sync.outputs.has_new_commits == 'true' && needs.check_latest_from_upstream.outputs.ABORT_SYNC == 'false'
        run: echo "New commits were found to sync."

      - name: No new commits
        if: |
          needs.check_alive_and_permissions.outputs.WORKFLOW_PERMISSION == 'true' && 
          vars.SCHEDULED_SYNC != 'false' && steps.sync.outputs.has_new_commits == 'false' && needs.check_latest_from_upstream.outputs.ABORT_SYNC == 'false'
        run: echo "There were no new commits."

      - name: Show value of 'has_new_commits'
        if: |
          needs.check_alive_and_permissions.outputs.WORKFLOW_PERMISSION == 'true'
          && vars.SCHEDULED_SYNC != 'false' && needs.check_latest_from_upstream.outputs.ABORT_SYNC == 'false'
        run: |
          echo ${{ steps.sync.outputs.has_new_commits }}
          echo "NEW_COMMITS=${{ steps.sync.outputs.has_new_commits }}" >> $GITHUB_OUTPUT
        run: "sudo xcode-select --switch /Applications/Xcode_15.4.app/Contents/Developer"

      - name: Checkout Repo for building
        uses: actions/checkout@v4
        with:
          token: ${{ secrets.GH_PAT }}
          ref: ${{ env.TARGET_BRANCH }}
          submodules: recursive

      # Customize Trio: Use patches or download and apply patches from GitHub
      - name: Customize Trio
        run: |

          # Trio workspace patches
          # -applies any patches located in the Trio/patches/ directory
          if $(ls ./patches/* &> /dev/null); then
          git apply ./patches/* --allow-empty -v --whitespace=fix
          fi

          # Download and apply Trio patches from GitHub:
          # Template for customizing Trio code (as opposed to submodule code)
          # Remove the "#" sign from the beginning of the line below to activate
          #   and then replace the alphanumeric string with your SHA, this SHA is NOT valid
          #curl https://github.com/nightscout/Trio/commit/d206432b024279ef710df462b20bd464cd9682d4.patch | git apply -v --whitespace=fix

          # Download and apply Submodule patches from GitHub:
          # Template for customizing submodules (you must edit the submodule name)
          # This example is for G7SensorKit showing you can apply multiple commits, in the proper order
          # Remove the "#" sign from the beginning of the lines below to activate
          # This example applies 3 commits from the scan-fix folder; valid only when these are not already in Trio
          #curl https://github.com/loopandlearn/G7SensorKit/commit/ba44beb3d1491c453f4f438443c3f8ba29146ab3.patch | git apply --directory=G7SensorKit -v --whitespace=fix
          #curl https://github.com/loopandlearn/G7SensorKit/commit/d86ac8e9cd523d1267587dd70c96597125eef7ab.patch | git apply --directory=G7SensorKit -v --whitespace=fix
          #curl https://github.com/loopandlearn/G7SensorKit/commit/205054e7537723c2aec58d807634b4853f687244.patch | git apply --directory=G7SensorKit -v --whitespace=fix

          # Add patches for additional customization by following the templates above,
          # and make sure to specify the submodule by setting "--directory=(submodule_name)".
          # Several patches may be added per submodule.
          # Adding comments (#) is strongly recommended to easily tell the individual patches apart.

      # Patch Fastlane Match to not print tables
      - name: Patch Match Tables
        run: |
          TABLE_PRINTER_PATH=$(ruby -e 'puts Gem::Specification.find_by_name("fastlane").gem_dir')/match/lib/match/table_printer.rb
          if [ -f "$TABLE_PRINTER_PATH" ]; then
            sed -i "" "/puts(Terminal::Table.new(params))/d" "$TABLE_PRINTER_PATH"
          fi

      - name: Install Project Dependencies
        run: bundle install

      - name: Sync clock
        run: sudo sntp -sS time.windows.com

      - name: Update entitlement background sound
        run: sed -i -e 's/<string>bluetooth-central<\/string>/<string>bluetooth-central<\/string><string>audio<\/string>/g' FreeAPS/Resources/Info.plist

      - name: Fastlane Build & Archive
        run: bundle exec fastlane build_trio
        env:
          TEAMID: ${{ secrets.TEAMID }}
          GH_PAT: ${{ secrets.GH_PAT }}
          FASTLANE_KEY_ID: ${{ secrets.FASTLANE_KEY_ID }}
          FASTLANE_ISSUER_ID: ${{ secrets.FASTLANE_ISSUER_ID }}
          FASTLANE_KEY: ${{ secrets.FASTLANE_KEY }}
          MATCH_PASSWORD: ${{ secrets.MATCH_PASSWORD }}

      - name: Increment build number
        run: fastlane run increment_build_number

      - name: Fastlane upload to TestFlight
        run: bundle exec fastlane release
        env:
          TEAMID: ${{ secrets.TEAMID }}
          GH_PAT: ${{ secrets.GH_PAT }}
          FASTLANE_KEY_ID: ${{ secrets.FASTLANE_KEY_ID }}
          FASTLANE_ISSUER_ID: ${{ secrets.FASTLANE_ISSUER_ID }}
          FASTLANE_KEY: ${{ secrets.FASTLANE_KEY }}
          MATCH_PASSWORD: ${{ secrets.MATCH_PASSWORD }}

      - name: Upload build log, IPA and Symbol artifacts
        if: always()
        uses: actions/upload-artifact@v4
        with:
          name: build-artifacts
          path: |
            artifacts
            buildlog
>>>>>>> f66a8651
<|MERGE_RESOLUTION|>--- conflicted
+++ resolved
@@ -119,14 +119,13 @@
   build:
     name: Build
     needs: [check_certs, check_alive_and_permissions, check_latest_from_upstream]
-<<<<<<< HEAD
+HEAD
 -    runs-on: macos-15
 +    runs-on: macos-latest # 🔄 Runner 버전을 최신화하여 호환성 보장
-=======
 main
 
     runs-on: macos-15
->>>>>>> f66a8651
+origin/main
     permissions:
       contents: write
     if: |
@@ -135,12 +134,27 @@
       (needs.check_latest_from_upstream.outputs.NEW_COMMITS == 'true')
 
     steps:
-<<<<<<< HEAD
+HEAD
 -      - name: Select Xcode version
 -        run: "sudo xcode-select --switch /Applications/Xcode_16.3.app/Contents/Developer"
 +      - name: Select Xcode version
 +        run: |
 +          sudo xcode-select --switch /Applications/Xcode_16.3.app/Contents/Developer
+      - name: Select Xcode version
+feat/dana-resolved
+        run: "sudo xcode-select --switch /Applications/Xcode_16.2.app/Contents/Developer"
+        run: "sudo xcode-select --switch /Applications/Xcode_16.3.app/Contents/Developer"
+main
+      
+      - name: Checkout Repo for syncing
+        if: |
+          needs.check_alive_and_permissions.outputs.WORKFLOW_PERMISSION == 'true' &&
+          vars.SCHEDULED_SYNC != 'false'
+        uses: actions/checkout@v4
+        with:
+          token: ${{ secrets.GH_PAT }}
+          ref: ${{ env.TARGET_BRANCH }}
+origin/main
 
 -      - name: Checkout Repo for building
 -        uses: actions/checkout@v4
@@ -216,141 +230,4 @@
            name: build-artifacts
            path: |
              artifacts
-             buildlog
-=======
-      - name: Select Xcode version
-feat/dana-resolved
-        run: "sudo xcode-select --switch /Applications/Xcode_16.2.app/Contents/Developer"
-        run: "sudo xcode-select --switch /Applications/Xcode_16.3.app/Contents/Developer"
-main
-      
-      - name: Checkout Repo for syncing
-        if: |
-          needs.check_alive_and_permissions.outputs.WORKFLOW_PERMISSION == 'true' &&
-          vars.SCHEDULED_SYNC != 'false'
-        uses: actions/checkout@v4
-        with:
-          token: ${{ secrets.GH_PAT }}
-          ref: ${{ env.TARGET_BRANCH }}
-
-      - name: Sync upstream changes
-        if: | # do not run the upstream sync action on the upstream repository
-          needs.check_alive_and_permissions.outputs.WORKFLOW_PERMISSION == 'true' &&
-          vars.SCHEDULED_SYNC != 'false' && github.repository_owner != 'nightscout' && needs.check_latest_from_upstream.outputs.ABORT_SYNC == 'false'
-        id: sync
-        uses: aormsby/Fork-Sync-With-Upstream-action@v3.4.1
-        with:
-          target_sync_branch: ${{ env.TARGET_BRANCH }}
-          shallow_since: 6 months ago
-          target_repo_token: ${{ secrets.GH_PAT }}
-          upstream_sync_branch: ${{ env.UPSTREAM_BRANCH }}
-          upstream_sync_repo: ${{ env.UPSTREAM_REPO }}
-
-      # Display a sample message based on the sync output var 'has_new_commits'
-      - name: New commits found
-        if: |
-          needs.check_alive_and_permissions.outputs.WORKFLOW_PERMISSION == 'true' &&
-          vars.SCHEDULED_SYNC != 'false' && steps.sync.outputs.has_new_commits == 'true' && needs.check_latest_from_upstream.outputs.ABORT_SYNC == 'false'
-        run: echo "New commits were found to sync."
-
-      - name: No new commits
-        if: |
-          needs.check_alive_and_permissions.outputs.WORKFLOW_PERMISSION == 'true' && 
-          vars.SCHEDULED_SYNC != 'false' && steps.sync.outputs.has_new_commits == 'false' && needs.check_latest_from_upstream.outputs.ABORT_SYNC == 'false'
-        run: echo "There were no new commits."
-
-      - name: Show value of 'has_new_commits'
-        if: |
-          needs.check_alive_and_permissions.outputs.WORKFLOW_PERMISSION == 'true'
-          && vars.SCHEDULED_SYNC != 'false' && needs.check_latest_from_upstream.outputs.ABORT_SYNC == 'false'
-        run: |
-          echo ${{ steps.sync.outputs.has_new_commits }}
-          echo "NEW_COMMITS=${{ steps.sync.outputs.has_new_commits }}" >> $GITHUB_OUTPUT
-        run: "sudo xcode-select --switch /Applications/Xcode_15.4.app/Contents/Developer"
-
-      - name: Checkout Repo for building
-        uses: actions/checkout@v4
-        with:
-          token: ${{ secrets.GH_PAT }}
-          ref: ${{ env.TARGET_BRANCH }}
-          submodules: recursive
-
-      # Customize Trio: Use patches or download and apply patches from GitHub
-      - name: Customize Trio
-        run: |
-
-          # Trio workspace patches
-          # -applies any patches located in the Trio/patches/ directory
-          if $(ls ./patches/* &> /dev/null); then
-          git apply ./patches/* --allow-empty -v --whitespace=fix
-          fi
-
-          # Download and apply Trio patches from GitHub:
-          # Template for customizing Trio code (as opposed to submodule code)
-          # Remove the "#" sign from the beginning of the line below to activate
-          #   and then replace the alphanumeric string with your SHA, this SHA is NOT valid
-          #curl https://github.com/nightscout/Trio/commit/d206432b024279ef710df462b20bd464cd9682d4.patch | git apply -v --whitespace=fix
-
-          # Download and apply Submodule patches from GitHub:
-          # Template for customizing submodules (you must edit the submodule name)
-          # This example is for G7SensorKit showing you can apply multiple commits, in the proper order
-          # Remove the "#" sign from the beginning of the lines below to activate
-          # This example applies 3 commits from the scan-fix folder; valid only when these are not already in Trio
-          #curl https://github.com/loopandlearn/G7SensorKit/commit/ba44beb3d1491c453f4f438443c3f8ba29146ab3.patch | git apply --directory=G7SensorKit -v --whitespace=fix
-          #curl https://github.com/loopandlearn/G7SensorKit/commit/d86ac8e9cd523d1267587dd70c96597125eef7ab.patch | git apply --directory=G7SensorKit -v --whitespace=fix
-          #curl https://github.com/loopandlearn/G7SensorKit/commit/205054e7537723c2aec58d807634b4853f687244.patch | git apply --directory=G7SensorKit -v --whitespace=fix
-
-          # Add patches for additional customization by following the templates above,
-          # and make sure to specify the submodule by setting "--directory=(submodule_name)".
-          # Several patches may be added per submodule.
-          # Adding comments (#) is strongly recommended to easily tell the individual patches apart.
-
-      # Patch Fastlane Match to not print tables
-      - name: Patch Match Tables
-        run: |
-          TABLE_PRINTER_PATH=$(ruby -e 'puts Gem::Specification.find_by_name("fastlane").gem_dir')/match/lib/match/table_printer.rb
-          if [ -f "$TABLE_PRINTER_PATH" ]; then
-            sed -i "" "/puts(Terminal::Table.new(params))/d" "$TABLE_PRINTER_PATH"
-          fi
-
-      - name: Install Project Dependencies
-        run: bundle install
-
-      - name: Sync clock
-        run: sudo sntp -sS time.windows.com
-
-      - name: Update entitlement background sound
-        run: sed -i -e 's/<string>bluetooth-central<\/string>/<string>bluetooth-central<\/string><string>audio<\/string>/g' FreeAPS/Resources/Info.plist
-
-      - name: Fastlane Build & Archive
-        run: bundle exec fastlane build_trio
-        env:
-          TEAMID: ${{ secrets.TEAMID }}
-          GH_PAT: ${{ secrets.GH_PAT }}
-          FASTLANE_KEY_ID: ${{ secrets.FASTLANE_KEY_ID }}
-          FASTLANE_ISSUER_ID: ${{ secrets.FASTLANE_ISSUER_ID }}
-          FASTLANE_KEY: ${{ secrets.FASTLANE_KEY }}
-          MATCH_PASSWORD: ${{ secrets.MATCH_PASSWORD }}
-
-      - name: Increment build number
-        run: fastlane run increment_build_number
-
-      - name: Fastlane upload to TestFlight
-        run: bundle exec fastlane release
-        env:
-          TEAMID: ${{ secrets.TEAMID }}
-          GH_PAT: ${{ secrets.GH_PAT }}
-          FASTLANE_KEY_ID: ${{ secrets.FASTLANE_KEY_ID }}
-          FASTLANE_ISSUER_ID: ${{ secrets.FASTLANE_ISSUER_ID }}
-          FASTLANE_KEY: ${{ secrets.FASTLANE_KEY }}
-          MATCH_PASSWORD: ${{ secrets.MATCH_PASSWORD }}
-
-      - name: Upload build log, IPA and Symbol artifacts
-        if: always()
-        uses: actions/upload-artifact@v4
-        with:
-          name: build-artifacts
-          path: |
-            artifacts
-            buildlog
->>>>>>> f66a8651
+             buildlog