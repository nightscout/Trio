--- conflicted
+++ resolved
@@ -8,33 +8,20 @@
     name: Validate
     uses: ./.github/workflows/validate_secrets.yml
     secrets: inherit
-  
+
   identifiers:
     name: Add Identifiers
     needs: validate
     runs-on: macos-14
     steps:
-<<<<<<< HEAD
-      # Uncomment to manually select Xcode version if needed
-      #- name: Select Xcode version
-      #  run: "sudo xcode-select --switch /Applications/Xcode_15.0.1.app/Contents/Developer"
+      # Uncomment to manually select latest Xcode if needed
+      #- name: Select Latest Xcode
+      #  run: "sudo xcode-select --switch /Applications/Xcode_13.0.app/Contents/Developer"
 
       # Checks-out the repo
       - name: Checkout Repo
         uses: actions/checkout@v4
 
-      # Patch Fastlane Match to not print tables
-      - name: Patch Match Tables
-        run: find /usr/local/lib/ruby/gems -name table_printer.rb | xargs sed -i "" "/puts(Terminal::Table.new(params))/d"
-=======
-      # Uncomment to manually select latest Xcode if needed
-      #- name: Select Latest Xcode
-      #  run: "sudo xcode-select --switch /Applications/Xcode_13.0.app/Contents/Developer"
-      
-      # Checks-out the repo
-      - name: Checkout Repo
-        uses: actions/checkout@v4
-      
       # Patch Fastlane Match to not print tables
       - name: Patch Match Tables
         run: |
@@ -45,7 +32,6 @@
             echo "table_printer.rb not found"
             exit 1
           fi
->>>>>>> 7b34986c
 
       # Install project dependencies
       - name: Install Project Dependencies
@@ -54,7 +40,7 @@
       # Sync the GitHub runner clock with the Windows time server (workaround as suggested in https://github.com/actions/runner/issues/2996)
       - name: Sync clock
         run: sudo sntp -sS time.windows.com
-      
+
       # Create or update identifiers for app
       - name: Fastlane Provision
         run: bundle exec fastlane identifiers
