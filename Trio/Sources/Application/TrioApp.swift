import ActivityKit
import BackgroundTasks
import CoreData
import Foundation
import SwiftUI
import Swinject

@main struct TrioApp: App {
    @Environment(\.scenePhase) var scenePhase

    @UIApplicationDelegateAdaptor(AppDelegate.self) var appDelegate

    // Read the color scheme preference from UserDefaults; defaults to system default setting
    @AppStorage("colorSchemePreference") private var colorSchemePreference: ColorSchemeOption = .systemDefault

    let coreDataStack: CoreDataStack

    @State private var appState = AppState()

    // Dependencies Assembler
    // contain all dependencies Assemblies
    // TODO: Remove static key after update "Use Dependencies" logic
    private static var assembler = Assembler([
        StorageAssembly(),
        ServiceAssembly(),
        APSAssembly(),
        NetworkAssembly(),
        UIAssembly(),
        SecurityAssembly()
    ], parent: nil, defaultObjectScope: .container)

    var resolver: Resolver {
        TrioApp.assembler.resolver
    }

    // Temp static var
    // Use to backward compatibility with old Dependencies logic on Logger
    // TODO: Remove var after update "Use Dependencies" logic in Logger
    static var resolver: Resolver {
        TrioApp.assembler.resolver
    }

    private func loadServices() {
        resolver.resolve(AppearanceManager.self)!.setupGlobalAppearance()
        _ = resolver.resolve(DeviceDataManager.self)!
        _ = resolver.resolve(APSManager.self)!
        _ = resolver.resolve(FetchGlucoseManager.self)!
        _ = resolver.resolve(FetchTreatmentsManager.self)!
        _ = resolver.resolve(CalendarManager.self)!
        _ = resolver.resolve(UserNotificationsManager.self)!
        _ = resolver.resolve(WatchManager.self)!
        _ = resolver.resolve(ContactImageManager.self)!
        _ = resolver.resolve(HealthKitManager.self)!
        _ = resolver.resolve(WatchManager.self)!
        _ = resolver.resolve(GarminManager.self)!
        _ = resolver.resolve(ContactImageManager.self)!
        _ = resolver.resolve(BluetoothStateManager.self)!
        _ = resolver.resolve(PluginManager.self)!
        _ = resolver.resolve(AlertPermissionsChecker.self)!
        if #available(iOS 16.2, *) {
            _ = resolver.resolve(LiveActivityBridge.self)!
        }
    }

    init() {
        debug(
            .default,
            "Trio Started: v\(Bundle.main.releaseVersionNumber ?? "")(\(Bundle.main.buildVersionNumber ?? "")) [buildDate: \(String(describing: BuildDetails.default.buildDate()))] [buildExpires: \(String(describing: BuildDetails.default.calculateExpirationDate()))]"
        )

        // Setup up the Core Data Stack
        coreDataStack = CoreDataStack.shared

        // Explicitly initialize Core Data Stack
        do {
            try coreDataStack.initializeStack()

<<<<<<< HEAD
            // Load services
=======
            // Only load services after successful Core Data initialization
>>>>>>> 8c9d149a
            loadServices()

            // Fix bug in iOS 18 related to the translucent tab bar
            configureTabBarAppearance()

            // Clear the persistentHistory and the NSManagedObjects that are older than 90 days every time the app starts
            cleanupOldData()
        } catch {
            debug(.coreData, "\(DebuggingIdentifiers.failed) Failed to initialize Core Data Stack: \(error.localizedDescription)")

            fatalError("Core Data Stack initialization failed")
        }
    }

    var body: some Scene {
        WindowGroup {
            Main.RootView(resolver: resolver)
                .preferredColorScheme(colorScheme(for: colorSchemePreference) ?? nil)
                .environment(\.managedObjectContext, coreDataStack.persistentContainer.viewContext)
                .environment(appState)
                .environmentObject(Icons())
                .onOpenURL(perform: handleURL)
        }
        .onChange(of: scenePhase) { _, newScenePhase in
            debug(.default, "APPLICATION PHASE: \(newScenePhase)")

            /// If the App goes to the background we should ensure that all the changes are saved from the viewContext to the Persistent Container
            if newScenePhase == .background {
                coreDataStack.save()
            }

            if newScenePhase == .active {
                if let windowScene = UIApplication.shared.connectedScenes.first as? UIWindowScene,
                   let rootVC = windowScene.windows.first(where: { $0.isKeyWindow })?.rootViewController
                {
                    AppVersionChecker.shared.checkAndNotifyVersionStatus(in: rootVC)
                }
            }
        }
        .backgroundTask(.appRefresh("com.trio.cleanup")) {
            await scheduleDatabaseCleaning()
            await cleanupOldData()
        }
    }

    func configureTabBarAppearance() {
        let appearance = UITabBarAppearance()
        appearance.configureWithDefaultBackground()
        appearance.backgroundEffect = UIBlurEffect(style: .systemChromeMaterial)
        appearance.backgroundColor = UIColor.clear

        UITabBar.appearance().standardAppearance = appearance
        UITabBar.appearance().scrollEdgeAppearance = appearance
    }

    private func colorScheme(for colorScheme: ColorSchemeOption) -> ColorScheme? {
        switch colorScheme {
        case .systemDefault:
            return nil // Uses the system theme.
        case .light:
            return .light
        case .dark:
            return .dark
        }
    }

    func scheduleDatabaseCleaning() {
        let request = BGAppRefreshTaskRequest(identifier: "com.trio.cleanup")
        request.earliestBeginDate = .now.addingTimeInterval(7 * 24 * 60 * 60) // 7 days
        do {
            try BGTaskScheduler.shared.submit(request)
            debug(.coreData, "Task for cleaning database scheduled successfully")
        } catch {
            debug(.coreData, "Failed to schedule tasks for cleaning database: \(error.localizedDescription)")
        }
    }

    private func cleanupOldData() {
        Task {
            async let cleanupTokens: () = coreDataStack.cleanupPersistentHistoryTokens(before: Date.oneWeekAgo)
            async let purgeData: () = purgeOldNSManagedObjects()

            await cleanupTokens
            try await purgeData
        }
    }

    private func purgeOldNSManagedObjects() async throws {
        async let glucoseDeletion: () = coreDataStack.batchDeleteOlderThan(GlucoseStored.self, dateKey: "date", days: 90)
        async let pumpEventDeletion: () = coreDataStack.batchDeleteOlderThan(PumpEventStored.self, dateKey: "timestamp", days: 90)
        async let bolusDeletion: () = coreDataStack.batchDeleteOlderThan(
            parentType: PumpEventStored.self,
            childType: BolusStored.self,
            dateKey: "timestamp",
            days: 90,
            relationshipKey: "pumpEvent"
        )
        async let tempBasalDeletion: () = coreDataStack.batchDeleteOlderThan(
            parentType: PumpEventStored.self,
            childType: TempBasalStored.self,
            dateKey: "timestamp",
            days: 90,
            relationshipKey: "pumpEvent"
        )
        async let determinationDeletion: () = coreDataStack
            .batchDeleteOlderThan(OrefDetermination.self, dateKey: "deliverAt", days: 90)
        async let batteryDeletion: () = coreDataStack.batchDeleteOlderThan(OpenAPS_Battery.self, dateKey: "date", days: 90)
        async let carbEntryDeletion: () = coreDataStack.batchDeleteOlderThan(CarbEntryStored.self, dateKey: "date", days: 90)
        async let forecastDeletion: () = coreDataStack.batchDeleteOlderThan(Forecast.self, dateKey: "date", days: 2)
        async let forecastValueDeletion: () = coreDataStack.batchDeleteOlderThan(
            parentType: Forecast.self,
            childType: ForecastValue.self,
            dateKey: "date",
            days: 2,
            relationshipKey: "forecast"
        )
        async let overrideDeletion: () = coreDataStack
            .batchDeleteOlderThan(OverrideStored.self, dateKey: "date", days: 3, isPresetKey: "isPreset")
        async let overrideRunDeletion: () = coreDataStack
            .batchDeleteOlderThan(OverrideRunStored.self, dateKey: "startDate", days: 3)

        // Await each task to ensure they are all completed
        try await glucoseDeletion
        try await pumpEventDeletion
        try await bolusDeletion
        try await tempBasalDeletion
        try await determinationDeletion
        try await batteryDeletion
        try await carbEntryDeletion
        try await forecastDeletion
        try await forecastValueDeletion
        try await overrideDeletion
        try await overrideRunDeletion
    }

    private func handleURL(_ url: URL) {
        let components = URLComponents(url: url, resolvingAgainstBaseURL: false)

        switch components?.host {
        case "device-select-resp":
            resolver.resolve(NotificationCenter.self)!.post(name: .openFromGarminConnect, object: url)
        default: break
        }
    }
}<|MERGE_RESOLUTION|>--- conflicted
+++ resolved
@@ -75,11 +75,7 @@
         do {
             try coreDataStack.initializeStack()
 
-<<<<<<< HEAD
-            // Load services
-=======
             // Only load services after successful Core Data initialization
->>>>>>> 8c9d149a
             loadServices()
 
             // Fix bug in iOS 18 related to the translucent tab bar
