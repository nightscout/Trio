--- conflicted
+++ resolved
@@ -3498,28 +3498,6 @@
 			shellPath = /bin/sh;
 			shellScript = "\"${SRCROOT}/scripts/capture-build-details.sh\"\n";
 		};
-<<<<<<< HEAD
-=======
-		DD88C8E02C4D716400F2D558 /* Run Script: get branch name and commit ID */ = {
-			isa = PBXShellScriptBuildPhase;
-			alwaysOutOfDate = 1;
-			buildActionMask = 2147483647;
-			files = (
-			);
-			inputFileListPaths = (
-			);
-			inputPaths = (
-			);
-			name = "Run Script: get branch name and commit ID";
-			outputFileListPaths = (
-			);
-			outputPaths = (
-			);
-			runOnlyForDeploymentPostprocessing = 0;
-			shellPath = /bin/sh;
-			shellScript = "# Prints a message\necho \"writing BRANCH to branch.txt\"\n\n# Retrieves version, branch, and tag information from Git\ngit_version=$(git log -1 --format=\"%h\" --abbrev=7)\ngit_branch=$(git symbolic-ref --short -q HEAD)\ngit_tag=$(git describe --tags --exact-match 2>/dev/null)\n\n# Determines branch or tag information\ngit_branch_or_tag=\"${git_branch:-${git_tag}}\"\ngit_branch_or_tag_version=\"${git_branch_or_tag} ${git_version}\"\n\necho \"BRANCH = ${git_branch_or_tag_version}\" > \"./branch.txt\"\n\n# Prints a message about the working directory and branch.txt\necho \"branch.txt is created/modified in ${PWD}\"\n";
-		};
->>>>>>> 1a56bed2
 /* End PBXShellScriptBuildPhase section */
 
 /* Begin PBXSourcesBuildPhase section */
