--- conflicted
+++ resolved
@@ -2464,11 +2464,8 @@
 		BDA25F1A2D26BCE800035F34 /* Views */ = {
 			isa = PBXGroup;
 			children = (
-<<<<<<< HEAD
 				DD6F63CB2D27F606007D94CF /* TreatmentMenuView.swift */,
-=======
 				BD54A9582D27FB6A00F9C1EE /* OverridePresetsView.swift */,
->>>>>>> b5df793c
 				BDA25F212D26D62200035F34 /* BolusInputView.swift */,
 				BDA25F1F2D26D5FB00035F34 /* CarbsInputView.swift */,
 				BDA25F1D2D26D5D800035F34 /* GlucoseChartView.swift */,
