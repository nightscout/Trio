// !$*UTF8*$!
{
	archiveVersion = 1;
	classes = {
	};
	objectVersion = 70;
	objects = {

/* Begin PBXBuildFile section */
		041D1E995A6AE92E9289DC49 /* TreatmentsDataFlow.swift in Sources */ = {isa = PBXBuildFile; fileRef = C8D1A7CA8C10C4403D4BBFA7 /* TreatmentsDataFlow.swift */; };
		0437CE46C12535A56504EC19 /* SnoozeRootView.swift in Sources */ = {isa = PBXBuildFile; fileRef = B5822B15939E719628E9FF7C /* SnoozeRootView.swift */; };
		0D9A5E34A899219C5C4CDFAF /* DataTableStateModel.swift in Sources */ = {isa = PBXBuildFile; fileRef = 9455FA2D92E77A6C4AFED8A3 /* DataTableStateModel.swift */; };
		0F7A65FBD2CD8D6477ED4539 /* GlucoseNotificationSettingsProvider.swift in Sources */ = {isa = PBXBuildFile; fileRef = E625985B47742D498CB1681A /* GlucoseNotificationSettingsProvider.swift */; };
		110AEDE32C5193D200615CC9 /* BolusIntent.swift in Sources */ = {isa = PBXBuildFile; fileRef = 110AEDE02C5193D100615CC9 /* BolusIntent.swift */; };
		110AEDE42C5193D200615CC9 /* BolusIntentRequest.swift in Sources */ = {isa = PBXBuildFile; fileRef = 110AEDE12C5193D100615CC9 /* BolusIntentRequest.swift */; };
		110AEDEB2C51A0AE00615CC9 /* ShortcutsConfigView.swift in Sources */ = {isa = PBXBuildFile; fileRef = 110AEDE52C51A0AE00615CC9 /* ShortcutsConfigView.swift */; };
		110AEDEC2C51A0AE00615CC9 /* ShortcutsConfigDataFlow.swift in Sources */ = {isa = PBXBuildFile; fileRef = 110AEDE72C51A0AE00615CC9 /* ShortcutsConfigDataFlow.swift */; };
		110AEDED2C51A0AE00615CC9 /* ShortcutsConfigProvider.swift in Sources */ = {isa = PBXBuildFile; fileRef = 110AEDE82C51A0AE00615CC9 /* ShortcutsConfigProvider.swift */; };
		110AEDEE2C51A0AE00615CC9 /* ShortcutsConfigStateModel.swift in Sources */ = {isa = PBXBuildFile; fileRef = 110AEDE92C51A0AE00615CC9 /* ShortcutsConfigStateModel.swift */; };
		118DF76A2C5ECBC60067FEB7 /* ApplyOverridePresetIntent.swift in Sources */ = {isa = PBXBuildFile; fileRef = 118DF7642C5ECBC60067FEB7 /* ApplyOverridePresetIntent.swift */; };
		118DF76B2C5ECBC60067FEB7 /* CancelOverrideIntent.swift in Sources */ = {isa = PBXBuildFile; fileRef = 118DF7652C5ECBC60067FEB7 /* CancelOverrideIntent.swift */; };
		118DF76D2C5ECBC60067FEB7 /* OverridePresetEntity.swift in Sources */ = {isa = PBXBuildFile; fileRef = 118DF7672C5ECBC60067FEB7 /* OverridePresetEntity.swift */; };
		118DF76E2C5ECBC60067FEB7 /* OverridePresetsIntentRequest.swift in Sources */ = {isa = PBXBuildFile; fileRef = 118DF7682C5ECBC60067FEB7 /* OverridePresetsIntentRequest.swift */; };
		17A9D0899046B45E87834820 /* CarbRatioEditorProvider.swift in Sources */ = {isa = PBXBuildFile; fileRef = 9C8D5F457B5AFF763F8CF3DF /* CarbRatioEditorProvider.swift */; };
		19012CDC291D2CB900FB8210 /* LoopStats.swift in Sources */ = {isa = PBXBuildFile; fileRef = 19012CDB291D2CB900FB8210 /* LoopStats.swift */; };
		190EBCC429FF136900BA767D /* UserInterfaceSettingsDataFlow.swift in Sources */ = {isa = PBXBuildFile; fileRef = 190EBCC329FF136900BA767D /* UserInterfaceSettingsDataFlow.swift */; };
		190EBCC629FF138000BA767D /* UserInterfaceSettingsProvider.swift in Sources */ = {isa = PBXBuildFile; fileRef = 190EBCC529FF138000BA767D /* UserInterfaceSettingsProvider.swift */; };
		190EBCC829FF13AA00BA767D /* UserInterfaceSettingsStateModel.swift in Sources */ = {isa = PBXBuildFile; fileRef = 190EBCC729FF13AA00BA767D /* UserInterfaceSettingsStateModel.swift */; };
		190EBCCB29FF13CB00BA767D /* UserInterfaceSettingsRootView.swift in Sources */ = {isa = PBXBuildFile; fileRef = 190EBCCA29FF13CB00BA767D /* UserInterfaceSettingsRootView.swift */; };
		191F62682AD6B05A004D7911 /* NightscoutSettings.swift in Sources */ = {isa = PBXBuildFile; fileRef = 191F62672AD6B05A004D7911 /* NightscoutSettings.swift */; };
		1935364028496F7D001E0B16 /* Oref2_variables.swift in Sources */ = {isa = PBXBuildFile; fileRef = 1935363F28496F7D001E0B16 /* Oref2_variables.swift */; };
		193F6CDD2A512C8F001240FD /* Loops.swift in Sources */ = {isa = PBXBuildFile; fileRef = 193F6CDC2A512C8F001240FD /* Loops.swift */; };
		195D80B42AF6973A00D25097 /* DynamicSettingsRootView.swift in Sources */ = {isa = PBXBuildFile; fileRef = 195D80B32AF6973A00D25097 /* DynamicSettingsRootView.swift */; };
		195D80B72AF697B800D25097 /* DynamicSettingsDataFlow.swift in Sources */ = {isa = PBXBuildFile; fileRef = 195D80B62AF697B800D25097 /* DynamicSettingsDataFlow.swift */; };
		195D80B92AF697F700D25097 /* DynamicSettingsProvider.swift in Sources */ = {isa = PBXBuildFile; fileRef = 195D80B82AF697F700D25097 /* DynamicSettingsProvider.swift */; };
		195D80BB2AF6980B00D25097 /* DynamicSettingsStateModel.swift in Sources */ = {isa = PBXBuildFile; fileRef = 195D80BA2AF6980B00D25097 /* DynamicSettingsStateModel.swift */; };
		1967DFBE29D052C200759F30 /* Icons.swift in Sources */ = {isa = PBXBuildFile; fileRef = 1967DFBD29D052C200759F30 /* Icons.swift */; };
		1967DFC029D053AC00759F30 /* IconSelection.swift in Sources */ = {isa = PBXBuildFile; fileRef = 1967DFBF29D053AC00759F30 /* IconSelection.swift */; };
		1967DFC229D053D300759F30 /* IconImage.swift in Sources */ = {isa = PBXBuildFile; fileRef = 1967DFC129D053D300759F30 /* IconImage.swift */; };
		19A910362A24D6D700C8951B /* DateFilter.swift in Sources */ = {isa = PBXBuildFile; fileRef = 19A910352A24D6D700C8951B /* DateFilter.swift */; };
		19B0EF2128F6D66200069496 /* Statistics.swift in Sources */ = {isa = PBXBuildFile; fileRef = 19B0EF2028F6D66200069496 /* Statistics.swift */; };
		19D466A329AA2B80004D5F33 /* MealSettingsDataFlow.swift in Sources */ = {isa = PBXBuildFile; fileRef = 19D466A229AA2B80004D5F33 /* MealSettingsDataFlow.swift */; };
		19D466A529AA2BD4004D5F33 /* MealSettingsProvider.swift in Sources */ = {isa = PBXBuildFile; fileRef = 19D466A429AA2BD4004D5F33 /* MealSettingsProvider.swift */; };
		19D466A729AA2C22004D5F33 /* MealSettingsStateModel.swift in Sources */ = {isa = PBXBuildFile; fileRef = 19D466A629AA2C22004D5F33 /* MealSettingsStateModel.swift */; };
		19D466AA29AA3099004D5F33 /* MealSettingsRootView.swift in Sources */ = {isa = PBXBuildFile; fileRef = 19D466A929AA3099004D5F33 /* MealSettingsRootView.swift */; };
		19D4E4EB29FC6A9F00351451 /* Charts.swift in Sources */ = {isa = PBXBuildFile; fileRef = 19D4E4EA29FC6A9F00351451 /* Charts.swift */; };
		19DA48E829CD339B00EEA1E7 /* Assets.xcassets in Resources */ = {isa = PBXBuildFile; fileRef = 19DA487F29CD2B8400EEA1E7 /* Assets.xcassets */; };
		19E1F7E829D082D0005C8D20 /* IconConfigDataFlow.swift in Sources */ = {isa = PBXBuildFile; fileRef = 19E1F7E729D082D0005C8D20 /* IconConfigDataFlow.swift */; };
		19E1F7EA29D082ED005C8D20 /* IconConfigProvider.swift in Sources */ = {isa = PBXBuildFile; fileRef = 19E1F7E929D082ED005C8D20 /* IconConfigProvider.swift */; };
		19E1F7EC29D082FE005C8D20 /* IconConfigStateModel.swift in Sources */ = {isa = PBXBuildFile; fileRef = 19E1F7EB29D082FE005C8D20 /* IconConfigStateModel.swift */; };
		19E1F7EF29D08EBA005C8D20 /* IconConfigRootWiew.swift in Sources */ = {isa = PBXBuildFile; fileRef = 19E1F7EE29D08EBA005C8D20 /* IconConfigRootWiew.swift */; };
		19F95FF329F10FBC00314DDC /* StatDataFlow.swift in Sources */ = {isa = PBXBuildFile; fileRef = 19F95FF229F10FBC00314DDC /* StatDataFlow.swift */; };
		19F95FF529F10FCF00314DDC /* StatProvider.swift in Sources */ = {isa = PBXBuildFile; fileRef = 19F95FF429F10FCF00314DDC /* StatProvider.swift */; };
		19F95FF729F10FEE00314DDC /* StatStateModel.swift in Sources */ = {isa = PBXBuildFile; fileRef = 19F95FF629F10FEE00314DDC /* StatStateModel.swift */; };
		19F95FFA29F1102A00314DDC /* StatRootView.swift in Sources */ = {isa = PBXBuildFile; fileRef = 19F95FF929F1102A00314DDC /* StatRootView.swift */; };
		1BBB001DAD60F3B8CEA4B1C7 /* ISFEditorStateModel.swift in Sources */ = {isa = PBXBuildFile; fileRef = 505E09DC17A0C3D0AF4B66FE /* ISFEditorStateModel.swift */; };
		1D845DF2E3324130E1D95E67 /* DataTableProvider.swift in Sources */ = {isa = PBXBuildFile; fileRef = 60744C3E9BB3652895C908CC /* DataTableProvider.swift */; };
		23888883D4EA091C88480FF2 /* TreatmentsProvider.swift in Sources */ = {isa = PBXBuildFile; fileRef = C19984D62EFC0035A9E9644D /* TreatmentsProvider.swift */; };
		3171D2818C7C72CD1584BB5E /* GlucoseNotificationSettingsStateModel.swift in Sources */ = {isa = PBXBuildFile; fileRef = DC2C6489D29ECCCAD78E0721 /* GlucoseNotificationSettingsStateModel.swift */; };
		320D030F724170A637F06D50 /* (null) in Sources */ = {isa = PBXBuildFile; };
		3811DE0B25C9D32F00A708ED /* BaseView.swift in Sources */ = {isa = PBXBuildFile; fileRef = 3811DE0725C9D32E00A708ED /* BaseView.swift */; };
		3811DE0C25C9D32F00A708ED /* BaseProvider.swift in Sources */ = {isa = PBXBuildFile; fileRef = 3811DE0825C9D32F00A708ED /* BaseProvider.swift */; };
		3811DE1025C9D37700A708ED /* Swinject in Frameworks */ = {isa = PBXBuildFile; productRef = 3811DE0F25C9D37700A708ED /* Swinject */; };
		3811DE1725C9D40400A708ED /* Screen.swift in Sources */ = {isa = PBXBuildFile; fileRef = 3811DE1525C9D40400A708ED /* Screen.swift */; };
		3811DE1825C9D40400A708ED /* Router.swift in Sources */ = {isa = PBXBuildFile; fileRef = 3811DE1625C9D40400A708ED /* Router.swift */; };
		3811DE2225C9D48300A708ED /* MainProvider.swift in Sources */ = {isa = PBXBuildFile; fileRef = 3811DE1C25C9D48300A708ED /* MainProvider.swift */; };
		3811DE2325C9D48300A708ED /* MainDataFlow.swift in Sources */ = {isa = PBXBuildFile; fileRef = 3811DE1D25C9D48300A708ED /* MainDataFlow.swift */; };
		3811DE2525C9D48300A708ED /* MainRootView.swift in Sources */ = {isa = PBXBuildFile; fileRef = 3811DE2025C9D48300A708ED /* MainRootView.swift */; };
		3811DE3025C9D49500A708ED /* HomeStateModel.swift in Sources */ = {isa = PBXBuildFile; fileRef = 3811DE2825C9D49500A708ED /* HomeStateModel.swift */; };
		3811DE3125C9D49500A708ED /* HomeProvider.swift in Sources */ = {isa = PBXBuildFile; fileRef = 3811DE2925C9D49500A708ED /* HomeProvider.swift */; };
		3811DE3225C9D49500A708ED /* HomeDataFlow.swift in Sources */ = {isa = PBXBuildFile; fileRef = 3811DE2A25C9D49500A708ED /* HomeDataFlow.swift */; };
		3811DE3525C9D49500A708ED /* HomeRootView.swift in Sources */ = {isa = PBXBuildFile; fileRef = 3811DE2E25C9D49500A708ED /* HomeRootView.swift */; };
		3811DE3F25C9D4A100A708ED /* SettingsStateModel.swift in Sources */ = {isa = PBXBuildFile; fileRef = 3811DE3925C9D4A100A708ED /* SettingsStateModel.swift */; };
		3811DE4125C9D4A100A708ED /* SettingsRootView.swift in Sources */ = {isa = PBXBuildFile; fileRef = 3811DE3C25C9D4A100A708ED /* SettingsRootView.swift */; };
		3811DE4225C9D4A100A708ED /* SettingsDataFlow.swift in Sources */ = {isa = PBXBuildFile; fileRef = 3811DE3D25C9D4A100A708ED /* SettingsDataFlow.swift */; };
		3811DE4325C9D4A100A708ED /* SettingsProvider.swift in Sources */ = {isa = PBXBuildFile; fileRef = 3811DE3E25C9D4A100A708ED /* SettingsProvider.swift */; };
		3811DE5C25C9D4D500A708ED /* Formatters.swift in Sources */ = {isa = PBXBuildFile; fileRef = 3811DE5425C9D4D500A708ED /* Formatters.swift */; };
		3811DE5D25C9D4D500A708ED /* Publisher.swift in Sources */ = {isa = PBXBuildFile; fileRef = 3811DE5525C9D4D500A708ED /* Publisher.swift */; };
		3811DE5F25C9D4D500A708ED /* ProgressBar.swift in Sources */ = {isa = PBXBuildFile; fileRef = 3811DE5725C9D4D500A708ED /* ProgressBar.swift */; };
		3811DE6125C9D4D500A708ED /* ViewModifiers.swift in Sources */ = {isa = PBXBuildFile; fileRef = 3811DE5925C9D4D500A708ED /* ViewModifiers.swift */; };
		3811DE8F25C9D80400A708ED /* User.swift in Sources */ = {isa = PBXBuildFile; fileRef = 3811DE8E25C9D80400A708ED /* User.swift */; };
		3811DEA925C9D88300A708ED /* AppearanceManager.swift in Sources */ = {isa = PBXBuildFile; fileRef = 3811DE9325C9D88200A708ED /* AppearanceManager.swift */; };
		3811DEAB25C9D88300A708ED /* HTTPResponseStatus.swift in Sources */ = {isa = PBXBuildFile; fileRef = 3811DE9625C9D88300A708ED /* HTTPResponseStatus.swift */; };
		3811DEAC25C9D88300A708ED /* NightscoutManager.swift in Sources */ = {isa = PBXBuildFile; fileRef = 3811DE9725C9D88300A708ED /* NightscoutManager.swift */; };
		3811DEAD25C9D88300A708ED /* UserDefaults+Cache.swift in Sources */ = {isa = PBXBuildFile; fileRef = 3811DE9A25C9D88300A708ED /* UserDefaults+Cache.swift */; };
		3811DEAE25C9D88300A708ED /* Cache.swift in Sources */ = {isa = PBXBuildFile; fileRef = 3811DE9B25C9D88300A708ED /* Cache.swift */; };
		3811DEAF25C9D88300A708ED /* KeyValueStorage.swift in Sources */ = {isa = PBXBuildFile; fileRef = 3811DE9C25C9D88300A708ED /* KeyValueStorage.swift */; };
		3811DEB025C9D88300A708ED /* BaseKeychain.swift in Sources */ = {isa = PBXBuildFile; fileRef = 3811DE9E25C9D88300A708ED /* BaseKeychain.swift */; };
		3811DEB125C9D88300A708ED /* Keychain.swift in Sources */ = {isa = PBXBuildFile; fileRef = 3811DE9F25C9D88300A708ED /* Keychain.swift */; };
		3811DEB225C9D88300A708ED /* KeychainItemAccessibility.swift in Sources */ = {isa = PBXBuildFile; fileRef = 3811DEA025C9D88300A708ED /* KeychainItemAccessibility.swift */; };
		3811DEB625C9D88300A708ED /* UnlockManager.swift in Sources */ = {isa = PBXBuildFile; fileRef = 3811DEA625C9D88300A708ED /* UnlockManager.swift */; };
		3811DEE825CA063400A708ED /* Injected.swift in Sources */ = {isa = PBXBuildFile; fileRef = 3811DEE425CA063400A708ED /* Injected.swift */; };
		3811DEEA25CA063400A708ED /* SyncAccess.swift in Sources */ = {isa = PBXBuildFile; fileRef = 3811DEE625CA063400A708ED /* SyncAccess.swift */; };
		3811DEEB25CA063400A708ED /* PersistedProperty.swift in Sources */ = {isa = PBXBuildFile; fileRef = 3811DEE725CA063400A708ED /* PersistedProperty.swift */; };
		3811DF0225CA9FEA00A708ED /* Credentials.swift in Sources */ = {isa = PBXBuildFile; fileRef = 3811DF0125CA9FEA00A708ED /* Credentials.swift */; };
		3811DF1025CAAAE200A708ED /* APSManager.swift in Sources */ = {isa = PBXBuildFile; fileRef = 3811DF0F25CAAAE200A708ED /* APSManager.swift */; };
		38192E04261B82FA0094D973 /* ReachabilityManager.swift in Sources */ = {isa = PBXBuildFile; fileRef = 38192E03261B82FA0094D973 /* ReachabilityManager.swift */; };
		38192E07261BA9960094D973 /* FetchTreatmentsManager.swift in Sources */ = {isa = PBXBuildFile; fileRef = 38192E06261BA9960094D973 /* FetchTreatmentsManager.swift */; };
		38192E0D261BAF980094D973 /* ConvenienceExtensions.swift in Sources */ = {isa = PBXBuildFile; fileRef = 38192E0C261BAF980094D973 /* ConvenienceExtensions.swift */; };
		3821ED4C25DD18BA00BC42AD /* Constants.swift in Sources */ = {isa = PBXBuildFile; fileRef = 3821ED4B25DD18BA00BC42AD /* Constants.swift */; };
		382C133725F13A1E00715CE1 /* InsulinSensitivities.swift in Sources */ = {isa = PBXBuildFile; fileRef = 382C133625F13A1E00715CE1 /* InsulinSensitivities.swift */; };
		382C134B25F14E3700715CE1 /* BGTargets.swift in Sources */ = {isa = PBXBuildFile; fileRef = 382C134A25F14E3700715CE1 /* BGTargets.swift */; };
		3833B46D26012030003021B3 /* Algorithms in Frameworks */ = {isa = PBXBuildFile; productRef = 3833B46C26012030003021B3 /* Algorithms */; };
		383420D625FFE38C002D46C1 /* LoopView.swift in Sources */ = {isa = PBXBuildFile; fileRef = 383420D525FFE38C002D46C1 /* LoopView.swift */; };
		383420D925FFEB3F002D46C1 /* Popup.swift in Sources */ = {isa = PBXBuildFile; fileRef = 383420D825FFEB3F002D46C1 /* Popup.swift */; };
		383948D625CD4D8900E91849 /* FileStorage.swift in Sources */ = {isa = PBXBuildFile; fileRef = 383948D525CD4D8900E91849 /* FileStorage.swift */; };
		384E803425C385E60086DB71 /* JavaScriptWorker.swift in Sources */ = {isa = PBXBuildFile; fileRef = 384E803325C385E60086DB71 /* JavaScriptWorker.swift */; };
		384E803825C388640086DB71 /* Script.swift in Sources */ = {isa = PBXBuildFile; fileRef = 384E803725C388640086DB71 /* Script.swift */; };
		38569347270B5DFB0002C50D /* CGMType.swift in Sources */ = {isa = PBXBuildFile; fileRef = 38569344270B5DFA0002C50D /* CGMType.swift */; };
		38569348270B5DFB0002C50D /* GlucoseSource.swift in Sources */ = {isa = PBXBuildFile; fileRef = 38569345270B5DFA0002C50D /* GlucoseSource.swift */; };
		38569349270B5DFB0002C50D /* AppGroupSource.swift in Sources */ = {isa = PBXBuildFile; fileRef = 38569346270B5DFB0002C50D /* AppGroupSource.swift */; };
		38569353270B5E350002C50D /* CGMRootView.swift in Sources */ = {isa = PBXBuildFile; fileRef = 38569352270B5E350002C50D /* CGMRootView.swift */; };
		385CEA8225F23DFD002D6D5B /* NightscoutStatus.swift in Sources */ = {isa = PBXBuildFile; fileRef = 385CEA8125F23DFD002D6D5B /* NightscoutStatus.swift */; };
		3862CC2E2743F9F700BF832C /* CalendarManager.swift in Sources */ = {isa = PBXBuildFile; fileRef = 3862CC2D2743F9F700BF832C /* CalendarManager.swift */; };
		3870FF4725EC187A0088248F /* BloodGlucose.swift in Sources */ = {isa = PBXBuildFile; fileRef = 3870FF4225EC13F40088248F /* BloodGlucose.swift */; };
		3871F39C25ED892B0013ECB5 /* TempTarget.swift in Sources */ = {isa = PBXBuildFile; fileRef = 3871F39B25ED892B0013ECB5 /* TempTarget.swift */; };
		3871F39F25ED895A0013ECB5 /* Decimal+Extensions.swift in Sources */ = {isa = PBXBuildFile; fileRef = 3871F39E25ED895A0013ECB5 /* Decimal+Extensions.swift */; };
		3883581C25EE79BB00E024B2 /* TextFieldWithToolBar.swift in Sources */ = {isa = PBXBuildFile; fileRef = 3883581B25EE79BB00E024B2 /* TextFieldWithToolBar.swift */; };
		3883583425EEB38000E024B2 /* PumpSettings.swift in Sources */ = {isa = PBXBuildFile; fileRef = 3883583325EEB38000E024B2 /* PumpSettings.swift */; };
		388358C825EEF6D200E024B2 /* BasalProfileEntry.swift in Sources */ = {isa = PBXBuildFile; fileRef = 388358C725EEF6D200E024B2 /* BasalProfileEntry.swift */; };
		38887CCE25F5725200944304 /* IOBEntry.swift in Sources */ = {isa = PBXBuildFile; fileRef = 38887CCD25F5725200944304 /* IOBEntry.swift */; };
		388E595C25AD948C0019842D /* TrioApp.swift in Sources */ = {isa = PBXBuildFile; fileRef = 388E595B25AD948C0019842D /* TrioApp.swift */; };
		388E596C25AD95110019842D /* OpenAPS.swift in Sources */ = {isa = PBXBuildFile; fileRef = 388E596B25AD95110019842D /* OpenAPS.swift */; };
		388E596F25AD96040019842D /* javascript in Resources */ = {isa = PBXBuildFile; fileRef = 388E596E25AD96040019842D /* javascript */; };
		388E597225AD9CF10019842D /* json in Resources */ = {isa = PBXBuildFile; fileRef = 388E597125AD9CF10019842D /* json */; };
		388E5A5C25B6F0770019842D /* JSON.swift in Sources */ = {isa = PBXBuildFile; fileRef = 388E5A5B25B6F0770019842D /* JSON.swift */; };
		388E5A6025B6F2310019842D /* Autosens.swift in Sources */ = {isa = PBXBuildFile; fileRef = 388E5A5F25B6F2310019842D /* Autosens.swift */; };
		389442CB25F65F7100FA1F27 /* NightscoutTreatment.swift in Sources */ = {isa = PBXBuildFile; fileRef = 389442CA25F65F7100FA1F27 /* NightscoutTreatment.swift */; };
		3894873A2614928B004DF424 /* DispatchTimer.swift in Sources */ = {isa = PBXBuildFile; fileRef = 389487392614928B004DF424 /* DispatchTimer.swift */; };
		3895E4C625B9E00D00214B37 /* Preferences.swift in Sources */ = {isa = PBXBuildFile; fileRef = 3895E4C525B9E00D00214B37 /* Preferences.swift */; };
		389A572026079BAA00BC102F /* Interpolation.swift in Sources */ = {isa = PBXBuildFile; fileRef = 389A571F26079BAA00BC102F /* Interpolation.swift */; };
		389ECDFE2601061500D86C4F /* View+Snapshot.swift in Sources */ = {isa = PBXBuildFile; fileRef = 389ECDFD2601061500D86C4F /* View+Snapshot.swift */; };
		389ECE052601144100D86C4F /* ConcurrentMap.swift in Sources */ = {isa = PBXBuildFile; fileRef = 389ECE042601144100D86C4F /* ConcurrentMap.swift */; };
		38A00B2325FC2B55006BC0B0 /* LRUCache.swift in Sources */ = {isa = PBXBuildFile; fileRef = 38A00B2225FC2B55006BC0B0 /* LRUCache.swift */; };
		38A0363B25ECF07E00FCBB52 /* GlucoseStorage.swift in Sources */ = {isa = PBXBuildFile; fileRef = 38A0363A25ECF07E00FCBB52 /* GlucoseStorage.swift */; };
		38A0364225ED069400FCBB52 /* TempBasal.swift in Sources */ = {isa = PBXBuildFile; fileRef = 38A0364125ED069400FCBB52 /* TempBasal.swift */; };
		38A13D3225E28B4B00EAA382 /* PumpHistoryEvent.swift in Sources */ = {isa = PBXBuildFile; fileRef = 38A13D3125E28B4B00EAA382 /* PumpHistoryEvent.swift */; };
		38A504A425DD9C4000C5B9E8 /* UserDefaultsExtensions.swift in Sources */ = {isa = PBXBuildFile; fileRef = 38A5049125DD9C4000C5B9E8 /* UserDefaultsExtensions.swift */; };
		38A9260525F012D8009E3739 /* CarbRatios.swift in Sources */ = {isa = PBXBuildFile; fileRef = 38A9260425F012D8009E3739 /* CarbRatios.swift */; };
		38AAF85525FFF846004AF583 /* CurrentGlucoseView.swift in Sources */ = {isa = PBXBuildFile; fileRef = 38AAF85425FFF846004AF583 /* CurrentGlucoseView.swift */; };
		38AEE73D25F0200C0013F05B /* TrioSettings.swift in Sources */ = {isa = PBXBuildFile; fileRef = 38AEE73C25F0200C0013F05B /* TrioSettings.swift */; };
		38AEE75225F022080013F05B /* SettingsManager.swift in Sources */ = {isa = PBXBuildFile; fileRef = 38AEE75125F022080013F05B /* SettingsManager.swift */; };
		38AEE75725F0F18E0013F05B /* CarbsStorage.swift in Sources */ = {isa = PBXBuildFile; fileRef = 38AEE75625F0F18E0013F05B /* CarbsStorage.swift */; };
		38B17B6625DD90E0005CAE3D /* SwiftDate in Frameworks */ = {isa = PBXBuildFile; productRef = 38B17B6525DD90E0005CAE3D /* SwiftDate */; };
		38B4F3AF25E2979F00E76A18 /* IndexedCollection.swift in Sources */ = {isa = PBXBuildFile; fileRef = 38B4F3AE25E2979F00E76A18 /* IndexedCollection.swift */; };
		38B4F3C325E2A20B00E76A18 /* PumpSetupView.swift in Sources */ = {isa = PBXBuildFile; fileRef = 38B4F3C225E2A20B00E76A18 /* PumpSetupView.swift */; };
		38B4F3C625E5017E00E76A18 /* NotificationCenter.swift in Sources */ = {isa = PBXBuildFile; fileRef = 38B4F3C525E5017E00E76A18 /* NotificationCenter.swift */; };
		38B4F3CA25E502E200E76A18 /* SwiftNotificationCenter.swift in Sources */ = {isa = PBXBuildFile; fileRef = 38B4F3C825E502E100E76A18 /* SwiftNotificationCenter.swift */; };
		38B4F3CB25E502E200E76A18 /* WeakObjectSet.swift in Sources */ = {isa = PBXBuildFile; fileRef = 38B4F3C925E502E100E76A18 /* WeakObjectSet.swift */; };
		38B4F3CD25E5031100E76A18 /* Broadcaster.swift in Sources */ = {isa = PBXBuildFile; fileRef = 38B4F3CC25E5031100E76A18 /* Broadcaster.swift */; };
		38BF021725E7CBBC00579895 /* PumpManagerExtensions.swift in Sources */ = {isa = PBXBuildFile; fileRef = 38BF021625E7CBBC00579895 /* PumpManagerExtensions.swift */; };
		38BF021B25E7D06400579895 /* PumpSettingsView.swift in Sources */ = {isa = PBXBuildFile; fileRef = 38BF021A25E7D06400579895 /* PumpSettingsView.swift */; };
		38BF021D25E7E3AF00579895 /* Reservoir.swift in Sources */ = {isa = PBXBuildFile; fileRef = 38BF021C25E7E3AF00579895 /* Reservoir.swift */; };
		38BF021F25E7F0DE00579895 /* DeviceDataManager.swift in Sources */ = {isa = PBXBuildFile; fileRef = 38BF021E25E7F0DE00579895 /* DeviceDataManager.swift */; };
		38C4D33725E9A1A300D30B77 /* DispatchQueue+Extensions.swift in Sources */ = {isa = PBXBuildFile; fileRef = 38C4D33625E9A1A200D30B77 /* DispatchQueue+Extensions.swift */; };
		38C4D33A25E9A1ED00D30B77 /* NSObject+AssociatedValues.swift in Sources */ = {isa = PBXBuildFile; fileRef = 38C4D33925E9A1ED00D30B77 /* NSObject+AssociatedValues.swift */; };
		38D0B3B625EBE24900CB6E88 /* Battery.swift in Sources */ = {isa = PBXBuildFile; fileRef = 38D0B3B525EBE24900CB6E88 /* Battery.swift */; };
		38D0B3D925EC07C400CB6E88 /* CarbsEntry.swift in Sources */ = {isa = PBXBuildFile; fileRef = 38D0B3D825EC07C400CB6E88 /* CarbsEntry.swift */; };
		38DAB280260CBB7F00F74C1A /* PumpView.swift in Sources */ = {isa = PBXBuildFile; fileRef = 38DAB27F260CBB7F00F74C1A /* PumpView.swift */; };
		38DAB28A260D349500F74C1A /* FetchGlucoseManager.swift in Sources */ = {isa = PBXBuildFile; fileRef = 38DAB289260D349500F74C1A /* FetchGlucoseManager.swift */; };
		38DF1786276A73D400B3528F /* TagCloudView.swift in Sources */ = {isa = PBXBuildFile; fileRef = 38DF1785276A73D400B3528F /* TagCloudView.swift */; };
		38DF1789276FC8C400B3528F /* SwiftMessages in Frameworks */ = {isa = PBXBuildFile; productRef = 38DF1788276FC8C400B3528F /* SwiftMessages */; };
		38DF178D27733E6800B3528F /* snow.sks in Resources */ = {isa = PBXBuildFile; fileRef = 38DF178B27733E6800B3528F /* snow.sks */; };
		38DF178E27733E6800B3528F /* Assets.xcassets in Resources */ = {isa = PBXBuildFile; fileRef = 38DF178C27733E6800B3528F /* Assets.xcassets */; };
		38DF179027733EAD00B3528F /* SnowScene.swift in Sources */ = {isa = PBXBuildFile; fileRef = 38DF178F27733EAD00B3528F /* SnowScene.swift */; };
		38E4451E274DB04600EC9A94 /* AppDelegate.swift in Sources */ = {isa = PBXBuildFile; fileRef = 38E4451D274DB04600EC9A94 /* AppDelegate.swift */; };
		38E44522274E3DDC00EC9A94 /* NetworkReachabilityManager.swift in Sources */ = {isa = PBXBuildFile; fileRef = 38E44521274E3DDC00EC9A94 /* NetworkReachabilityManager.swift */; };
		38E44528274E401C00EC9A94 /* Protected.swift in Sources */ = {isa = PBXBuildFile; fileRef = 38E44527274E401C00EC9A94 /* Protected.swift */; };
		38E44534274E411700EC9A94 /* Disk+InternalHelpers.swift in Sources */ = {isa = PBXBuildFile; fileRef = 38E4452A274E411600EC9A94 /* Disk+InternalHelpers.swift */; };
		38E44535274E411700EC9A94 /* Disk+Data.swift in Sources */ = {isa = PBXBuildFile; fileRef = 38E4452B274E411600EC9A94 /* Disk+Data.swift */; };
		38E44536274E411700EC9A94 /* Disk.swift in Sources */ = {isa = PBXBuildFile; fileRef = 38E4452C274E411600EC9A94 /* Disk.swift */; };
		38E44537274E411700EC9A94 /* Disk+Helpers.swift in Sources */ = {isa = PBXBuildFile; fileRef = 38E4452D274E411600EC9A94 /* Disk+Helpers.swift */; };
		38E44538274E411700EC9A94 /* Disk+[Data].swift in Sources */ = {isa = PBXBuildFile; fileRef = 38E4452E274E411600EC9A94 /* Disk+[Data].swift */; };
		38E44539274E411700EC9A94 /* Disk+UIImage.swift in Sources */ = {isa = PBXBuildFile; fileRef = 38E4452F274E411600EC9A94 /* Disk+UIImage.swift */; };
		38E4453A274E411700EC9A94 /* Disk+[UIImage].swift in Sources */ = {isa = PBXBuildFile; fileRef = 38E44530274E411700EC9A94 /* Disk+[UIImage].swift */; };
		38E4453B274E411700EC9A94 /* Disk+VolumeInformation.swift in Sources */ = {isa = PBXBuildFile; fileRef = 38E44531274E411700EC9A94 /* Disk+VolumeInformation.swift */; };
		38E4453C274E411700EC9A94 /* Disk+Codable.swift in Sources */ = {isa = PBXBuildFile; fileRef = 38E44532274E411700EC9A94 /* Disk+Codable.swift */; };
		38E4453D274E411700EC9A94 /* Disk+Errors.swift in Sources */ = {isa = PBXBuildFile; fileRef = 38E44533274E411700EC9A94 /* Disk+Errors.swift */; };
		38E87401274F77E400975559 /* CoreNFC.framework in Frameworks */ = {isa = PBXBuildFile; fileRef = 38E873FD274F761800975559 /* CoreNFC.framework */; settings = {ATTRIBUTES = (Weak, ); }; };
		38E87403274F78C000975559 /* libswiftCoreNFC.tbd in Frameworks */ = {isa = PBXBuildFile; fileRef = 38E87402274F78C000975559 /* libswiftCoreNFC.tbd */; settings = {ATTRIBUTES = (Weak, ); }; };
		38E87408274F9AD000975559 /* UserNotificationsManager.swift in Sources */ = {isa = PBXBuildFile; fileRef = 38E87407274F9AD000975559 /* UserNotificationsManager.swift */; };
		38E989DD25F5021400C0CED0 /* PumpStatus.swift in Sources */ = {isa = PBXBuildFile; fileRef = 38E989DC25F5021400C0CED0 /* PumpStatus.swift */; };
		38E98A2325F52C9300C0CED0 /* Signpost.swift in Sources */ = {isa = PBXBuildFile; fileRef = 38E98A1B25F52C9300C0CED0 /* Signpost.swift */; };
		38E98A2425F52C9300C0CED0 /* Logger.swift in Sources */ = {isa = PBXBuildFile; fileRef = 38E98A1C25F52C9300C0CED0 /* Logger.swift */; };
		38E98A2525F52C9300C0CED0 /* IssueReporter.swift in Sources */ = {isa = PBXBuildFile; fileRef = 38E98A1E25F52C9300C0CED0 /* IssueReporter.swift */; };
		38E98A2725F52C9300C0CED0 /* CollectionIssueReporter.swift in Sources */ = {isa = PBXBuildFile; fileRef = 38E98A2025F52C9300C0CED0 /* CollectionIssueReporter.swift */; };
		38E98A2925F52C9300C0CED0 /* Error+Extensions.swift in Sources */ = {isa = PBXBuildFile; fileRef = 38E98A2225F52C9300C0CED0 /* Error+Extensions.swift */; };
		38E98A2D25F52DC400C0CED0 /* NSLocking+Extensions.swift in Sources */ = {isa = PBXBuildFile; fileRef = 38E98A2C25F52DC400C0CED0 /* NSLocking+Extensions.swift */; };
		38E98A3025F52FF700C0CED0 /* Config.swift in Sources */ = {isa = PBXBuildFile; fileRef = 38E98A2F25F52FF700C0CED0 /* Config.swift */; };
		38E98A3725F5509500C0CED0 /* String+Extensions.swift in Sources */ = {isa = PBXBuildFile; fileRef = 38E98A3625F5509500C0CED0 /* String+Extensions.swift */; };
		38EA05DA261F6E7C0064E39B /* SimpleLogReporter.swift in Sources */ = {isa = PBXBuildFile; fileRef = 38EA05D9261F6E7C0064E39B /* SimpleLogReporter.swift */; };
		38EA0600262091870064E39B /* BolusProgressViewStyle.swift in Sources */ = {isa = PBXBuildFile; fileRef = 38EA05FF262091870064E39B /* BolusProgressViewStyle.swift */; };
		38F37828261260DC009DB701 /* Color+Extensions.swift in Sources */ = {isa = PBXBuildFile; fileRef = 38F37827261260DC009DB701 /* Color+Extensions.swift */; };
		38F3B2EF25ED8E2A005C48AA /* TempTargetsStorage.swift in Sources */ = {isa = PBXBuildFile; fileRef = 38F3B2EE25ED8E2A005C48AA /* TempTargetsStorage.swift */; };
		38FCF3D625E8FDF40078B0D1 /* MD5.swift in Sources */ = {isa = PBXBuildFile; fileRef = 38FCF3D525E8FDF40078B0D1 /* MD5.swift */; };
		38FCF3F925E902C20078B0D1 /* FileStorageTests.swift in Sources */ = {isa = PBXBuildFile; fileRef = 38FCF3F825E902C20078B0D1 /* FileStorageTests.swift */; };
		38FCF3FD25E997A80078B0D1 /* PumpHistoryStorage.swift in Sources */ = {isa = PBXBuildFile; fileRef = 38FCF3FC25E997A80078B0D1 /* PumpHistoryStorage.swift */; };
		38FE826A25CC82DB001FF17A /* NetworkService.swift in Sources */ = {isa = PBXBuildFile; fileRef = 38FE826925CC82DB001FF17A /* NetworkService.swift */; };
		38FE826D25CC8461001FF17A /* NightscoutAPI.swift in Sources */ = {isa = PBXBuildFile; fileRef = 38FE826C25CC8461001FF17A /* NightscoutAPI.swift */; };
		38FEF3FA2737E42000574A46 /* BaseStateModel.swift in Sources */ = {isa = PBXBuildFile; fileRef = 38FEF3F92737E42000574A46 /* BaseStateModel.swift */; };
		38FEF3FC2737E53800574A46 /* MainStateModel.swift in Sources */ = {isa = PBXBuildFile; fileRef = 38FEF3FB2737E53800574A46 /* MainStateModel.swift */; };
		38FEF3FE2738083E00574A46 /* CGMSettingsProvider.swift in Sources */ = {isa = PBXBuildFile; fileRef = 38FEF3FD2738083E00574A46 /* CGMSettingsProvider.swift */; };
		38FEF413273B317A00574A46 /* HKUnit.swift in Sources */ = {isa = PBXBuildFile; fileRef = 38FEF412273B317A00574A46 /* HKUnit.swift */; };
		3B2F77862D7E52ED005ED9FA /* TDD.swift in Sources */ = {isa = PBXBuildFile; fileRef = 3B2F77852D7E52ED005ED9FA /* TDD.swift */; };
		3B2F77882D7E5387005ED9FA /* CurrentTDDSetup.swift in Sources */ = {isa = PBXBuildFile; fileRef = 3B2F77872D7E5387005ED9FA /* CurrentTDDSetup.swift */; };
		3B3B57C92DA07B3400849D16 /* GoogleService-Info.plist in Resources */ = {isa = PBXBuildFile; fileRef = 3B3B57C82DA07B3400849D16 /* GoogleService-Info.plist */; };
		3B4196E02D8C4BC00091DFF7 /* HomeStateModel+CGM.swift in Sources */ = {isa = PBXBuildFile; fileRef = 3B4196DF2D8C4BBB0091DFF7 /* HomeStateModel+CGM.swift */; };
		3B47C6102DA0A28F00B0E5EF /* FirebaseCrashlytics in Frameworks */ = {isa = PBXBuildFile; productRef = 3B47C60F2DA0A28F00B0E5EF /* FirebaseCrashlytics */; };
		3B4BA76A2D8DBD690069D5B8 /* CGMBLEKit.framework in Frameworks */ = {isa = PBXBuildFile; fileRef = 3B4BA75B2D8DBD690069D5B8 /* CGMBLEKit.framework */; };
		3B4BA76B2D8DBD690069D5B8 /* CGMBLEKit.framework in Embed Frameworks */ = {isa = PBXBuildFile; fileRef = 3B4BA75B2D8DBD690069D5B8 /* CGMBLEKit.framework */; settings = {ATTRIBUTES = (CodeSignOnCopy, RemoveHeadersOnCopy, ); }; };
		3B4BA76C2D8DBD690069D5B8 /* CGMBLEKitUI.framework in Frameworks */ = {isa = PBXBuildFile; fileRef = 3B4BA75C2D8DBD690069D5B8 /* CGMBLEKitUI.framework */; };
		3B4BA76D2D8DBD690069D5B8 /* CGMBLEKitUI.framework in Embed Frameworks */ = {isa = PBXBuildFile; fileRef = 3B4BA75C2D8DBD690069D5B8 /* CGMBLEKitUI.framework */; settings = {ATTRIBUTES = (CodeSignOnCopy, RemoveHeadersOnCopy, ); }; };
		3B4BA76E2D8DBD690069D5B8 /* DanaKit.framework in Frameworks */ = {isa = PBXBuildFile; fileRef = 3B4BA75D2D8DBD690069D5B8 /* DanaKit.framework */; };
		3B4BA76F2D8DBD690069D5B8 /* DanaKit.framework in Embed Frameworks */ = {isa = PBXBuildFile; fileRef = 3B4BA75D2D8DBD690069D5B8 /* DanaKit.framework */; settings = {ATTRIBUTES = (CodeSignOnCopy, RemoveHeadersOnCopy, ); }; };
		3B4BA7702D8DBD690069D5B8 /* G7SensorKit.framework in Frameworks */ = {isa = PBXBuildFile; fileRef = 3B4BA75E2D8DBD690069D5B8 /* G7SensorKit.framework */; };
		3B4BA7712D8DBD690069D5B8 /* G7SensorKit.framework in Embed Frameworks */ = {isa = PBXBuildFile; fileRef = 3B4BA75E2D8DBD690069D5B8 /* G7SensorKit.framework */; settings = {ATTRIBUTES = (CodeSignOnCopy, RemoveHeadersOnCopy, ); }; };
		3B4BA7722D8DBD690069D5B8 /* G7SensorKitUI.framework in Frameworks */ = {isa = PBXBuildFile; fileRef = 3B4BA75F2D8DBD690069D5B8 /* G7SensorKitUI.framework */; };
		3B4BA7732D8DBD690069D5B8 /* G7SensorKitUI.framework in Embed Frameworks */ = {isa = PBXBuildFile; fileRef = 3B4BA75F2D8DBD690069D5B8 /* G7SensorKitUI.framework */; settings = {ATTRIBUTES = (CodeSignOnCopy, RemoveHeadersOnCopy, ); }; };
		3B4BA7742D8DBD690069D5B8 /* LibreTransmitter.framework in Frameworks */ = {isa = PBXBuildFile; fileRef = 3B4BA7602D8DBD690069D5B8 /* LibreTransmitter.framework */; };
		3B4BA7752D8DBD690069D5B8 /* LibreTransmitter.framework in Embed Frameworks */ = {isa = PBXBuildFile; fileRef = 3B4BA7602D8DBD690069D5B8 /* LibreTransmitter.framework */; settings = {ATTRIBUTES = (CodeSignOnCopy, RemoveHeadersOnCopy, ); }; };
		3B4BA7762D8DBD690069D5B8 /* LibreTransmitterUI.framework in Frameworks */ = {isa = PBXBuildFile; fileRef = 3B4BA7612D8DBD690069D5B8 /* LibreTransmitterUI.framework */; };
		3B4BA7772D8DBD690069D5B8 /* LibreTransmitterUI.framework in Embed Frameworks */ = {isa = PBXBuildFile; fileRef = 3B4BA7612D8DBD690069D5B8 /* LibreTransmitterUI.framework */; settings = {ATTRIBUTES = (CodeSignOnCopy, RemoveHeadersOnCopy, ); }; };
		3B4BA7782D8DBD690069D5B8 /* MinimedKit.framework in Frameworks */ = {isa = PBXBuildFile; fileRef = 3B4BA7622D8DBD690069D5B8 /* MinimedKit.framework */; };
		3B4BA7792D8DBD690069D5B8 /* MinimedKit.framework in Embed Frameworks */ = {isa = PBXBuildFile; fileRef = 3B4BA7622D8DBD690069D5B8 /* MinimedKit.framework */; settings = {ATTRIBUTES = (CodeSignOnCopy, RemoveHeadersOnCopy, ); }; };
		3B4BA77A2D8DBD690069D5B8 /* MinimedKitUI.framework in Frameworks */ = {isa = PBXBuildFile; fileRef = 3B4BA7632D8DBD690069D5B8 /* MinimedKitUI.framework */; };
		3B4BA77B2D8DBD690069D5B8 /* MinimedKitUI.framework in Embed Frameworks */ = {isa = PBXBuildFile; fileRef = 3B4BA7632D8DBD690069D5B8 /* MinimedKitUI.framework */; settings = {ATTRIBUTES = (CodeSignOnCopy, RemoveHeadersOnCopy, ); }; };
		3B4BA77C2D8DBD690069D5B8 /* OmniBLE.framework in Frameworks */ = {isa = PBXBuildFile; fileRef = 3B4BA7642D8DBD690069D5B8 /* OmniBLE.framework */; };
		3B4BA77D2D8DBD690069D5B8 /* OmniBLE.framework in Embed Frameworks */ = {isa = PBXBuildFile; fileRef = 3B4BA7642D8DBD690069D5B8 /* OmniBLE.framework */; settings = {ATTRIBUTES = (CodeSignOnCopy, RemoveHeadersOnCopy, ); }; };
		3B4BA77E2D8DBD690069D5B8 /* OmniKit.framework in Frameworks */ = {isa = PBXBuildFile; fileRef = 3B4BA7652D8DBD690069D5B8 /* OmniKit.framework */; };
		3B4BA77F2D8DBD690069D5B8 /* OmniKit.framework in Embed Frameworks */ = {isa = PBXBuildFile; fileRef = 3B4BA7652D8DBD690069D5B8 /* OmniKit.framework */; settings = {ATTRIBUTES = (CodeSignOnCopy, RemoveHeadersOnCopy, ); }; };
		3B4BA7802D8DBD690069D5B8 /* OmniKitUI.framework in Frameworks */ = {isa = PBXBuildFile; fileRef = 3B4BA7662D8DBD690069D5B8 /* OmniKitUI.framework */; };
		3B4BA7812D8DBD690069D5B8 /* OmniKitUI.framework in Embed Frameworks */ = {isa = PBXBuildFile; fileRef = 3B4BA7662D8DBD690069D5B8 /* OmniKitUI.framework */; settings = {ATTRIBUTES = (CodeSignOnCopy, RemoveHeadersOnCopy, ); }; };
		3B4BA7822D8DBD690069D5B8 /* RileyLinkBLEKit.framework in Frameworks */ = {isa = PBXBuildFile; fileRef = 3B4BA7672D8DBD690069D5B8 /* RileyLinkBLEKit.framework */; };
		3B4BA7832D8DBD690069D5B8 /* RileyLinkBLEKit.framework in Embed Frameworks */ = {isa = PBXBuildFile; fileRef = 3B4BA7672D8DBD690069D5B8 /* RileyLinkBLEKit.framework */; settings = {ATTRIBUTES = (CodeSignOnCopy, RemoveHeadersOnCopy, ); }; };
		3B4BA7842D8DBD690069D5B8 /* RileyLinkKit.framework in Frameworks */ = {isa = PBXBuildFile; fileRef = 3B4BA7682D8DBD690069D5B8 /* RileyLinkKit.framework */; };
		3B4BA7852D8DBD690069D5B8 /* RileyLinkKit.framework in Embed Frameworks */ = {isa = PBXBuildFile; fileRef = 3B4BA7682D8DBD690069D5B8 /* RileyLinkKit.framework */; settings = {ATTRIBUTES = (CodeSignOnCopy, RemoveHeadersOnCopy, ); }; };
		3B4BA7862D8DBD690069D5B8 /* RileyLinkKitUI.framework in Frameworks */ = {isa = PBXBuildFile; fileRef = 3B4BA7692D8DBD690069D5B8 /* RileyLinkKitUI.framework */; };
		3B4BA7872D8DBD690069D5B8 /* RileyLinkKitUI.framework in Embed Frameworks */ = {isa = PBXBuildFile; fileRef = 3B4BA7692D8DBD690069D5B8 /* RileyLinkKitUI.framework */; settings = {ATTRIBUTES = (CodeSignOnCopy, RemoveHeadersOnCopy, ); }; };
		3B4BA78A2D8DC0EC0069D5B8 /* ShareClient.framework in Frameworks */ = {isa = PBXBuildFile; fileRef = CE398D1A297D69A900DF218F /* ShareClient.framework */; };
		3B4BA78B2D8DC0EC0069D5B8 /* ShareClient.framework in Embed Frameworks */ = {isa = PBXBuildFile; fileRef = CE398D1A297D69A900DF218F /* ShareClient.framework */; settings = {ATTRIBUTES = (CodeSignOnCopy, RemoveHeadersOnCopy, ); }; };
		3B4BA78C2D8DC0EC0069D5B8 /* ShareClientUI.framework in Frameworks */ = {isa = PBXBuildFile; fileRef = CE79502D29980E4D00FA576E /* ShareClientUI.framework */; };
		3B4BA78D2D8DC0EC0069D5B8 /* ShareClientUI.framework in Embed Frameworks */ = {isa = PBXBuildFile; fileRef = CE79502D29980E4D00FA576E /* ShareClientUI.framework */; settings = {ATTRIBUTES = (CodeSignOnCopy, RemoveHeadersOnCopy, ); }; };
		3B4BA78E2D8DC0EC0069D5B8 /* TidepoolServiceKit.framework in Frameworks */ = {isa = PBXBuildFile; fileRef = 3B4BA7882D8DC0EC0069D5B8 /* TidepoolServiceKit.framework */; };
		3B4BA78F2D8DC0EC0069D5B8 /* TidepoolServiceKit.framework in Embed Frameworks */ = {isa = PBXBuildFile; fileRef = 3B4BA7882D8DC0EC0069D5B8 /* TidepoolServiceKit.framework */; settings = {ATTRIBUTES = (CodeSignOnCopy, RemoveHeadersOnCopy, ); }; };
		3B4BA7902D8DC0EC0069D5B8 /* TidepoolServiceKitUI.framework in Frameworks */ = {isa = PBXBuildFile; fileRef = 3B4BA7892D8DC0EC0069D5B8 /* TidepoolServiceKitUI.framework */; };
		3B4BA7912D8DC0EC0069D5B8 /* TidepoolServiceKitUI.framework in Embed Frameworks */ = {isa = PBXBuildFile; fileRef = 3B4BA7892D8DC0EC0069D5B8 /* TidepoolServiceKitUI.framework */; settings = {ATTRIBUTES = (CodeSignOnCopy, RemoveHeadersOnCopy, ); }; };
		3B997DCB2DC00849006B6BB2 /* JSONImporter.swift in Sources */ = {isa = PBXBuildFile; fileRef = 3B997DCA2DC00849006B6BB2 /* JSONImporter.swift */; };
		3B997DCF2DC00A3A006B6BB2 /* JSONImporterTests.swift in Sources */ = {isa = PBXBuildFile; fileRef = 3B997DCE2DC00A3A006B6BB2 /* JSONImporterTests.swift */; };
		3B997DD32DC02AEF006B6BB2 /* glucose.json in Resources */ = {isa = PBXBuildFile; fileRef = 3B997DD12DC02AEF006B6BB2 /* glucose.json */; };
		3BAD36B22D7CDC1A00CC298D /* MainLoadingView.swift in Sources */ = {isa = PBXBuildFile; fileRef = 3BAD36B12D7CDC1400CC298D /* MainLoadingView.swift */; };
		3BAD36CC2D7D420E00CC298D /* CoreDataInitializationCoordinator.swift in Sources */ = {isa = PBXBuildFile; fileRef = 3BAD36CB2D7D420500CC298D /* CoreDataInitializationCoordinator.swift */; };
		3BD6CE262DC24CFD00FA0472 /* pumphistory-24h-zoned.json in Resources */ = {isa = PBXBuildFile; fileRef = 3BD6CE252DC24CFD00FA0472 /* pumphistory-24h-zoned.json */; };
		3BD9687C2D8DDD4600899469 /* SlideButton in Frameworks */ = {isa = PBXBuildFile; productRef = 3BD9687B2D8DDD4600899469 /* SlideButton */; };
		3BD9687F2D8DDD8800899469 /* CryptoSwift in Frameworks */ = {isa = PBXBuildFile; productRef = 3BD9687E2D8DDD8800899469 /* CryptoSwift */; };
		45252C95D220E796FDB3B022 /* ConfigEditorDataFlow.swift in Sources */ = {isa = PBXBuildFile; fileRef = 3F8A87AA037BD079BA3528BA /* ConfigEditorDataFlow.swift */; };
		45717281F743594AA9D87191 /* ConfigEditorRootView.swift in Sources */ = {isa = PBXBuildFile; fileRef = 920DDB21E5D0EB813197500D /* ConfigEditorRootView.swift */; };
		491D6FBD2D56741C00C49F67 /* TempTargetStored+CoreDataProperties.swift in Sources */ = {isa = PBXBuildFile; fileRef = 491D6FBC2D56741C00C49F67 /* TempTargetStored+CoreDataProperties.swift */; };
		491D6FBE2D56741C00C49F67 /* TempTargetRunStored+CoreDataClass.swift in Sources */ = {isa = PBXBuildFile; fileRef = 491D6FB92D56741C00C49F67 /* TempTargetRunStored+CoreDataClass.swift */; };
		491D6FBF2D56741C00C49F67 /* TempTargetRunStored+CoreDataProperties.swift in Sources */ = {isa = PBXBuildFile; fileRef = 491D6FBA2D56741C00C49F67 /* TempTargetRunStored+CoreDataProperties.swift */; };
		491D6FC02D56741C00C49F67 /* TempTargetStored+CoreDataClass.swift in Sources */ = {isa = PBXBuildFile; fileRef = 491D6FBB2D56741C00C49F67 /* TempTargetStored+CoreDataClass.swift */; };
		49B9B57F2D5768D2009C6B59 /* AdjustmentStored+Helper.swift in Sources */ = {isa = PBXBuildFile; fileRef = 49B9B57E2D5768D2009C6B59 /* AdjustmentStored+Helper.swift */; };
		5075C1608E6249A51495C422 /* TargetsEditorProvider.swift in Sources */ = {isa = PBXBuildFile; fileRef = 3BDEA2DC60EDE0A3CA54DC73 /* TargetsEditorProvider.swift */; };
		53F2382465BF74DB1A967C8B /* PumpConfigProvider.swift in Sources */ = {isa = PBXBuildFile; fileRef = A8630D58BDAD6D9C650B9B39 /* PumpConfigProvider.swift */; };
		581516A42BCED84A00BF67D7 /* DebuggingIdentifiers.swift in Sources */ = {isa = PBXBuildFile; fileRef = 581516A32BCED84A00BF67D7 /* DebuggingIdentifiers.swift */; };
		581516A92BCEEDF800BF67D7 /* NSPredicates.swift in Sources */ = {isa = PBXBuildFile; fileRef = 581516A82BCEEDF800BF67D7 /* NSPredicates.swift */; };
		581AC4392BE22ED10038760C /* JSONConverter.swift in Sources */ = {isa = PBXBuildFile; fileRef = 581AC4382BE22ED10038760C /* JSONConverter.swift */; };
		58237D9E2BCF0A6B00A47A79 /* PopupView.swift in Sources */ = {isa = PBXBuildFile; fileRef = 58237D9D2BCF0A6B00A47A79 /* PopupView.swift */; };
		5825A1BE2C97335C0046467E /* EditTempTargetForm.swift in Sources */ = {isa = PBXBuildFile; fileRef = 5825A1BD2C97335C0046467E /* EditTempTargetForm.swift */; };
		582DF9752C8CDB92001F516D /* GlucoseChartView.swift in Sources */ = {isa = PBXBuildFile; fileRef = 582DF9742C8CDB92001F516D /* GlucoseChartView.swift */; };
		582DF9772C8CDBE7001F516D /* InsulinView.swift in Sources */ = {isa = PBXBuildFile; fileRef = 582DF9762C8CDBE7001F516D /* InsulinView.swift */; };
		582DF9792C8CE1E5001F516D /* MainChartHelper.swift in Sources */ = {isa = PBXBuildFile; fileRef = 582DF9782C8CE1E5001F516D /* MainChartHelper.swift */; };
		582DF97B2C8CE209001F516D /* CarbView.swift in Sources */ = {isa = PBXBuildFile; fileRef = 582DF97A2C8CE209001F516D /* CarbView.swift */; };
		582FAE432C05102C00D1C13F /* CoreDataError.swift in Sources */ = {isa = PBXBuildFile; fileRef = 582FAE422C05102C00D1C13F /* CoreDataError.swift */; };
		583684062BD178DB00070A60 /* GlucoseStored+helper.swift in Sources */ = {isa = PBXBuildFile; fileRef = 583684052BD178DB00070A60 /* GlucoseStored+helper.swift */; };
		583684082BD195A700070A60 /* Determination.swift in Sources */ = {isa = PBXBuildFile; fileRef = 583684072BD195A700070A60 /* Determination.swift */; };
		5837A5302BD2E3C700A5DC04 /* CarbEntryStored+helper.swift in Sources */ = {isa = PBXBuildFile; fileRef = 5837A52F2BD2E3C700A5DC04 /* CarbEntryStored+helper.swift */; };
		585E2CAE2BE7BF46006ECF1A /* PumpEvent+helper.swift in Sources */ = {isa = PBXBuildFile; fileRef = 585E2CAD2BE7BF46006ECF1A /* PumpEvent+helper.swift */; };
		58645B992CA2D1A4008AFCE7 /* GlucoseSetup.swift in Sources */ = {isa = PBXBuildFile; fileRef = 58645B982CA2D1A4008AFCE7 /* GlucoseSetup.swift */; };
		58645B9B2CA2D24F008AFCE7 /* CarbSetup.swift in Sources */ = {isa = PBXBuildFile; fileRef = 58645B9A2CA2D24F008AFCE7 /* CarbSetup.swift */; };
		58645B9D2CA2D275008AFCE7 /* DeterminationSetup.swift in Sources */ = {isa = PBXBuildFile; fileRef = 58645B9C2CA2D275008AFCE7 /* DeterminationSetup.swift */; };
		58645B9F2CA2D2BE008AFCE7 /* PumpHistorySetup.swift in Sources */ = {isa = PBXBuildFile; fileRef = 58645B9E2CA2D2BE008AFCE7 /* PumpHistorySetup.swift */; };
		58645BA12CA2D2F8008AFCE7 /* OverrideSetup.swift in Sources */ = {isa = PBXBuildFile; fileRef = 58645BA02CA2D2F8008AFCE7 /* OverrideSetup.swift */; };
		58645BA32CA2D325008AFCE7 /* BatterySetup.swift in Sources */ = {isa = PBXBuildFile; fileRef = 58645BA22CA2D325008AFCE7 /* BatterySetup.swift */; };
		58645BA52CA2D347008AFCE7 /* ForecastSetup.swift in Sources */ = {isa = PBXBuildFile; fileRef = 58645BA42CA2D347008AFCE7 /* ForecastSetup.swift */; };
		58645BA72CA2D390008AFCE7 /* ChartAxisSetup.swift in Sources */ = {isa = PBXBuildFile; fileRef = 58645BA62CA2D390008AFCE7 /* ChartAxisSetup.swift */; };
		5864E8592C42CFAE00294306 /* DeterminationStorage.swift in Sources */ = {isa = PBXBuildFile; fileRef = 5864E8582C42CFAE00294306 /* DeterminationStorage.swift */; };
		5887527C2BD986E1008B081D /* OpenAPSBattery.swift in Sources */ = {isa = PBXBuildFile; fileRef = 5887527B2BD986E1008B081D /* OpenAPSBattery.swift */; };
		58A3D53A2C96D4DE003F90FC /* AddTempTargetForm.swift in Sources */ = {isa = PBXBuildFile; fileRef = 58A3D5392C96D4DE003F90FC /* AddTempTargetForm.swift */; };
		58A3D5442C96DE11003F90FC /* TempTargetStored+Helper.swift in Sources */ = {isa = PBXBuildFile; fileRef = 58A3D5432C96DE11003F90FC /* TempTargetStored+Helper.swift */; };
		58D08B222C8DAA8E00AA37D3 /* OverrideView.swift in Sources */ = {isa = PBXBuildFile; fileRef = 58D08B212C8DAA8E00AA37D3 /* OverrideView.swift */; };
		58D08B302C8DEA7500AA37D3 /* ForecastView.swift in Sources */ = {isa = PBXBuildFile; fileRef = 58D08B2F2C8DEA7500AA37D3 /* ForecastView.swift */; };
		58D08B322C8DF88900AA37D3 /* DummyCharts.swift in Sources */ = {isa = PBXBuildFile; fileRef = 58D08B312C8DF88900AA37D3 /* DummyCharts.swift */; };
		58D08B342C8DF9A700AA37D3 /* CobIobChart.swift in Sources */ = {isa = PBXBuildFile; fileRef = 58D08B332C8DF9A700AA37D3 /* CobIobChart.swift */; };
		58D08B382C8DFB6000AA37D3 /* BasalChart.swift in Sources */ = {isa = PBXBuildFile; fileRef = 58D08B372C8DFB6000AA37D3 /* BasalChart.swift */; };
		58D08B3A2C8DFECD00AA37D3 /* TempTargets.swift in Sources */ = {isa = PBXBuildFile; fileRef = 58D08B392C8DFECD00AA37D3 /* TempTargets.swift */; };
		58F107742BD1A4D000B1A680 /* Determination+helper.swift in Sources */ = {isa = PBXBuildFile; fileRef = 58F107732BD1A4D000B1A680 /* Determination+helper.swift */; };
		5A2325522BFCBF55003518CA /* NightscoutUploadView.swift in Sources */ = {isa = PBXBuildFile; fileRef = 5A2325512BFCBF55003518CA /* NightscoutUploadView.swift */; };
		5A2325542BFCBF66003518CA /* NightscoutFetchView.swift in Sources */ = {isa = PBXBuildFile; fileRef = 5A2325532BFCBF65003518CA /* NightscoutFetchView.swift */; };
		5A2325582BFCC168003518CA /* NightscoutConnectView.swift in Sources */ = {isa = PBXBuildFile; fileRef = 5A2325572BFCC168003518CA /* NightscoutConnectView.swift */; };
		5D16287A969E64D18CE40E44 /* PumpConfigStateModel.swift in Sources */ = {isa = PBXBuildFile; fileRef = 3F60E97100041040446F44E7 /* PumpConfigStateModel.swift */; };
		63E890B4D951EAA91C071D5C /* BasalProfileEditorStateModel.swift in Sources */ = {isa = PBXBuildFile; fileRef = AAFF91130F2FCCC7EBBA11AD /* BasalProfileEditorStateModel.swift */; };
		642F76A05A4FF530463A9FD0 /* NightscoutConfigRootView.swift in Sources */ = {isa = PBXBuildFile; fileRef = 8782B44544F38F2B2D82C38E /* NightscoutConfigRootView.swift */; };
		65070A332BFDCB83006F213F /* TidepoolStartView.swift in Sources */ = {isa = PBXBuildFile; fileRef = 65070A322BFDCB83006F213F /* TidepoolStartView.swift */; };
		6632A0DC746872439A858B44 /* ISFEditorDataFlow.swift in Sources */ = {isa = PBXBuildFile; fileRef = 79BDA519C9B890FD9A5DFCF3 /* ISFEditorDataFlow.swift */; };
		69A31254F2451C20361D172F /* TreatmentsStateModel.swift in Sources */ = {isa = PBXBuildFile; fileRef = 223EC0494F55A91E3EA69EF4 /* TreatmentsStateModel.swift */; };
		69B9A368029F7EB39F525422 /* CarbRatioEditorStateModel.swift in Sources */ = {isa = PBXBuildFile; fileRef = 64AA5E04A2761F6EEA6568E1 /* CarbRatioEditorStateModel.swift */; };
		6B1A8D192B14D91600E76752 /* WidgetKit.framework in Frameworks */ = {isa = PBXBuildFile; fileRef = 6B1A8D182B14D91600E76752 /* WidgetKit.framework */; };
		6B1A8D1B2B14D91600E76752 /* SwiftUI.framework in Frameworks */ = {isa = PBXBuildFile; fileRef = 6B1A8D1A2B14D91600E76752 /* SwiftUI.framework */; };
		6B1A8D1E2B14D91600E76752 /* LiveActivityBundle.swift in Sources */ = {isa = PBXBuildFile; fileRef = 6B1A8D1D2B14D91600E76752 /* LiveActivityBundle.swift */; };
		6B1A8D202B14D91600E76752 /* LiveActivity.swift in Sources */ = {isa = PBXBuildFile; fileRef = 6B1A8D1F2B14D91600E76752 /* LiveActivity.swift */; };
		6B1A8D242B14D91700E76752 /* Assets.xcassets in Resources */ = {isa = PBXBuildFile; fileRef = 6B1A8D232B14D91700E76752 /* Assets.xcassets */; };
		6B1A8D282B14D91700E76752 /* LiveActivityExtension.appex in Embed Foundation Extensions */ = {isa = PBXBuildFile; fileRef = 6B1A8D172B14D91600E76752 /* LiveActivityExtension.appex */; settings = {ATTRIBUTES = (RemoveHeadersOnCopy, ); }; };
		6B1A8D2E2B156EEF00E76752 /* LiveActivityManager.swift in Sources */ = {isa = PBXBuildFile; fileRef = 6B1A8D2D2B156EEF00E76752 /* LiveActivityManager.swift */; };
		6B1F539F9FF75646D1606066 /* SnoozeDataFlow.swift in Sources */ = {isa = PBXBuildFile; fileRef = 36A708CDB546692C2230B385 /* SnoozeDataFlow.swift */; };
		6BCF84DD2B16843A003AD46E /* LiveActitiyAttributes.swift in Sources */ = {isa = PBXBuildFile; fileRef = 6BCF84DC2B16843A003AD46E /* LiveActitiyAttributes.swift */; };
		6BCF84DE2B16843A003AD46E /* LiveActitiyAttributes.swift in Sources */ = {isa = PBXBuildFile; fileRef = 6BCF84DC2B16843A003AD46E /* LiveActitiyAttributes.swift */; };
		6EADD581738D64431902AC0A /* (null) in Sources */ = {isa = PBXBuildFile; };
		6FFAE524D1D9C262F2407CAE /* SnoozeProvider.swift in Sources */ = {isa = PBXBuildFile; fileRef = 1CAE81192B118804DCD23034 /* SnoozeProvider.swift */; };
		711C0CB42CAABE788916BC9D /* ManualTempBasalDataFlow.swift in Sources */ = {isa = PBXBuildFile; fileRef = 96653287EDB276A111288305 /* ManualTempBasalDataFlow.swift */; };
		715120D22D3C2BB4005D9FB6 /* GlucoseNotificationsOption.swift in Sources */ = {isa = PBXBuildFile; fileRef = 715120D12D3C2B84005D9FB6 /* GlucoseNotificationsOption.swift */; };
		71D44AAB2CA5F5EA0036EE9E /* AlertPermissionsChecker.swift in Sources */ = {isa = PBXBuildFile; fileRef = 71D44AAA2CA5F5EA0036EE9E /* AlertPermissionsChecker.swift */; };
		72F1BD388F42FCA6C52E4500 /* ConfigEditorProvider.swift in Sources */ = {isa = PBXBuildFile; fileRef = 44080E4709E3AE4B73054563 /* ConfigEditorProvider.swift */; };
		7BCFACB97C821041BA43A114 /* ManualTempBasalRootView.swift in Sources */ = {isa = PBXBuildFile; fileRef = C377490C77661D75E8C50649 /* ManualTempBasalRootView.swift */; };
		7F7B756BE8543965D9FDF1A2 /* DataTableDataFlow.swift in Sources */ = {isa = PBXBuildFile; fileRef = A401509D21F7F35D4E109EDA /* DataTableDataFlow.swift */; };
		8194B80890CDD6A3C13B0FEE /* SnoozeStateModel.swift in Sources */ = {isa = PBXBuildFile; fileRef = E26904AACA8D9C15D229D675 /* SnoozeStateModel.swift */; };
		88AB39B23C9552BD6E0C9461 /* ISFEditorRootView.swift in Sources */ = {isa = PBXBuildFile; fileRef = FBB3BAE7494CB771ABAC7B8B /* ISFEditorRootView.swift */; };
		8A91342A2D63D9A1007F8874 /* Localizable.xcstrings in Resources */ = {isa = PBXBuildFile; fileRef = 8A9134292D63D9A1007F8874 /* Localizable.xcstrings */; };
		8A91342C2D63D9A2007F8874 /* InfoPlist.xcstrings in Resources */ = {isa = PBXBuildFile; fileRef = 8A91342B2D63D9A2007F8874 /* InfoPlist.xcstrings */; };
		8B759CFCF47B392BB365C251 /* BasalProfileEditorDataFlow.swift in Sources */ = {isa = PBXBuildFile; fileRef = 67F94DD2853CF42BA4E30616 /* BasalProfileEditorDataFlow.swift */; };
		9702FF92A09C53942F20D7EA /* TargetsEditorRootView.swift in Sources */ = {isa = PBXBuildFile; fileRef = 4DD795BA46B193644D48138C /* TargetsEditorRootView.swift */; };
		9825E5E923F0B8FA80C8C7C7 /* NightscoutConfigStateModel.swift in Sources */ = {isa = PBXBuildFile; fileRef = A0A48AE3AC813A49A517846A /* NightscoutConfigStateModel.swift */; };
		98641AF4F92123DA668AB931 /* CarbRatioEditorRootView.swift in Sources */ = {isa = PBXBuildFile; fileRef = D0BDC6993C1087310EDFC428 /* CarbRatioEditorRootView.swift */; };
		A33352ED40476125EBAC6EE0 /* CarbRatioEditorDataFlow.swift in Sources */ = {isa = PBXBuildFile; fileRef = 7E22146D3DF4853786C78132 /* CarbRatioEditorDataFlow.swift */; };
		AD3D2CD42CD01B9EB8F26522 /* PumpConfigDataFlow.swift in Sources */ = {isa = PBXBuildFile; fileRef = AF65DA88F972B56090AD6AC3 /* PumpConfigDataFlow.swift */; };
		B7C465E9472624D8A2BE2A6A /* (null) in Sources */ = {isa = PBXBuildFile; };
		B958F1B72BA0711600484851 /* MKRingProgressView in Frameworks */ = {isa = PBXBuildFile; productRef = B958F1B62BA0711600484851 /* MKRingProgressView */; };
		BA00D96F7B2FF169A06FB530 /* CGMSettingsStateModel.swift in Sources */ = {isa = PBXBuildFile; fileRef = 5C018D1680307A31C9ED7120 /* CGMSettingsStateModel.swift */; };
		BD04ECCE2D29952A008C5FEB /* BolusProgressOverlay.swift in Sources */ = {isa = PBXBuildFile; fileRef = BD04ECCD2D299522008C5FEB /* BolusProgressOverlay.swift */; };
		BD0B2EF32C5998E600B3298F /* MealPresetView.swift in Sources */ = {isa = PBXBuildFile; fileRef = BD0B2EF22C5998E600B3298F /* MealPresetView.swift */; };
		BD10516D2DA986E1007C6D89 /* PulsingLogoAnimation.swift in Sources */ = {isa = PBXBuildFile; fileRef = BD10516C2DA986DC007C6D89 /* PulsingLogoAnimation.swift */; };
		BD1661312B82ADAB00256551 /* CustomProgressView.swift in Sources */ = {isa = PBXBuildFile; fileRef = BD1661302B82ADAB00256551 /* CustomProgressView.swift */; };
		BD249D862D42FBEC00412DEB /* GlucoseMetricsView.swift in Sources */ = {isa = PBXBuildFile; fileRef = BD249D852D42FBE600412DEB /* GlucoseMetricsView.swift */; };
		BD249D882D42FC0000412DEB /* BolusStatsView.swift in Sources */ = {isa = PBXBuildFile; fileRef = BD249D872D42FBFB00412DEB /* BolusStatsView.swift */; };
		BD249D8A2D42FC1200412DEB /* GlucosePercentileChart.swift in Sources */ = {isa = PBXBuildFile; fileRef = BD249D892D42FC0E00412DEB /* GlucosePercentileChart.swift */; };
		BD249D8C2D42FC2C00412DEB /* GlucoseDistributionChart.swift in Sources */ = {isa = PBXBuildFile; fileRef = BD249D8B2D42FC2500412DEB /* GlucoseDistributionChart.swift */; };
		BD249D8E2D42FC3900412DEB /* LoopBarChartView.swift in Sources */ = {isa = PBXBuildFile; fileRef = BD249D8D2D42FC3600412DEB /* LoopBarChartView.swift */; };
		BD249D902D42FC4500412DEB /* MealStatsView.swift in Sources */ = {isa = PBXBuildFile; fileRef = BD249D8F2D42FC4300412DEB /* MealStatsView.swift */; };
		BD249D922D42FC5300412DEB /* GlucoseSectorChart.swift in Sources */ = {isa = PBXBuildFile; fileRef = BD249D912D42FC5000412DEB /* GlucoseSectorChart.swift */; };
		BD249D942D42FC5E00412DEB /* TotalDailyDoseChart.swift in Sources */ = {isa = PBXBuildFile; fileRef = BD249D932D42FC5C00412DEB /* TotalDailyDoseChart.swift */; };
		BD249D972D42FCBF00412DEB /* AreaChartSetup.swift in Sources */ = {isa = PBXBuildFile; fileRef = BD249D962D42FCBD00412DEB /* AreaChartSetup.swift */; };
		BD249D992D42FCCD00412DEB /* BolusStatsSetup.swift in Sources */ = {isa = PBXBuildFile; fileRef = BD249D982D42FCCA00412DEB /* BolusStatsSetup.swift */; };
		BD249D9B2D42FCDB00412DEB /* LoopChartSetup.swift in Sources */ = {isa = PBXBuildFile; fileRef = BD249D9A2D42FCD800412DEB /* LoopChartSetup.swift */; };
		BD249D9D2D42FCF500412DEB /* MealStatsSetup.swift in Sources */ = {isa = PBXBuildFile; fileRef = BD249D9C2D42FCF300412DEB /* MealStatsSetup.swift */; };
		BD249D9F2D42FD0600412DEB /* StackedChartSetup.swift in Sources */ = {isa = PBXBuildFile; fileRef = BD249D9E2D42FD0200412DEB /* StackedChartSetup.swift */; };
		BD249DA12D42FD1200412DEB /* TDDSetup.swift in Sources */ = {isa = PBXBuildFile; fileRef = BD249DA02D42FD1000412DEB /* TDDSetup.swift */; };
		BD249DA72D42FE4600412DEB /* Calendar+GlucoseStatsChart.swift in Sources */ = {isa = PBXBuildFile; fileRef = BD249DA62D42FE3800412DEB /* Calendar+GlucoseStatsChart.swift */; };
		BD2B464E0745FBE7B79913F4 /* NightscoutConfigProvider.swift in Sources */ = {isa = PBXBuildFile; fileRef = 3BF768BD6264FF7D71D66767 /* NightscoutConfigProvider.swift */; };
		BD2FF1A02AE29D43005D1C5D /* ToggleStyles.swift in Sources */ = {isa = PBXBuildFile; fileRef = BD2FF19F2AE29D43005D1C5D /* ToggleStyles.swift */; };
		BD3CC0722B0B89D50013189E /* MainChartView.swift in Sources */ = {isa = PBXBuildFile; fileRef = BD3CC0712B0B89D50013189E /* MainChartView.swift */; };
		BD4064D12C4ED26900582F43 /* CoreDataObserver.swift in Sources */ = {isa = PBXBuildFile; fileRef = BD4064D02C4ED26900582F43 /* CoreDataObserver.swift */; };
		BD432CA12D2F4E3600D1EB79 /* WatchMessageKeys.swift in Sources */ = {isa = PBXBuildFile; fileRef = BD432CA02D2F4E3300D1EB79 /* WatchMessageKeys.swift */; };
		BD432CA22D2F4E4000D1EB79 /* WatchMessageKeys.swift in Sources */ = {isa = PBXBuildFile; fileRef = BD432CA02D2F4E3300D1EB79 /* WatchMessageKeys.swift */; };
		BD47FD132D88AA700043966B /* OnboardingManager.swift in Sources */ = {isa = PBXBuildFile; fileRef = BD47FD122D88AA6B0043966B /* OnboardingManager.swift */; };
		BD47FD172D88AAF50043966B /* CompletedStepView.swift in Sources */ = {isa = PBXBuildFile; fileRef = BD47FD162D88AAEF0043966B /* CompletedStepView.swift */; };
		BD47FD192D88AAFE0043966B /* OnboardingRootView.swift in Sources */ = {isa = PBXBuildFile; fileRef = BD47FD182D88AAF90043966B /* OnboardingRootView.swift */; };
		BD47FD1B2D88AB4F0043966B /* OnboardingStateModel.swift in Sources */ = {isa = PBXBuildFile; fileRef = BD47FD1A2D88AB4A0043966B /* OnboardingStateModel.swift */; };
		BD47FDD72D8B64D20043966B /* CarbRatioStepView.swift in Sources */ = {isa = PBXBuildFile; fileRef = BD47FDD62D8B64CC0043966B /* CarbRatioStepView.swift */; };
		BD47FDD92D8B657D0043966B /* InsulinSensitivityStepView.swift in Sources */ = {isa = PBXBuildFile; fileRef = BD47FDD82D8B65730043966B /* InsulinSensitivityStepView.swift */; };
		BD47FDDB2D8B659B0043966B /* BasalProfileStepView.swift in Sources */ = {isa = PBXBuildFile; fileRef = BD47FDDA2D8B65960043966B /* BasalProfileStepView.swift */; };
		BD47FDDD2D8B65B10043966B /* GlucoseTargetStepView.swift in Sources */ = {isa = PBXBuildFile; fileRef = BD47FDDC2D8B65AD0043966B /* GlucoseTargetStepView.swift */; };
		BD4D738D2D15A4080052227B /* TDDStored+CoreDataClass.swift in Sources */ = {isa = PBXBuildFile; fileRef = BD4D738B2D15A4080052227B /* TDDStored+CoreDataClass.swift */; };
		BD4D738E2D15A4080052227B /* TDDStored+CoreDataProperties.swift in Sources */ = {isa = PBXBuildFile; fileRef = BD4D738C2D15A4080052227B /* TDDStored+CoreDataProperties.swift */; };
		BD4D73A22D15A42A0052227B /* TDDStorage.swift in Sources */ = {isa = PBXBuildFile; fileRef = BD4D73A12D15A4220052227B /* TDDStorage.swift */; };
		BD4E1A7A2D3681B700D21626 /* GlucoseTargetSetup.swift in Sources */ = {isa = PBXBuildFile; fileRef = BD4E1A792D3681AD00D21626 /* GlucoseTargetSetup.swift */; };
		BD4E1A7C2D3686D900D21626 /* StartEndMarkerSetup.swift in Sources */ = {isa = PBXBuildFile; fileRef = BD4E1A7B2D3686D400D21626 /* StartEndMarkerSetup.swift */; };
		BD4ED4FD2CF9D5E8000EDC9C /* AppState.swift in Sources */ = {isa = PBXBuildFile; fileRef = BD4ED4FC2CF9D5E8000EDC9C /* AppState.swift */; };
		BD54A9592D27FB7800F9C1EE /* OverridePresetsView.swift in Sources */ = {isa = PBXBuildFile; fileRef = BD54A9582D27FB6A00F9C1EE /* OverridePresetsView.swift */; };
		BD54A95B2D28087C00F9C1EE /* OverridePresetWatch.swift in Sources */ = {isa = PBXBuildFile; fileRef = BD54A95A2D28087700F9C1EE /* OverridePresetWatch.swift */; };
		BD54A95C2D2808A300F9C1EE /* OverridePresetWatch.swift in Sources */ = {isa = PBXBuildFile; fileRef = BD54A95A2D28087700F9C1EE /* OverridePresetWatch.swift */; };
		BD54A9712D281A8100F9C1EE /* TempTargetPresetsView.swift in Sources */ = {isa = PBXBuildFile; fileRef = BD54A9702D281A7A00F9C1EE /* TempTargetPresetsView.swift */; };
		BD54A9732D281ABC00F9C1EE /* TempTargetPresetWatch.swift in Sources */ = {isa = PBXBuildFile; fileRef = BD54A9722D281A9C00F9C1EE /* TempTargetPresetWatch.swift */; };
		BD54A9742D281AEF00F9C1EE /* TempTargetPresetWatch.swift in Sources */ = {isa = PBXBuildFile; fileRef = BD54A9722D281A9C00F9C1EE /* TempTargetPresetWatch.swift */; };
		BD6EB2D62C7D049B0086BBB6 /* LiveActivityWidgetConfiguration.swift in Sources */ = {isa = PBXBuildFile; fileRef = BD6EB2D52C7D049B0086BBB6 /* LiveActivityWidgetConfiguration.swift */; };
		BD793CB02CE7C61500D669AC /* OverrideRunStored+helper.swift in Sources */ = {isa = PBXBuildFile; fileRef = BD793CAF2CE7C60E00D669AC /* OverrideRunStored+helper.swift */; };
		BD793CB22CE8033500D669AC /* TempTargetRunStored.swift in Sources */ = {isa = PBXBuildFile; fileRef = BD793CB12CE8032E00D669AC /* TempTargetRunStored.swift */; };
		BD7DA9A52AE06DFC00601B20 /* BolusCalculatorConfigDataFlow.swift in Sources */ = {isa = PBXBuildFile; fileRef = BD7DA9A42AE06DFC00601B20 /* BolusCalculatorConfigDataFlow.swift */; };
		BD7DA9A72AE06E2B00601B20 /* BolusCalculatorConfigProvider.swift in Sources */ = {isa = PBXBuildFile; fileRef = BD7DA9A62AE06E2B00601B20 /* BolusCalculatorConfigProvider.swift */; };
		BD7DA9A92AE06E9200601B20 /* BolusCalculatorStateModel.swift in Sources */ = {isa = PBXBuildFile; fileRef = BD7DA9A82AE06E9200601B20 /* BolusCalculatorStateModel.swift */; };
		BD7DA9AC2AE06EB900601B20 /* BolusCalculatorConfigRootView.swift in Sources */ = {isa = PBXBuildFile; fileRef = BD7DA9AB2AE06EB900601B20 /* BolusCalculatorConfigRootView.swift */; };
		BD7DB88E2D2C4A17003D3155 /* BolusCalculationManager.swift in Sources */ = {isa = PBXBuildFile; fileRef = BD7DB88D2D2C4A0A003D3155 /* BolusCalculationManager.swift */; };
		BD8207C42D2B42E60023339D /* WidgetKit.framework in Frameworks */ = {isa = PBXBuildFile; fileRef = 6B1A8D182B14D91600E76752 /* WidgetKit.framework */; };
		BD8207C52D2B42E60023339D /* SwiftUI.framework in Frameworks */ = {isa = PBXBuildFile; fileRef = 6B1A8D1A2B14D91600E76752 /* SwiftUI.framework */; };
		BD8207CE2D2B42E70023339D /* Trio Watch Complication Extension.appex in Embed Foundation Extensions */ = {isa = PBXBuildFile; fileRef = BD8207C32D2B42E50023339D /* Trio Watch Complication Extension.appex */; settings = {ATTRIBUTES = (RemoveHeadersOnCopy, ); }; };
		BD8E6B212D9036CA00ABF8FA /* OnboardingProvider.swift in Sources */ = {isa = PBXBuildFile; fileRef = BD8E6B202D9036CA00ABF8FA /* OnboardingProvider.swift */; };
		BD8E6B232D9036F700ABF8FA /* OnboardingDataFlow.swift in Sources */ = {isa = PBXBuildFile; fileRef = BD8E6B222D9036F700ABF8FA /* OnboardingDataFlow.swift */; };
		BD8FC0542D66186000B95AED /* TestError.swift in Sources */ = {isa = PBXBuildFile; fileRef = BD8FC0532D66186000B95AED /* TestError.swift */; };
		BD8FC0572D66188700B95AED /* PumpHistoryStorageTests.swift in Sources */ = {isa = PBXBuildFile; fileRef = BD8FC0562D66188700B95AED /* PumpHistoryStorageTests.swift */; };
		BD8FC0592D66189700B95AED /* TestAssembly.swift in Sources */ = {isa = PBXBuildFile; fileRef = BD8FC0582D66189700B95AED /* TestAssembly.swift */; };
		BD8FC05B2D6618AF00B95AED /* DeterminationStorageTests.swift in Sources */ = {isa = PBXBuildFile; fileRef = BD8FC05A2D6618AF00B95AED /* DeterminationStorageTests.swift */; };
		BD8FC05E2D6618CE00B95AED /* BolusCalculatorTests.swift in Sources */ = {isa = PBXBuildFile; fileRef = BD8FC05D2D6618CE00B95AED /* BolusCalculatorTests.swift */; };
		BD8FC0602D6619DB00B95AED /* CarbsStorageTests.swift in Sources */ = {isa = PBXBuildFile; fileRef = BD8FC05F2D6619DB00B95AED /* CarbsStorageTests.swift */; };
		BD8FC0622D6619E600B95AED /* OverrideStorageTests.swift in Sources */ = {isa = PBXBuildFile; fileRef = BD8FC0612D6619E600B95AED /* OverrideStorageTests.swift */; };
		BD8FC0642D6619EF00B95AED /* TempTargetStorageTests.swift in Sources */ = {isa = PBXBuildFile; fileRef = BD8FC0632D6619EF00B95AED /* TempTargetStorageTests.swift */; };
		BD8FC0662D661A0000B95AED /* GlucoseStorageTests.swift in Sources */ = {isa = PBXBuildFile; fileRef = BD8FC0652D661A0000B95AED /* GlucoseStorageTests.swift */; };
		BDA25EE42D260CD500035F34 /* AppleWatchManager.swift in Sources */ = {isa = PBXBuildFile; fileRef = BDA25EE32D260CCF00035F34 /* AppleWatchManager.swift */; };
		BDA25EE62D260D5E00035F34 /* WatchState.swift in Sources */ = {isa = PBXBuildFile; fileRef = BDA25EE52D260D5800035F34 /* WatchState.swift */; };
		BDA25EFD2D261C0000035F34 /* WatchState.swift in Sources */ = {isa = PBXBuildFile; fileRef = BDA25EFC2D261BF200035F34 /* WatchState.swift */; };
		BDA25F1C2D26BD0700035F34 /* TrendShape.swift in Sources */ = {isa = PBXBuildFile; fileRef = BDA25F1B2D26BD0300035F34 /* TrendShape.swift */; };
		BDA25F1E2D26D5DD00035F34 /* GlucoseChartView.swift in Sources */ = {isa = PBXBuildFile; fileRef = BDA25F1D2D26D5D800035F34 /* GlucoseChartView.swift */; };
		BDA25F202D26D5FE00035F34 /* CarbsInputView.swift in Sources */ = {isa = PBXBuildFile; fileRef = BDA25F1F2D26D5FB00035F34 /* CarbsInputView.swift */; };
		BDA25F222D26D62800035F34 /* BolusInputView.swift in Sources */ = {isa = PBXBuildFile; fileRef = BDA25F212D26D62200035F34 /* BolusInputView.swift */; };
		BDA6CC882CAF219B00F942F9 /* TempTargetSetup.swift in Sources */ = {isa = PBXBuildFile; fileRef = BDA6CC872CAF219800F942F9 /* TempTargetSetup.swift */; };
		BDA7593E2D37CFC400E649A4 /* CarbEntryEditorView.swift in Sources */ = {isa = PBXBuildFile; fileRef = BDA7593D2D37CFC000E649A4 /* CarbEntryEditorView.swift */; };
		BDAE40002D372BAD009C12B1 /* WatchState+Requests.swift in Sources */ = {isa = PBXBuildFile; fileRef = BDAE3FFF2D372BA8009C12B1 /* WatchState+Requests.swift */; };
		BDB3C1192C03DD1000CEEAA1 /* UserDefaultsExtension.swift in Sources */ = {isa = PBXBuildFile; fileRef = BDB3C1182C03DD1000CEEAA1 /* UserDefaultsExtension.swift */; };
		BDB899882C564509006F3298 /* ForecastChart.swift in Sources */ = {isa = PBXBuildFile; fileRef = BDB899872C564509006F3298 /* ForecastChart.swift */; };
		BDB8998A2C565D0C006F3298 /* CarbsGlucose+helper.swift in Sources */ = {isa = PBXBuildFile; fileRef = BDB899892C565D0B006F3298 /* CarbsGlucose+helper.swift */; };
		BDBAACFA2C2D439700370AAE /* OverrideData.swift in Sources */ = {isa = PBXBuildFile; fileRef = BDBAACF92C2D439700370AAE /* OverrideData.swift */; };
		BDC2EA452C3043B000E5BBD0 /* OverrideStorage.swift in Sources */ = {isa = PBXBuildFile; fileRef = BDC2EA442C3043B000E5BBD0 /* OverrideStorage.swift */; };
		BDC2EA472C3045AD00E5BBD0 /* Override.swift in Sources */ = {isa = PBXBuildFile; fileRef = BDC2EA462C3045AD00E5BBD0 /* Override.swift */; };
		BDC530FF2D0F6BE300088832 /* ContactImageManager.swift in Sources */ = {isa = PBXBuildFile; fileRef = BDC530FE2D0F6BE300088832 /* ContactImageManager.swift */; };
		BDC531122D1060FA00088832 /* ContactImageDetailView.swift in Sources */ = {isa = PBXBuildFile; fileRef = BDC531112D1060FA00088832 /* ContactImageDetailView.swift */; };
		BDC531142D10611D00088832 /* AddContactImageSheet.swift in Sources */ = {isa = PBXBuildFile; fileRef = BDC531132D10611D00088832 /* AddContactImageSheet.swift */; };
		BDC531162D10629000088832 /* ContactPicture.swift in Sources */ = {isa = PBXBuildFile; fileRef = BDC531152D10629000088832 /* ContactPicture.swift */; };
		BDC531182D1062F200088832 /* ContactImageState.swift in Sources */ = {isa = PBXBuildFile; fileRef = BDC531172D1062F200088832 /* ContactImageState.swift */; };
		BDCAF2382C639F35002DC907 /* SettingItems.swift in Sources */ = {isa = PBXBuildFile; fileRef = BDCAF2372C639F35002DC907 /* SettingItems.swift */; };
		BDCD47AF2C1F3F1700F8BCD5 /* OverrideStored+helper.swift in Sources */ = {isa = PBXBuildFile; fileRef = BDCD47AE2C1F3F1700F8BCD5 /* OverrideStored+helper.swift */; };
		BDDAF9EF2D00554500B34E7A /* SelectionPopoverView.swift in Sources */ = {isa = PBXBuildFile; fileRef = BDDAF9EE2D00553E00B34E7A /* SelectionPopoverView.swift */; };
		BDF34EBE2C0A31D100D51995 /* CustomNotification.swift in Sources */ = {isa = PBXBuildFile; fileRef = BDF34EBD2C0A31D000D51995 /* CustomNotification.swift */; };
		BDF34F832C10C5B600D51995 /* DataManager.swift in Sources */ = {isa = PBXBuildFile; fileRef = BDF34F822C10C5B600D51995 /* DataManager.swift */; };
		BDF34F852C10C62E00D51995 /* GlucoseData.swift in Sources */ = {isa = PBXBuildFile; fileRef = BDF34F842C10C62E00D51995 /* GlucoseData.swift */; };
		BDF34F902C10CF8C00D51995 /* CoreDataStack.swift in Sources */ = {isa = PBXBuildFile; fileRef = BDF34F8F2C10CF8C00D51995 /* CoreDataStack.swift */; };
		BDF34F932C10D0E100D51995 /* LiveActivityAttributes+Helper.swift in Sources */ = {isa = PBXBuildFile; fileRef = BDF34F922C10D0E100D51995 /* LiveActivityAttributes+Helper.swift */; };
		BDF34F952C10D27300D51995 /* DeterminationData.swift in Sources */ = {isa = PBXBuildFile; fileRef = BDF34F942C10D27300D51995 /* DeterminationData.swift */; };
		BDF530D82B40F8AC002CAF43 /* LockScreenView.swift in Sources */ = {isa = PBXBuildFile; fileRef = BDF530D72B40F8AC002CAF43 /* LockScreenView.swift */; };
		BDFD165A2AE40438007F0DDA /* TreatmentsRootView.swift in Sources */ = {isa = PBXBuildFile; fileRef = BDFD16592AE40438007F0DDA /* TreatmentsRootView.swift */; };
		BDFF799F2D25AA890016C40C /* Trio Watch App.app in Embed Watch Content */ = {isa = PBXBuildFile; fileRef = BDFF797C2D25AA870016C40C /* Trio Watch App.app */; settings = {ATTRIBUTES = (RemoveHeadersOnCopy, ); }; };
		BDFF7A872D25F97D0016C40C /* Assets.xcassets in Resources */ = {isa = PBXBuildFile; fileRef = BDFF7A832D25F97D0016C40C /* Assets.xcassets */; };
		BDFF7A882D25F97D0016C40C /* TrioMainWatchView.swift in Sources */ = {isa = PBXBuildFile; fileRef = BDFF7A842D25F97D0016C40C /* TrioMainWatchView.swift */; };
		BDFF7A892D25F97D0016C40C /* TrioWatchApp.swift in Sources */ = {isa = PBXBuildFile; fileRef = BDFF7A852D25F97D0016C40C /* TrioWatchApp.swift */; };
		BDFF7A8B2D25F97D0016C40C /* Unit Tests.swift in Sources */ = {isa = PBXBuildFile; fileRef = BDFF7A8A2D25F97D0016C40C /* Unit Tests.swift */; };
		BF1667ADE69E4B5B111CECAE /* ManualTempBasalProvider.swift in Sources */ = {isa = PBXBuildFile; fileRef = 680C4420C9A345D46D90D06C /* ManualTempBasalProvider.swift */; };
		C2A0A42F2CE03131003B98E8 /* ConstantValues.swift in Sources */ = {isa = PBXBuildFile; fileRef = C2A0A42E2CE0312C003B98E8 /* ConstantValues.swift */; };
		C967DACD3B1E638F8B43BE06 /* ManualTempBasalStateModel.swift in Sources */ = {isa = PBXBuildFile; fileRef = CFCFE0781F9074C2917890E8 /* ManualTempBasalStateModel.swift */; };
		CA370FC152BC98B3D1832968 /* BasalProfileEditorRootView.swift in Sources */ = {isa = PBXBuildFile; fileRef = BF8BCB0C37DEB5EC377B9612 /* BasalProfileEditorRootView.swift */; };
		CC6C406E2ACDD69E009B8058 /* RawFetchedProfile.swift in Sources */ = {isa = PBXBuildFile; fileRef = CC6C406D2ACDD69E009B8058 /* RawFetchedProfile.swift */; };
		CC76E9512BD4812E008BEB61 /* Forecast+helper.swift in Sources */ = {isa = PBXBuildFile; fileRef = CC76E9502BD4812E008BEB61 /* Forecast+helper.swift */; };
		CD78BB94E43B249D60CC1A1B /* GlucoseNotificationSettingsRootView.swift in Sources */ = {isa = PBXBuildFile; fileRef = 22963BD06A9C83959D4914E4 /* GlucoseNotificationSettingsRootView.swift */; };
		CE1856F52ADC4858007E39C7 /* AddCarbPresetIntent.swift in Sources */ = {isa = PBXBuildFile; fileRef = CE1856F42ADC4858007E39C7 /* AddCarbPresetIntent.swift */; };
		CE1856F72ADC4869007E39C7 /* CarbPresetIntentRequest.swift in Sources */ = {isa = PBXBuildFile; fileRef = CE1856F62ADC4869007E39C7 /* CarbPresetIntentRequest.swift */; };
		CE1F6DD92BADF4620064EB8D /* PluginManagerTests.swift in Sources */ = {isa = PBXBuildFile; fileRef = CE1F6DD82BADF4620064EB8D /* PluginManagerTests.swift */; };
		CE1F6DDB2BAE08B60064EB8D /* TidepoolManager.swift in Sources */ = {isa = PBXBuildFile; fileRef = CE1F6DDA2BAE08B60064EB8D /* TidepoolManager.swift */; };
		CE1F6DE72BAF1A180064EB8D /* BuildDetails.plist in Resources */ = {isa = PBXBuildFile; fileRef = CE1F6DE62BAF1A180064EB8D /* BuildDetails.plist */; };
		CE1F6DE92BAF37C90064EB8D /* TidepoolConfigView.swift in Sources */ = {isa = PBXBuildFile; fileRef = CE1F6DE82BAF37C90064EB8D /* TidepoolConfigView.swift */; };
		CE2FAD3A297D93F0001A872C /* BloodGlucoseExtensions.swift in Sources */ = {isa = PBXBuildFile; fileRef = CE2FAD39297D93F0001A872C /* BloodGlucoseExtensions.swift */; };
		CE3EEF9A2D463717001944DD /* CustomCGMOptionsView.swift in Sources */ = {isa = PBXBuildFile; fileRef = CE3EEF992D46370A001944DD /* CustomCGMOptionsView.swift */; };
		CE48C86428CA69D5007C0598 /* OmniBLEPumpManagerExtensions.swift in Sources */ = {isa = PBXBuildFile; fileRef = CE48C86328CA69D5007C0598 /* OmniBLEPumpManagerExtensions.swift */; };
		CE48C86628CA6B48007C0598 /* OmniPodManagerExtensions.swift in Sources */ = {isa = PBXBuildFile; fileRef = CE48C86528CA6B48007C0598 /* OmniPodManagerExtensions.swift */; };
		CE51DD1C2A01970900F163F7 /* ConnectIQ 2.xcframework in Frameworks */ = {isa = PBXBuildFile; fileRef = CE51DD1B2A01970800F163F7 /* ConnectIQ 2.xcframework */; };
		CE51DD1D2A01970900F163F7 /* ConnectIQ 2.xcframework in Embed Frameworks */ = {isa = PBXBuildFile; fileRef = CE51DD1B2A01970800F163F7 /* ConnectIQ 2.xcframework */; settings = {ATTRIBUTES = (CodeSignOnCopy, RemoveHeadersOnCopy, ); }; };
		CE7950242997D81700FA576E /* CGMSettingsView.swift in Sources */ = {isa = PBXBuildFile; fileRef = CE7950232997D81700FA576E /* CGMSettingsView.swift */; };
		CE7950262998056D00FA576E /* CGMSetupView.swift in Sources */ = {isa = PBXBuildFile; fileRef = CE7950252998056D00FA576E /* CGMSetupView.swift */; };
		CE7CA34E2A064973004BE681 /* AppShortcuts.swift in Sources */ = {isa = PBXBuildFile; fileRef = CE7CA3432A064973004BE681 /* AppShortcuts.swift */; };
		CE7CA34F2A064973004BE681 /* BaseIntentsRequest.swift in Sources */ = {isa = PBXBuildFile; fileRef = CE7CA3442A064973004BE681 /* BaseIntentsRequest.swift */; };
		CE7CA3502A064973004BE681 /* CancelTempPresetIntent.swift in Sources */ = {isa = PBXBuildFile; fileRef = CE7CA3462A064973004BE681 /* CancelTempPresetIntent.swift */; };
		CE7CA3512A064973004BE681 /* ApplyTempPresetIntent.swift in Sources */ = {isa = PBXBuildFile; fileRef = CE7CA3472A064973004BE681 /* ApplyTempPresetIntent.swift */; };
		CE7CA3532A064973004BE681 /* TempPresetIntent.swift in Sources */ = {isa = PBXBuildFile; fileRef = CE7CA3492A064973004BE681 /* TempPresetIntent.swift */; };
		CE7CA3542A064973004BE681 /* TempPresetsIntentRequest.swift in Sources */ = {isa = PBXBuildFile; fileRef = CE7CA34A2A064973004BE681 /* TempPresetsIntentRequest.swift */; };
		CE7CA3552A064973004BE681 /* ListStateIntent.swift in Sources */ = {isa = PBXBuildFile; fileRef = CE7CA34C2A064973004BE681 /* ListStateIntent.swift */; };
		CE7CA3562A064973004BE681 /* StateIntentRequest.swift in Sources */ = {isa = PBXBuildFile; fileRef = CE7CA34D2A064973004BE681 /* StateIntentRequest.swift */; };
		CE7CA3582A064E2F004BE681 /* ListStateView.swift in Sources */ = {isa = PBXBuildFile; fileRef = CE7CA3572A064E2F004BE681 /* ListStateView.swift */; };
		CE82E02528E867BA00473A9C /* AlertStorage.swift in Sources */ = {isa = PBXBuildFile; fileRef = CE82E02428E867BA00473A9C /* AlertStorage.swift */; };
		CE82E02728E869DF00473A9C /* AlertEntry.swift in Sources */ = {isa = PBXBuildFile; fileRef = CE82E02628E869DF00473A9C /* AlertEntry.swift */; };
		CE94597E29E9E1EE0047C9C6 /* GarminManager.swift in Sources */ = {isa = PBXBuildFile; fileRef = CE94597D29E9E1EE0047C9C6 /* GarminManager.swift */; };
		CE94598029E9E3BD0047C9C6 /* WatchConfigDataFlow.swift in Sources */ = {isa = PBXBuildFile; fileRef = CE94597F29E9E3BD0047C9C6 /* WatchConfigDataFlow.swift */; };
		CE94598229E9E3D30047C9C6 /* WatchConfigProvider.swift in Sources */ = {isa = PBXBuildFile; fileRef = CE94598129E9E3D30047C9C6 /* WatchConfigProvider.swift */; };
		CE94598429E9E3E60047C9C6 /* WatchConfigStateModel.swift in Sources */ = {isa = PBXBuildFile; fileRef = CE94598329E9E3E60047C9C6 /* WatchConfigStateModel.swift */; };
		CE94598729E9E4110047C9C6 /* WatchConfigRootView.swift in Sources */ = {isa = PBXBuildFile; fileRef = CE94598629E9E4110047C9C6 /* WatchConfigRootView.swift */; };
		CE95BF572BA5F5FE00DC3DE3 /* PluginManager.swift in Sources */ = {isa = PBXBuildFile; fileRef = CE95BF562BA5F5FE00DC3DE3 /* PluginManager.swift */; };
		CE95BF5A2BA62E4A00DC3DE3 /* PluginSource.swift in Sources */ = {isa = PBXBuildFile; fileRef = CE95BF592BA62E4A00DC3DE3 /* PluginSource.swift */; };
		CE95BF5B2BA770C300DC3DE3 /* LoopKit.framework in Frameworks */ = {isa = PBXBuildFile; fileRef = 3818AA4C274C26A300843DB3 /* LoopKit.framework */; };
		CE95BF5C2BA770C300DC3DE3 /* LoopKit.framework in Embed Frameworks */ = {isa = PBXBuildFile; fileRef = 3818AA4C274C26A300843DB3 /* LoopKit.framework */; settings = {ATTRIBUTES = (CodeSignOnCopy, RemoveHeadersOnCopy, ); }; };
		CE95BF5D2BA770C300DC3DE3 /* LoopKitUI.framework in Frameworks */ = {isa = PBXBuildFile; fileRef = 3818AA4D274C26A300843DB3 /* LoopKitUI.framework */; };
		CE95BF5E2BA770C300DC3DE3 /* LoopKitUI.framework in Embed Frameworks */ = {isa = PBXBuildFile; fileRef = 3818AA4D274C26A300843DB3 /* LoopKitUI.framework */; settings = {ATTRIBUTES = (CodeSignOnCopy, RemoveHeadersOnCopy, ); }; };
		CE95BF5F2BA7715800DC3DE3 /* MockKit.framework in Frameworks */ = {isa = PBXBuildFile; fileRef = 3818AA4E274C26A300843DB3 /* MockKit.framework */; };
		CE95BF602BA7715800DC3DE3 /* MockKit.framework in Embed Frameworks */ = {isa = PBXBuildFile; fileRef = 3818AA4E274C26A300843DB3 /* MockKit.framework */; settings = {ATTRIBUTES = (CodeSignOnCopy, RemoveHeadersOnCopy, ); }; };
		CE95BF612BA7715900DC3DE3 /* MockKitUI.framework in Frameworks */ = {isa = PBXBuildFile; fileRef = 3818AA4F274C26A300843DB3 /* MockKitUI.framework */; };
		CE95BF622BA7715900DC3DE3 /* MockKitUI.framework in Embed Frameworks */ = {isa = PBXBuildFile; fileRef = 3818AA4F274C26A300843DB3 /* MockKitUI.framework */; settings = {ATTRIBUTES = (CodeSignOnCopy, RemoveHeadersOnCopy, ); }; };
		CE95BF632BA771BE00DC3DE3 /* LoopTestingKit.framework in Frameworks */ = {isa = PBXBuildFile; fileRef = 3818AA70274C278200843DB3 /* LoopTestingKit.framework */; };
		CE95BF642BA771BE00DC3DE3 /* LoopTestingKit.framework in Embed Frameworks */ = {isa = PBXBuildFile; fileRef = 3818AA70274C278200843DB3 /* LoopTestingKit.framework */; settings = {ATTRIBUTES = (CodeSignOnCopy, RemoveHeadersOnCopy, ); }; };
		CEA4F62329BE10F70011ADF7 /* SavitzkyGolayFilter.swift in Sources */ = {isa = PBXBuildFile; fileRef = CEA4F62229BE10F70011ADF7 /* SavitzkyGolayFilter.swift */; };
		CEB434E328B8F9DB00B70274 /* BluetoothStateManager.swift in Sources */ = {isa = PBXBuildFile; fileRef = CEB434E228B8F9DB00B70274 /* BluetoothStateManager.swift */; };
		CEB434E528B8FF5D00B70274 /* UIColor.swift in Sources */ = {isa = PBXBuildFile; fileRef = CEB434E428B8FF5D00B70274 /* UIColor.swift */; };
		CEB434E728B9053300B70274 /* LoopUIColorPalette+Default.swift in Sources */ = {isa = PBXBuildFile; fileRef = CEB434E628B9053300B70274 /* LoopUIColorPalette+Default.swift */; };
		CEB434FD28B90B7C00B70274 /* SwiftCharts in Frameworks */ = {isa = PBXBuildFile; productRef = CEB434FC28B90B7C00B70274 /* SwiftCharts */; };
		CEB434FE28B90B8C00B70274 /* SwiftCharts in Embed Frameworks */ = {isa = PBXBuildFile; productRef = CEB434FC28B90B7C00B70274 /* SwiftCharts */; settings = {ATTRIBUTES = (CodeSignOnCopy, ); }; };
		CEE9A6552BBB418300EB5194 /* CalibrationsProvider.swift in Sources */ = {isa = PBXBuildFile; fileRef = CEE9A64F2BBB418300EB5194 /* CalibrationsProvider.swift */; };
		CEE9A6562BBB418300EB5194 /* CalibrationsRootView.swift in Sources */ = {isa = PBXBuildFile; fileRef = CEE9A6512BBB418300EB5194 /* CalibrationsRootView.swift */; };
		CEE9A6572BBB418300EB5194 /* CalibrationsChart.swift in Sources */ = {isa = PBXBuildFile; fileRef = CEE9A6522BBB418300EB5194 /* CalibrationsChart.swift */; };
		CEE9A6582BBB418300EB5194 /* CalibrationsStateModel.swift in Sources */ = {isa = PBXBuildFile; fileRef = CEE9A6532BBB418300EB5194 /* CalibrationsStateModel.swift */; };
		CEE9A6592BBB418300EB5194 /* CalibrationsDataFlow.swift in Sources */ = {isa = PBXBuildFile; fileRef = CEE9A6542BBB418300EB5194 /* CalibrationsDataFlow.swift */; };
		CEE9A65C2BBB41C800EB5194 /* CalibrationService.swift in Sources */ = {isa = PBXBuildFile; fileRef = CEE9A65B2BBB41C800EB5194 /* CalibrationService.swift */; };
		CEE9A65E2BBC9F6500EB5194 /* CalibrationsTests.swift in Sources */ = {isa = PBXBuildFile; fileRef = CEE9A65D2BBC9F6500EB5194 /* CalibrationsTests.swift */; };
		CEF1ED6B2D58FB5800FAF41E /* CGMOptions.swift in Sources */ = {isa = PBXBuildFile; fileRef = CEF1ED6A2D58FB4600FAF41E /* CGMOptions.swift */; };
		D6D02515BBFBE64FEBE89856 /* DataTableRootView.swift in Sources */ = {isa = PBXBuildFile; fileRef = 881E04BA5E0A003DE8E0A9C6 /* DataTableRootView.swift */; };
		D6DEC113821A7F1056C4AA1E /* NightscoutConfigDataFlow.swift in Sources */ = {isa = PBXBuildFile; fileRef = 2F2A13DF0EDEEEDC4106AA2A /* NightscoutConfigDataFlow.swift */; };
		DBA5254DBB2586C98F61220C /* ISFEditorProvider.swift in Sources */ = {isa = PBXBuildFile; fileRef = 9F9F137F126D9F8DEB799F26 /* ISFEditorProvider.swift */; };
		DD09D47B2C5986D1003FEA5D /* CalendarEventSettingsDataFlow.swift in Sources */ = {isa = PBXBuildFile; fileRef = DD09D47A2C5986D1003FEA5D /* CalendarEventSettingsDataFlow.swift */; };
		DD09D47D2C5986DA003FEA5D /* CalendarEventSettingsProvider.swift in Sources */ = {isa = PBXBuildFile; fileRef = DD09D47C2C5986DA003FEA5D /* CalendarEventSettingsProvider.swift */; };
		DD09D47F2C5986E5003FEA5D /* CalendarEventSettingsStateModel.swift in Sources */ = {isa = PBXBuildFile; fileRef = DD09D47E2C5986E5003FEA5D /* CalendarEventSettingsStateModel.swift */; };
		DD09D4822C5986F6003FEA5D /* CalendarEventSettingsRootView.swift in Sources */ = {isa = PBXBuildFile; fileRef = DD09D4812C5986F6003FEA5D /* CalendarEventSettingsRootView.swift */; };
		DD09D5C72D29EB2F000D82C9 /* Helper+Enums.swift in Sources */ = {isa = PBXBuildFile; fileRef = DD09D5C62D29EB26000D82C9 /* Helper+Enums.swift */; };
		DD09D5C92D29F3D0000D82C9 /* AcknowledgementPendingView.swift in Sources */ = {isa = PBXBuildFile; fileRef = DD09D5C82D29F3D0000D82C9 /* AcknowledgementPendingView.swift */; };
		DD09D6442D2B553A000D82C9 /* Assets.xcassets in Resources */ = {isa = PBXBuildFile; fileRef = DD09D6412D2B553A000D82C9 /* Assets.xcassets */; };
		DD09D6462D2B553A000D82C9 /* TrioWatchComplication.swift in Sources */ = {isa = PBXBuildFile; fileRef = DD09D6432D2B553A000D82C9 /* TrioWatchComplication.swift */; };
		DD1745132C54169400211FAC /* DevicesView.swift in Sources */ = {isa = PBXBuildFile; fileRef = DD1745122C54169400211FAC /* DevicesView.swift */; };
		DD1745152C54388A00211FAC /* TherapySettingsView.swift in Sources */ = {isa = PBXBuildFile; fileRef = DD1745142C54388A00211FAC /* TherapySettingsView.swift */; };
		DD1745172C54389F00211FAC /* FeatureSettingsView.swift in Sources */ = {isa = PBXBuildFile; fileRef = DD1745162C54389F00211FAC /* FeatureSettingsView.swift */; };
		DD1745192C543B5700211FAC /* NotificationsView.swift in Sources */ = {isa = PBXBuildFile; fileRef = DD1745182C543B5700211FAC /* NotificationsView.swift */; };
		DD17451D2C543C5F00211FAC /* ServicesView.swift in Sources */ = {isa = PBXBuildFile; fileRef = DD17451C2C543C5F00211FAC /* ServicesView.swift */; };
		DD1745202C55523E00211FAC /* SMBSettingsDataFlow.swift in Sources */ = {isa = PBXBuildFile; fileRef = DD17451F2C55523E00211FAC /* SMBSettingsDataFlow.swift */; };
		DD1745222C55524800211FAC /* SMBSettingsProvider.swift in Sources */ = {isa = PBXBuildFile; fileRef = DD1745212C55524800211FAC /* SMBSettingsProvider.swift */; };
		DD1745242C55526000211FAC /* SMBSettingsStateModel.swift in Sources */ = {isa = PBXBuildFile; fileRef = DD1745232C55526000211FAC /* SMBSettingsStateModel.swift */; };
		DD1745262C55526F00211FAC /* SMBSettingsRootView.swift in Sources */ = {isa = PBXBuildFile; fileRef = DD1745252C55526F00211FAC /* SMBSettingsRootView.swift */; };
		DD1745292C55642100211FAC /* SettingInputSection.swift in Sources */ = {isa = PBXBuildFile; fileRef = DD1745282C55642100211FAC /* SettingInputSection.swift */; };
		DD17452B2C556E8100211FAC /* SettingInputHintView.swift in Sources */ = {isa = PBXBuildFile; fileRef = DD17452A2C556E8100211FAC /* SettingInputHintView.swift */; };
		DD17452E2C55AE4800211FAC /* TargetBehavoirDataFlow.swift in Sources */ = {isa = PBXBuildFile; fileRef = DD17452D2C55AE4800211FAC /* TargetBehavoirDataFlow.swift */; };
		DD1745302C55AE5300211FAC /* TargetBehaviorProvider.swift in Sources */ = {isa = PBXBuildFile; fileRef = DD17452F2C55AE5300211FAC /* TargetBehaviorProvider.swift */; };
		DD1745322C55AE6000211FAC /* TargetBehavoirStateModel.swift in Sources */ = {isa = PBXBuildFile; fileRef = DD1745312C55AE6000211FAC /* TargetBehavoirStateModel.swift */; };
		DD1745352C55AE7E00211FAC /* TargetBehavoirRootView.swift in Sources */ = {isa = PBXBuildFile; fileRef = DD1745342C55AE7E00211FAC /* TargetBehavoirRootView.swift */; };
		DD1745372C55B74200211FAC /* AlgorithmSettings.swift in Sources */ = {isa = PBXBuildFile; fileRef = DD1745362C55B74200211FAC /* AlgorithmSettings.swift */; };
		DD17453A2C55BFA600211FAC /* AlgorithmAdvancedSettingsDataFlow.swift in Sources */ = {isa = PBXBuildFile; fileRef = DD1745392C55BFA600211FAC /* AlgorithmAdvancedSettingsDataFlow.swift */; };
		DD17453C2C55BFAD00211FAC /* AlgorithmAdvancedSettingsProvider.swift in Sources */ = {isa = PBXBuildFile; fileRef = DD17453B2C55BFAD00211FAC /* AlgorithmAdvancedSettingsProvider.swift */; };
		DD17453E2C55BFB600211FAC /* AlgorithmAdvancedSettingsStateModel.swift in Sources */ = {isa = PBXBuildFile; fileRef = DD17453D2C55BFB600211FAC /* AlgorithmAdvancedSettingsStateModel.swift */; };
		DD1745402C55BFC100211FAC /* AlgorithmAdvancedSettingsRootView.swift in Sources */ = {isa = PBXBuildFile; fileRef = DD17453F2C55BFC100211FAC /* AlgorithmAdvancedSettingsRootView.swift */; };
		DD1745442C55C60E00211FAC /* AutosensSettingsDataFlow.swift in Sources */ = {isa = PBXBuildFile; fileRef = DD1745432C55C60E00211FAC /* AutosensSettingsDataFlow.swift */; };
		DD1745462C55C61500211FAC /* AutosensSettingsProvider.swift in Sources */ = {isa = PBXBuildFile; fileRef = DD1745452C55C61500211FAC /* AutosensSettingsProvider.swift */; };
		DD1745482C55C61D00211FAC /* AutosensSettingsStateModel.swift in Sources */ = {isa = PBXBuildFile; fileRef = DD1745472C55C61D00211FAC /* AutosensSettingsStateModel.swift */; };
		DD17454B2C55C62800211FAC /* AutosensSettingsRootView.swift in Sources */ = {isa = PBXBuildFile; fileRef = DD17454A2C55C62800211FAC /* AutosensSettingsRootView.swift */; };
		DD17454E2C55CA4D00211FAC /* UnitsLimitsSettingsDataFlow.swift in Sources */ = {isa = PBXBuildFile; fileRef = DD17454D2C55CA4D00211FAC /* UnitsLimitsSettingsDataFlow.swift */; };
		DD1745502C55CA5500211FAC /* UnitsLimitsSettingsProvider.swift in Sources */ = {isa = PBXBuildFile; fileRef = DD17454F2C55CA5500211FAC /* UnitsLimitsSettingsProvider.swift */; };
		DD1745522C55CA5D00211FAC /* UnitsLimitsSettingsStateModel.swift in Sources */ = {isa = PBXBuildFile; fileRef = DD1745512C55CA5D00211FAC /* UnitsLimitsSettingsStateModel.swift */; };
		DD1745552C55CA6C00211FAC /* UnitsLimitsSettingsRootView.swift in Sources */ = {isa = PBXBuildFile; fileRef = DD1745542C55CA6C00211FAC /* UnitsLimitsSettingsRootView.swift */; };
		DD1DB7CC2BECCA1F0048B367 /* BuildDetails.swift in Sources */ = {isa = PBXBuildFile; fileRef = DD1DB7CB2BECCA1F0048B367 /* BuildDetails.swift */; };
		DD1E53592D273F26008F32A4 /* LoopStatusHelpView.swift in Sources */ = {isa = PBXBuildFile; fileRef = DD1E53582D273F20008F32A4 /* LoopStatusHelpView.swift */; };
		DD21FCB52C6952AD00AF2C25 /* DecimalPickerSettings.swift in Sources */ = {isa = PBXBuildFile; fileRef = DD21FCB42C6952AD00AF2C25 /* DecimalPickerSettings.swift */; };
		DD246F062D2836AA0027DDE0 /* GlucoseTrendView.swift in Sources */ = {isa = PBXBuildFile; fileRef = DD246F052D2836AA0027DDE0 /* GlucoseTrendView.swift */; };
		DD2CC85C2D25DA1000445446 /* GlucoseTargetsView.swift in Sources */ = {isa = PBXBuildFile; fileRef = DD2CC85B2D25D9CE00445446 /* GlucoseTargetsView.swift */; };
		DD3078682D42F5CE00DE0490 /* WatchGlucoseObject.swift in Sources */ = {isa = PBXBuildFile; fileRef = DD3078672D42F5CE00DE0490 /* WatchGlucoseObject.swift */; };
		DD30786A2D42F94000DE0490 /* GarminDevice.swift in Sources */ = {isa = PBXBuildFile; fileRef = DD3078692D42F94000DE0490 /* GarminDevice.swift */; };
		DD32CF982CC82463003686D6 /* TrioRemoteControl+Bolus.swift in Sources */ = {isa = PBXBuildFile; fileRef = DD32CF972CC82460003686D6 /* TrioRemoteControl+Bolus.swift */; };
		DD32CF9A2CC8247B003686D6 /* TrioRemoteControl+Meal.swift in Sources */ = {isa = PBXBuildFile; fileRef = DD32CF992CC8246F003686D6 /* TrioRemoteControl+Meal.swift */; };
		DD32CF9C2CC82499003686D6 /* TrioRemoteControl+TempTarget.swift in Sources */ = {isa = PBXBuildFile; fileRef = DD32CF9B2CC82495003686D6 /* TrioRemoteControl+TempTarget.swift */; };
		DD32CF9E2CC824C5003686D6 /* TrioRemoteControl+Override.swift in Sources */ = {isa = PBXBuildFile; fileRef = DD32CF9D2CC824C2003686D6 /* TrioRemoteControl+Override.swift */; };
		DD32CFA02CC824D6003686D6 /* TrioRemoteControl+APNS.swift in Sources */ = {isa = PBXBuildFile; fileRef = DD32CF9F2CC824D3003686D6 /* TrioRemoteControl+APNS.swift */; };
		DD32CFA22CC824E2003686D6 /* TrioRemoteControl+Helpers.swift in Sources */ = {isa = PBXBuildFile; fileRef = DD32CFA12CC824E1003686D6 /* TrioRemoteControl+Helpers.swift */; };
		DD3A3CE72D29C93F00AE478E /* Helper+Extensions.swift in Sources */ = {isa = PBXBuildFile; fileRef = DD3A3CE62D29C93F00AE478E /* Helper+Extensions.swift */; };
		DD3A3CE92D29C97800AE478E /* Helper+ButtonStyles.swift in Sources */ = {isa = PBXBuildFile; fileRef = DD3A3CE82D29C97800AE478E /* Helper+ButtonStyles.swift */; };
		DD3F1F832D9DC78800DCE7B3 /* UnitSelectionStepView.swift in Sources */ = {isa = PBXBuildFile; fileRef = DD3F1F822D9DC78300DCE7B3 /* UnitSelectionStepView.swift */; };
		DD3F1F852D9DD84000DCE7B3 /* DeliveryLimitsStepView.swift in Sources */ = {isa = PBXBuildFile; fileRef = DD3F1F842D9DD83B00DCE7B3 /* DeliveryLimitsStepView.swift */; };
		DD3F1F892D9E078D00DCE7B3 /* TherapySettingEditorView.swift in Sources */ = {isa = PBXBuildFile; fileRef = DD3F1F882D9E078300DCE7B3 /* TherapySettingEditorView.swift */; };
		DD3F1F8B2D9E08B600DCE7B3 /* NightscoutLoginStepView.swift in Sources */ = {isa = PBXBuildFile; fileRef = DD3F1F8A2D9E08B200DCE7B3 /* NightscoutLoginStepView.swift */; };
		DD3F1F8D2D9E0E0600DCE7B3 /* NightscoutSetupStepView.swift in Sources */ = {isa = PBXBuildFile; fileRef = DD3F1F8C2D9E0E0000DCE7B3 /* NightscoutSetupStepView.swift */; };
		DD3F1F902D9E153F00DCE7B3 /* NightscoutImportStepView.swift in Sources */ = {isa = PBXBuildFile; fileRef = DD3F1F8F2D9E153A00DCE7B3 /* NightscoutImportStepView.swift */; };
		DD498F2B2D692BEA00AAEA30 /* Localizable.xcstrings in Resources */ = {isa = PBXBuildFile; fileRef = 8A9134292D63D9A1007F8874 /* Localizable.xcstrings */; };
		DD498F2C2D692BEA00AAEA30 /* Localizable.xcstrings in Resources */ = {isa = PBXBuildFile; fileRef = 8A9134292D63D9A1007F8874 /* Localizable.xcstrings */; };
		DD498F2D2D692BEA00AAEA30 /* Localizable.xcstrings in Resources */ = {isa = PBXBuildFile; fileRef = 8A9134292D63D9A1007F8874 /* Localizable.xcstrings */; };
		DD4A00212DAEEED800AB7387 /* OnboardingView+AlgorithmUtil.swift in Sources */ = {isa = PBXBuildFile; fileRef = DD4A00202DAEEEC400AB7387 /* OnboardingView+AlgorithmUtil.swift */; };
		DD4A00242DAEF5E400AB7387 /* AlgorithmSettingsSubstepView.swift in Sources */ = {isa = PBXBuildFile; fileRef = DD4A00232DAEF5DC00AB7387 /* AlgorithmSettingsSubstepView.swift */; };
		DD4AFFF12DADB59100AB7387 /* AlgorithmSettingsContentsStepView.swift in Sources */ = {isa = PBXBuildFile; fileRef = DD4AFFF02DADB59100AB7387 /* AlgorithmSettingsContentsStepView.swift */; };
		DD4C57A82D73ADEA001BFF2C /* RestartLiveActivityIntent.swift in Sources */ = {isa = PBXBuildFile; fileRef = DD4C57A72D73ADEA001BFF2C /* RestartLiveActivityIntent.swift */; };
		DD4C57AA2D73B3E2001BFF2C /* RestartLiveActivityIntentRequest.swift in Sources */ = {isa = PBXBuildFile; fileRef = DD4C57A92D73B3D9001BFF2C /* RestartLiveActivityIntentRequest.swift */; };
		DD4C581F2D73C43D001BFF2C /* LoopStatsView.swift in Sources */ = {isa = PBXBuildFile; fileRef = DD4C581E2D73C43D001BFF2C /* LoopStatsView.swift */; };
		DD4FFF332D458EE600B6CFF9 /* GarminWatchState.swift in Sources */ = {isa = PBXBuildFile; fileRef = DD4FFF322D458EE600B6CFF9 /* GarminWatchState.swift */; };
		DD5DC9F12CF3D97C00AB8703 /* AdjustmentsStateModel+Overrides.swift in Sources */ = {isa = PBXBuildFile; fileRef = DD5DC9F02CF3D96E00AB8703 /* AdjustmentsStateModel+Overrides.swift */; };
		DD5DC9F32CF3D9DD00AB8703 /* AdjustmentsStateModel+TempTargets.swift in Sources */ = {isa = PBXBuildFile; fileRef = DD5DC9F22CF3D9D600AB8703 /* AdjustmentsStateModel+TempTargets.swift */; };
		DD5DC9F72CF3DA9300AB8703 /* TargetPicker.swift in Sources */ = {isa = PBXBuildFile; fileRef = DD5DC9F62CF3DA9300AB8703 /* TargetPicker.swift */; };
		DD5DC9F92CF3DAA900AB8703 /* RadioButton.swift in Sources */ = {isa = PBXBuildFile; fileRef = DD5DC9F82CF3DAA900AB8703 /* RadioButton.swift */; };
		DD5DC9FB2CF3E1B100AB8703 /* AdjustmentsStateModel+Helpers.swift in Sources */ = {isa = PBXBuildFile; fileRef = DD5DC9FA2CF3E1AA00AB8703 /* AdjustmentsStateModel+Helpers.swift */; };
		DD68889D2C386E17006E3C44 /* NightscoutExercise.swift in Sources */ = {isa = PBXBuildFile; fileRef = DD68889C2C386E17006E3C44 /* NightscoutExercise.swift */; };
		DD6A4E7E2DBEBF0F008C4B26 /* StartupReturningUserStepView.swift in Sources */ = {isa = PBXBuildFile; fileRef = DD6A4E7D2DBEBF0F008C4B26 /* StartupReturningUserStepView.swift */; };
		DD6A4E802DBEC3EE008C4B26 /* StartupForceCloseWarningStepView.swift in Sources */ = {isa = PBXBuildFile; fileRef = DD6A4E7F2DBEC3EE008C4B26 /* StartupForceCloseWarningStepView.swift */; };
		DD6A4E842DBEDD39008C4B26 /* AlgorithmSettingsImportantNotesStepView.swift in Sources */ = {isa = PBXBuildFile; fileRef = DD6A4E832DBEDD39008C4B26 /* AlgorithmSettingsImportantNotesStepView.swift */; };
		DD6B7CB22C7B6F0800B75029 /* Rounding.swift in Sources */ = {isa = PBXBuildFile; fileRef = DD6B7CB12C7B6F0800B75029 /* Rounding.swift */; };
		DD6B7CB42C7B71F700B75029 /* ForecastDisplayType.swift in Sources */ = {isa = PBXBuildFile; fileRef = DD6B7CB32C7B71F700B75029 /* ForecastDisplayType.swift */; };
		DD6D67E42C9C253500660C9B /* ColorSchemeOption.swift in Sources */ = {isa = PBXBuildFile; fileRef = DD6D67E32C9C253500660C9B /* ColorSchemeOption.swift */; };
		DD6F63CC2D27F615007D94CF /* TreatmentMenuView.swift in Sources */ = {isa = PBXBuildFile; fileRef = DD6F63CB2D27F606007D94CF /* TreatmentMenuView.swift */; };
		DD73FA0F2D74F58E00D19D1E /* BackgroundTask+Helper.swift in Sources */ = {isa = PBXBuildFile; fileRef = DD73FA0E2D74F57300D19D1E /* BackgroundTask+Helper.swift */; };
		DD8262CB2D289297009F6F62 /* BolusConfirmationView.swift in Sources */ = {isa = PBXBuildFile; fileRef = DD8262CA2D289297009F6F62 /* BolusConfirmationView.swift */; };
		DD88C8E22C50420800F2D558 /* DefinitionRow.swift in Sources */ = {isa = PBXBuildFile; fileRef = DD88C8E12C50420800F2D558 /* DefinitionRow.swift */; };
		DD940BAA2CA7585D000830A5 /* GlucoseColorScheme.swift in Sources */ = {isa = PBXBuildFile; fileRef = DD940BA92CA7585D000830A5 /* GlucoseColorScheme.swift */; };
		DD940BAC2CA75889000830A5 /* DynamicGlucoseColor.swift in Sources */ = {isa = PBXBuildFile; fileRef = DD940BAB2CA75889000830A5 /* DynamicGlucoseColor.swift */; };
		DD98ACC02D71013200C0778F /* StatChartUtils.swift in Sources */ = {isa = PBXBuildFile; fileRef = DD98ACBF2D71013200C0778F /* StatChartUtils.swift */; };
		DD9ECB682CA99F4500AA7C45 /* TrioRemoteControl.swift in Sources */ = {isa = PBXBuildFile; fileRef = DD9ECB672CA99F4500AA7C45 /* TrioRemoteControl.swift */; };
		DD9ECB6A2CA99F6C00AA7C45 /* PushMessage.swift in Sources */ = {isa = PBXBuildFile; fileRef = DD9ECB692CA99F6C00AA7C45 /* PushMessage.swift */; };
		DD9ECB702CA9A0BA00AA7C45 /* RemoteControlConfigStateModel.swift in Sources */ = {isa = PBXBuildFile; fileRef = DD9ECB6D2CA9A0BA00AA7C45 /* RemoteControlConfigStateModel.swift */; };
		DD9ECB712CA9A0BA00AA7C45 /* RemoteControlConfigProvider.swift in Sources */ = {isa = PBXBuildFile; fileRef = DD9ECB6E2CA9A0BA00AA7C45 /* RemoteControlConfigProvider.swift */; };
		DD9ECB722CA9A0BA00AA7C45 /* RemoteControlConfigDataFlow.swift in Sources */ = {isa = PBXBuildFile; fileRef = DD9ECB6F2CA9A0BA00AA7C45 /* RemoteControlConfigDataFlow.swift */; };
		DD9ECB742CA9A0C300AA7C45 /* RemoteControlConfig.swift in Sources */ = {isa = PBXBuildFile; fileRef = DD9ECB732CA9A0C300AA7C45 /* RemoteControlConfig.swift */; };
		DDA6E2502D22187500C2988C /* ChartLegendView.swift in Sources */ = {isa = PBXBuildFile; fileRef = DDA6E24F2D22187500C2988C /* ChartLegendView.swift */; };
		DDA6E2852D2361F800C2988C /* LoopStatusView.swift in Sources */ = {isa = PBXBuildFile; fileRef = DDA6E2842D2361F800C2988C /* LoopStatusView.swift */; };
		DDA6E3202D258E0500C2988C /* OverrideHelpView.swift in Sources */ = {isa = PBXBuildFile; fileRef = DDA6E31F2D258E0500C2988C /* OverrideHelpView.swift */; };
		DDA6E3222D25901100C2988C /* TempTargetHelpView.swift in Sources */ = {isa = PBXBuildFile; fileRef = DDA6E3212D25901100C2988C /* TempTargetHelpView.swift */; };
		DDA6E3572D25988500C2988C /* ContactImageHelpView.swift in Sources */ = {isa = PBXBuildFile; fileRef = DDA6E3562D25988500C2988C /* ContactImageHelpView.swift */; };
		DDA9AC092D672CF100E6F1A9 /* AppVersionChecker.swift in Sources */ = {isa = PBXBuildFile; fileRef = DDA9AC082D672CEB00E6F1A9 /* AppVersionChecker.swift */; };
		DDAA29832D2D1D93006546A1 /* AdjustmentsRootView+Overrides.swift in Sources */ = {isa = PBXBuildFile; fileRef = DDAA29822D2D1D7B006546A1 /* AdjustmentsRootView+Overrides.swift */; };
		DDAA29852D2D1D9E006546A1 /* AdjustmentsRootView+TempTargets.swift in Sources */ = {isa = PBXBuildFile; fileRef = DDAA29842D2D1D98006546A1 /* AdjustmentsRootView+TempTargets.swift */; };
		DDB0E3712DB087B6004B826F /* PrivacyPolicyView.swift in Sources */ = {isa = PBXBuildFile; fileRef = DDB0E3702DB087B6004B826F /* PrivacyPolicyView.swift */; };
		DDB0E3742DB1BAC1004B826F /* LogoBurstSplash.swift in Sources */ = {isa = PBXBuildFile; fileRef = DDB0E3732DB1BAC1004B826F /* LogoBurstSplash.swift */; };
		DDB37CC52D05048F00D99BF4 /* ContactImageStorage.swift in Sources */ = {isa = PBXBuildFile; fileRef = DDB37CC42D05048F00D99BF4 /* ContactImageStorage.swift */; };
		DDB37CC72D05127500D99BF4 /* FontExtensions.swift in Sources */ = {isa = PBXBuildFile; fileRef = DDB37CC62D05127500D99BF4 /* FontExtensions.swift */; };
		DDBD53FC2DAA903100F940A6 /* OverviewStepView.swift in Sources */ = {isa = PBXBuildFile; fileRef = DDBD53FB2DAA903100F940A6 /* OverviewStepView.swift */; };
		DDC38E102D9B377800ADCB46 /* OnboardingView+Util.swift in Sources */ = {isa = PBXBuildFile; fileRef = DDC38E0F2D9B376900ADCB46 /* OnboardingView+Util.swift */; };
		DDCAE8332D78D4A800B1BB51 /* TherapySettingsUtil.swift in Sources */ = {isa = PBXBuildFile; fileRef = DDCAE8322D78D49C00B1BB51 /* TherapySettingsUtil.swift */; };
		DDCE790F2D6F97FC000A4D7A /* SubmodulesView.swift in Sources */ = {isa = PBXBuildFile; fileRef = DDCE790E2D6F97F7000A4D7A /* SubmodulesView.swift */; };
		DDCEBF5B2CC1B76400DF4C36 /* LiveActivity+Helper.swift in Sources */ = {isa = PBXBuildFile; fileRef = DDCEBF5A2CC1B76400DF4C36 /* LiveActivity+Helper.swift */; };
		DDD163122C4C689900CD525A /* AdjustmentsStateModel.swift in Sources */ = {isa = PBXBuildFile; fileRef = DDD163112C4C689900CD525A /* AdjustmentsStateModel.swift */; };
		DDD163142C4C68D300CD525A /* AdjustmentsProvider.swift in Sources */ = {isa = PBXBuildFile; fileRef = DDD163132C4C68D300CD525A /* AdjustmentsProvider.swift */; };
		DDD163162C4C690300CD525A /* AdjustmentsDataFlow.swift in Sources */ = {isa = PBXBuildFile; fileRef = DDD163152C4C690300CD525A /* AdjustmentsDataFlow.swift */; };
		DDD163182C4C694000CD525A /* AdjustmentsRootView.swift in Sources */ = {isa = PBXBuildFile; fileRef = DDD163172C4C694000CD525A /* AdjustmentsRootView.swift */; };
		DDD1631A2C4C695E00CD525A /* EditOverrideForm.swift in Sources */ = {isa = PBXBuildFile; fileRef = DDD163192C4C695E00CD525A /* EditOverrideForm.swift */; };
		DDD1631C2C4C697400CD525A /* AddOverrideForm.swift in Sources */ = {isa = PBXBuildFile; fileRef = DDD1631B2C4C697400CD525A /* AddOverrideForm.swift */; };
		DDD1631F2C4C6F6900CD525A /* TrioCoreDataPersistentContainer.xcdatamodeld in Sources */ = {isa = PBXBuildFile; fileRef = DDD1631D2C4C6F6900CD525A /* TrioCoreDataPersistentContainer.xcdatamodeld */; };
		DDD6D4D32CDE90720029439A /* EstimatedA1cDisplayUnit.swift in Sources */ = {isa = PBXBuildFile; fileRef = DDD6D4D22CDE90720029439A /* EstimatedA1cDisplayUnit.swift */; };
		DDD78A912DC4064800AC63F3 /* carbhistory.json in Resources */ = {isa = PBXBuildFile; fileRef = DDD78A902DC4064800AC63F3 /* carbhistory.json */; };
		DDE179522C910127003CDDB7 /* MealPresetStored+CoreDataClass.swift in Sources */ = {isa = PBXBuildFile; fileRef = DDE179322C910127003CDDB7 /* MealPresetStored+CoreDataClass.swift */; };
		DDE179532C910127003CDDB7 /* MealPresetStored+CoreDataProperties.swift in Sources */ = {isa = PBXBuildFile; fileRef = DDE179332C910127003CDDB7 /* MealPresetStored+CoreDataProperties.swift */; };
		DDE179542C910127003CDDB7 /* LoopStatRecord+CoreDataClass.swift in Sources */ = {isa = PBXBuildFile; fileRef = DDE179342C910127003CDDB7 /* LoopStatRecord+CoreDataClass.swift */; };
		DDE179552C910127003CDDB7 /* LoopStatRecord+CoreDataProperties.swift in Sources */ = {isa = PBXBuildFile; fileRef = DDE179352C910127003CDDB7 /* LoopStatRecord+CoreDataProperties.swift */; };
		DDE179562C910127003CDDB7 /* BolusStored+CoreDataClass.swift in Sources */ = {isa = PBXBuildFile; fileRef = DDE179362C910127003CDDB7 /* BolusStored+CoreDataClass.swift */; };
		DDE179572C910127003CDDB7 /* BolusStored+CoreDataProperties.swift in Sources */ = {isa = PBXBuildFile; fileRef = DDE179372C910127003CDDB7 /* BolusStored+CoreDataProperties.swift */; };
		DDE179582C910127003CDDB7 /* ForecastValue+CoreDataClass.swift in Sources */ = {isa = PBXBuildFile; fileRef = DDE179382C910127003CDDB7 /* ForecastValue+CoreDataClass.swift */; };
		DDE179592C910127003CDDB7 /* ForecastValue+CoreDataProperties.swift in Sources */ = {isa = PBXBuildFile; fileRef = DDE179392C910127003CDDB7 /* ForecastValue+CoreDataProperties.swift */; };
		DDE1795A2C910127003CDDB7 /* CarbEntryStored+CoreDataClass.swift in Sources */ = {isa = PBXBuildFile; fileRef = DDE1793A2C910127003CDDB7 /* CarbEntryStored+CoreDataClass.swift */; };
		DDE1795B2C910127003CDDB7 /* CarbEntryStored+CoreDataProperties.swift in Sources */ = {isa = PBXBuildFile; fileRef = DDE1793B2C910127003CDDB7 /* CarbEntryStored+CoreDataProperties.swift */; };
		DDE1795E2C910127003CDDB7 /* PumpEventStored+CoreDataClass.swift in Sources */ = {isa = PBXBuildFile; fileRef = DDE1793E2C910127003CDDB7 /* PumpEventStored+CoreDataClass.swift */; };
		DDE1795F2C910127003CDDB7 /* PumpEventStored+CoreDataProperties.swift in Sources */ = {isa = PBXBuildFile; fileRef = DDE1793F2C910127003CDDB7 /* PumpEventStored+CoreDataProperties.swift */; };
		DDE179602C910127003CDDB7 /* StatsData+CoreDataClass.swift in Sources */ = {isa = PBXBuildFile; fileRef = DDE179402C910127003CDDB7 /* StatsData+CoreDataClass.swift */; };
		DDE179612C910127003CDDB7 /* StatsData+CoreDataProperties.swift in Sources */ = {isa = PBXBuildFile; fileRef = DDE179412C910127003CDDB7 /* StatsData+CoreDataProperties.swift */; };
		DDE179622C910127003CDDB7 /* Forecast+CoreDataClass.swift in Sources */ = {isa = PBXBuildFile; fileRef = DDE179422C910127003CDDB7 /* Forecast+CoreDataClass.swift */; };
		DDE179632C910127003CDDB7 /* Forecast+CoreDataProperties.swift in Sources */ = {isa = PBXBuildFile; fileRef = DDE179432C910127003CDDB7 /* Forecast+CoreDataProperties.swift */; };
		DDE179642C910127003CDDB7 /* GlucoseStored+CoreDataClass.swift in Sources */ = {isa = PBXBuildFile; fileRef = DDE179442C910127003CDDB7 /* GlucoseStored+CoreDataClass.swift */; };
		DDE179652C910127003CDDB7 /* GlucoseStored+CoreDataProperties.swift in Sources */ = {isa = PBXBuildFile; fileRef = DDE179452C910127003CDDB7 /* GlucoseStored+CoreDataProperties.swift */; };
		DDE179662C910127003CDDB7 /* OpenAPS_Battery+CoreDataClass.swift in Sources */ = {isa = PBXBuildFile; fileRef = DDE179462C910127003CDDB7 /* OpenAPS_Battery+CoreDataClass.swift */; };
		DDE179672C910127003CDDB7 /* OpenAPS_Battery+CoreDataProperties.swift in Sources */ = {isa = PBXBuildFile; fileRef = DDE179472C910127003CDDB7 /* OpenAPS_Battery+CoreDataProperties.swift */; };
		DDE179682C910127003CDDB7 /* TempBasalStored+CoreDataClass.swift in Sources */ = {isa = PBXBuildFile; fileRef = DDE179482C910127003CDDB7 /* TempBasalStored+CoreDataClass.swift */; };
		DDE179692C910127003CDDB7 /* TempBasalStored+CoreDataProperties.swift in Sources */ = {isa = PBXBuildFile; fileRef = DDE179492C910127003CDDB7 /* TempBasalStored+CoreDataProperties.swift */; };
		DDE1796C2C910127003CDDB7 /* OverrideRunStored+CoreDataClass.swift in Sources */ = {isa = PBXBuildFile; fileRef = DDE1794C2C910127003CDDB7 /* OverrideRunStored+CoreDataClass.swift */; };
		DDE1796D2C910127003CDDB7 /* OverrideRunStored+CoreDataProperties.swift in Sources */ = {isa = PBXBuildFile; fileRef = DDE1794D2C910127003CDDB7 /* OverrideRunStored+CoreDataProperties.swift */; };
		DDE1796E2C910127003CDDB7 /* OrefDetermination+CoreDataClass.swift in Sources */ = {isa = PBXBuildFile; fileRef = DDE1794E2C910127003CDDB7 /* OrefDetermination+CoreDataClass.swift */; };
		DDE1796F2C910127003CDDB7 /* OrefDetermination+CoreDataProperties.swift in Sources */ = {isa = PBXBuildFile; fileRef = DDE1794F2C910127003CDDB7 /* OrefDetermination+CoreDataProperties.swift */; };
		DDE179702C910127003CDDB7 /* OverrideStored+CoreDataClass.swift in Sources */ = {isa = PBXBuildFile; fileRef = DDE179502C910127003CDDB7 /* OverrideStored+CoreDataClass.swift */; };
		DDE179712C910127003CDDB7 /* OverrideStored+CoreDataProperties.swift in Sources */ = {isa = PBXBuildFile; fileRef = DDE179512C910127003CDDB7 /* OverrideStored+CoreDataProperties.swift */; };
		DDEBB05C2D89E9050032305D /* TimeInRangeType.swift in Sources */ = {isa = PBXBuildFile; fileRef = DDEBB05B2D89E9050032305D /* TimeInRangeType.swift */; };
		DDF68FFC2D9ECF7F008BF16C /* OnboardingStateModel+Nightscout.swift in Sources */ = {isa = PBXBuildFile; fileRef = DDF68FFB2D9ECF77008BF16C /* OnboardingStateModel+Nightscout.swift */; };
		DDF6902C2DA028D3008BF16C /* DiagnosticsStepView.swift in Sources */ = {isa = PBXBuildFile; fileRef = DDF6902B2DA028D3008BF16C /* DiagnosticsStepView.swift */; };
		DDF6905C2DA0AFC5008BF16C /* WelcomeStepView.swift in Sources */ = {isa = PBXBuildFile; fileRef = DDF6905B2DA0AFC5008BF16C /* WelcomeStepView.swift */; };
		DDF691012DA2CA11008BF16C /* AppDiagnosticsDataFlow.swift in Sources */ = {isa = PBXBuildFile; fileRef = DDF691002DA2CA0B008BF16C /* AppDiagnosticsDataFlow.swift */; };
		DDF691032DA2CA1E008BF16C /* AppDiagnosticsProvider.swift in Sources */ = {isa = PBXBuildFile; fileRef = DDF691022DA2CA14008BF16C /* AppDiagnosticsProvider.swift */; };
		DDF691052DA2CA23008BF16C /* AppDiagnosticsStateModel.swift in Sources */ = {isa = PBXBuildFile; fileRef = DDF691042DA2CA20008BF16C /* AppDiagnosticsStateModel.swift */; };
		DDF691072DA2CA2D008BF16C /* AppDiagnosticsRootView.swift in Sources */ = {isa = PBXBuildFile; fileRef = DDF691062DA2CA28008BF16C /* AppDiagnosticsRootView.swift */; };
		DDF691372DA30332008BF16C /* StartupGuideStepView.swift in Sources */ = {isa = PBXBuildFile; fileRef = DDF691362DA30332008BF16C /* StartupGuideStepView.swift */; };
		DDF847DD2C5C28720049BB3B /* LiveActivitySettingsDataFlow.swift in Sources */ = {isa = PBXBuildFile; fileRef = DDF847DC2C5C28720049BB3B /* LiveActivitySettingsDataFlow.swift */; };
		DDF847DF2C5C28780049BB3B /* LiveActivitySettingsProvider.swift in Sources */ = {isa = PBXBuildFile; fileRef = DDF847DE2C5C28780049BB3B /* LiveActivitySettingsProvider.swift */; };
		DDF847E12C5C287F0049BB3B /* LiveActivitySettingsStateModel.swift in Sources */ = {isa = PBXBuildFile; fileRef = DDF847E02C5C287F0049BB3B /* LiveActivitySettingsStateModel.swift */; };
		DDF847E42C5C288F0049BB3B /* LiveActivitySettingsRootView.swift in Sources */ = {isa = PBXBuildFile; fileRef = DDF847E32C5C288F0049BB3B /* LiveActivitySettingsRootView.swift */; };
		DDF847E62C5D66490049BB3B /* AddMealPresetView.swift in Sources */ = {isa = PBXBuildFile; fileRef = DDF847E52C5D66490049BB3B /* AddMealPresetView.swift */; };
		DDF847E82C5DABA30049BB3B /* WatchConfigAppleWatchView.swift in Sources */ = {isa = PBXBuildFile; fileRef = DDF847E72C5DABA30049BB3B /* WatchConfigAppleWatchView.swift */; };
		DDF847EA2C5DABAC0049BB3B /* WatchConfigGarminView.swift in Sources */ = {isa = PBXBuildFile; fileRef = DDF847E92C5DABAC0049BB3B /* WatchConfigGarminView.swift */; };
		DDFF202F2DB1D14500AB8A96 /* NotificationPermissionStepView.swift in Sources */ = {isa = PBXBuildFile; fileRef = DDFF202E2DB1D14500AB8A96 /* NotificationPermissionStepView.swift */; };
		DDFF20312DB1D15500AB8A96 /* BluetoothPermissionStepView.swift in Sources */ = {isa = PBXBuildFile; fileRef = DDFF20302DB1D15500AB8A96 /* BluetoothPermissionStepView.swift */; };
		DDFF204A2DB29EF500AB8A96 /* WatchLogger.swift in Sources */ = {isa = PBXBuildFile; fileRef = DDFF20492DB29EF500AB8A96 /* WatchLogger.swift */; };
		DDFF204E2DB2C00B00AB8A96 /* WatchStateSnapshot.swift in Sources */ = {isa = PBXBuildFile; fileRef = DDFF204D2DB2C00B00AB8A96 /* WatchStateSnapshot.swift */; };
		DDFF20502DB2C11900AB8A96 /* WatchStateSnapshot.swift in Sources */ = {isa = PBXBuildFile; fileRef = DDFF204F2DB2C11900AB8A96 /* WatchStateSnapshot.swift */; };
		E00EEC0327368630002FF094 /* ServiceAssembly.swift in Sources */ = {isa = PBXBuildFile; fileRef = E00EEBFD27368630002FF094 /* ServiceAssembly.swift */; };
		E00EEC0427368630002FF094 /* SecurityAssembly.swift in Sources */ = {isa = PBXBuildFile; fileRef = E00EEBFE27368630002FF094 /* SecurityAssembly.swift */; };
		E00EEC0527368630002FF094 /* StorageAssembly.swift in Sources */ = {isa = PBXBuildFile; fileRef = E00EEBFF27368630002FF094 /* StorageAssembly.swift */; };
		E00EEC0627368630002FF094 /* UIAssembly.swift in Sources */ = {isa = PBXBuildFile; fileRef = E00EEC0027368630002FF094 /* UIAssembly.swift */; };
		E00EEC0727368630002FF094 /* APSAssembly.swift in Sources */ = {isa = PBXBuildFile; fileRef = E00EEC0127368630002FF094 /* APSAssembly.swift */; };
		E00EEC0827368630002FF094 /* NetworkAssembly.swift in Sources */ = {isa = PBXBuildFile; fileRef = E00EEC0227368630002FF094 /* NetworkAssembly.swift */; };
		E013D872273AC6FE0014109C /* GlucoseSimulatorSource.swift in Sources */ = {isa = PBXBuildFile; fileRef = E013D871273AC6FE0014109C /* GlucoseSimulatorSource.swift */; };
		E06B911A275B5EEA003C04B6 /* Array+Extension.swift in Sources */ = {isa = PBXBuildFile; fileRef = E06B9119275B5EEA003C04B6 /* Array+Extension.swift */; };
		E0CC2C5C275B9F0F00A7BC71 /* HealthKit.framework in Frameworks */ = {isa = PBXBuildFile; fileRef = E0CC2C5B275B9DAE00A7BC71 /* HealthKit.framework */; };
		E0D4F80527513ECF00BDF1FE /* HealthKitSample.swift in Sources */ = {isa = PBXBuildFile; fileRef = E0D4F80427513ECF00BDF1FE /* HealthKitSample.swift */; };
		E13B7DAB2A435F57066AF02E /* TargetsEditorStateModel.swift in Sources */ = {isa = PBXBuildFile; fileRef = 36F58DDD71F0E795464FA3F0 /* TargetsEditorStateModel.swift */; };
		E39E418C56A5A46B61D960EE /* ConfigEditorStateModel.swift in Sources */ = {isa = PBXBuildFile; fileRef = 5D5B4F8B4194BB7E260EF251 /* ConfigEditorStateModel.swift */; };
		E3A08AAE59538BC8A8ABE477 /* GlucoseNotificationSettingsDataFlow.swift in Sources */ = {isa = PBXBuildFile; fileRef = 3260468377DA9DB4DEE9AF6D /* GlucoseNotificationSettingsDataFlow.swift */; };
		E592A3702CEEC01E009A472C /* ContactTrickEntry.swift in Sources */ = {isa = PBXBuildFile; fileRef = E592A36F2CEEC01E009A472C /* ContactTrickEntry.swift */; };
		E592A3772CEEC038009A472C /* ContactImageStateModel.swift in Sources */ = {isa = PBXBuildFile; fileRef = E592A3752CEEC038009A472C /* ContactImageStateModel.swift */; };
		E592A3782CEEC038009A472C /* ContactImageDataFlow.swift in Sources */ = {isa = PBXBuildFile; fileRef = E592A3732CEEC038009A472C /* ContactImageDataFlow.swift */; };
		E592A3792CEEC038009A472C /* ContactImageRootView.swift in Sources */ = {isa = PBXBuildFile; fileRef = E592A3712CEEC038009A472C /* ContactImageRootView.swift */; };
		E592A37A2CEEC038009A472C /* ContactImageProvider.swift in Sources */ = {isa = PBXBuildFile; fileRef = E592A3742CEEC038009A472C /* ContactImageProvider.swift */; };
		E974172296125A5AE99E634C /* PumpConfigRootView.swift in Sources */ = {isa = PBXBuildFile; fileRef = 2AD22C985B79A2F0D2EA3D9D /* PumpConfigRootView.swift */; };
		F5CA3DB1F9DC8B05792BBFAA /* CGMSettingsDataFlow.swift in Sources */ = {isa = PBXBuildFile; fileRef = B9B5C0607505A38F256BF99A /* CGMSettingsDataFlow.swift */; };
		F5F7E6C1B7F098F59EB67EC5 /* TargetsEditorDataFlow.swift in Sources */ = {isa = PBXBuildFile; fileRef = BA49538D56989D8DA6FCF538 /* TargetsEditorDataFlow.swift */; };
		F816825E28DB441200054060 /* HeartBeatManager.swift in Sources */ = {isa = PBXBuildFile; fileRef = F816825D28DB441200054060 /* HeartBeatManager.swift */; };
		F816826028DB441800054060 /* BluetoothTransmitter.swift in Sources */ = {isa = PBXBuildFile; fileRef = F816825F28DB441800054060 /* BluetoothTransmitter.swift */; };
		F90692AA274B7AAE0037068D /* HealthKitManager.swift in Sources */ = {isa = PBXBuildFile; fileRef = F90692A9274B7AAE0037068D /* HealthKitManager.swift */; };
		F90692CF274B999A0037068D /* HealthKitDataFlow.swift in Sources */ = {isa = PBXBuildFile; fileRef = F90692CE274B999A0037068D /* HealthKitDataFlow.swift */; };
		F90692D1274B99B60037068D /* HealthKitProvider.swift in Sources */ = {isa = PBXBuildFile; fileRef = F90692D0274B99B60037068D /* HealthKitProvider.swift */; };
		F90692D3274B9A130037068D /* AppleHealthKitRootView.swift in Sources */ = {isa = PBXBuildFile; fileRef = F90692D2274B9A130037068D /* AppleHealthKitRootView.swift */; };
		F90692D6274B9A450037068D /* HealthKitStateModel.swift in Sources */ = {isa = PBXBuildFile; fileRef = F90692D5274B9A450037068D /* HealthKitStateModel.swift */; };
		FA630397F76B582C8D8681A7 /* BasalProfileEditorProvider.swift in Sources */ = {isa = PBXBuildFile; fileRef = 42369F66CF91F30624C0B3A6 /* BasalProfileEditorProvider.swift */; };
		FE41E4D629463EE20047FD55 /* NightscoutPreferences.swift in Sources */ = {isa = PBXBuildFile; fileRef = FE41E4D529463EE20047FD55 /* NightscoutPreferences.swift */; };
		FE66D16B291F74F8005D6F77 /* Bundle+Extensions.swift in Sources */ = {isa = PBXBuildFile; fileRef = FE66D16A291F74F8005D6F77 /* Bundle+Extensions.swift */; };
		FEFFA7A22929FE49007B8193 /* UIDevice+Extensions.swift in Sources */ = {isa = PBXBuildFile; fileRef = FEFFA7A12929FE49007B8193 /* UIDevice+Extensions.swift */; };
/* End PBXBuildFile section */

/* Begin PBXContainerItemProxy section */
		38FCF3F225E9028E0078B0D1 /* PBXContainerItemProxy */ = {
			isa = PBXContainerItemProxy;
			containerPortal = 388E595025AD948C0019842D /* Project object */;
			proxyType = 1;
			remoteGlobalIDString = 388E595725AD948C0019842D;
			remoteInfo = Trio;
		};
		6B1A8D262B14D91700E76752 /* PBXContainerItemProxy */ = {
			isa = PBXContainerItemProxy;
			containerPortal = 388E595025AD948C0019842D /* Project object */;
			proxyType = 1;
			remoteGlobalIDString = 6B1A8D162B14D91500E76752;
			remoteInfo = LiveActivityExtension;
		};
		BD8207CC2D2B42E70023339D /* PBXContainerItemProxy */ = {
			isa = PBXContainerItemProxy;
			containerPortal = 388E595025AD948C0019842D /* Project object */;
			proxyType = 1;
			remoteGlobalIDString = BD8207C22D2B42E50023339D;
			remoteInfo = "Trio Watch WidgetExtension";
		};
		BDFF798C2D25AA890016C40C /* PBXContainerItemProxy */ = {
			isa = PBXContainerItemProxy;
			containerPortal = 388E595025AD948C0019842D /* Project object */;
			proxyType = 1;
			remoteGlobalIDString = BDFF797B2D25AA870016C40C;
			remoteInfo = "TrioWatch Watch App";
		};
		BDFF799D2D25AA890016C40C /* PBXContainerItemProxy */ = {
			isa = PBXContainerItemProxy;
			containerPortal = 388E595025AD948C0019842D /* Project object */;
			proxyType = 1;
			remoteGlobalIDString = BDFF797B2D25AA870016C40C;
			remoteInfo = "TrioWatch Watch App";
		};
/* End PBXContainerItemProxy section */

/* Begin PBXCopyFilesBuildPhase section */
		3821ECD025DC703C00BC42AD /* Embed Frameworks */ = {
			isa = PBXCopyFilesBuildPhase;
			buildActionMask = 2147483647;
			dstPath = "";
			dstSubfolderSpec = 10;
			files = (
				CE51DD1D2A01970900F163F7 /* ConnectIQ 2.xcframework in Embed Frameworks */,
				3B4BA78F2D8DC0EC0069D5B8 /* TidepoolServiceKit.framework in Embed Frameworks */,
				3B4BA7732D8DBD690069D5B8 /* G7SensorKitUI.framework in Embed Frameworks */,
				3B4BA76D2D8DBD690069D5B8 /* CGMBLEKitUI.framework in Embed Frameworks */,
				3B4BA76B2D8DBD690069D5B8 /* CGMBLEKit.framework in Embed Frameworks */,
				3B4BA7792D8DBD690069D5B8 /* MinimedKit.framework in Embed Frameworks */,
				CE95BF5C2BA770C300DC3DE3 /* LoopKit.framework in Embed Frameworks */,
				3B4BA7712D8DBD690069D5B8 /* G7SensorKit.framework in Embed Frameworks */,
				CEB434FE28B90B8C00B70274 /* SwiftCharts in Embed Frameworks */,
				3B4BA7812D8DBD690069D5B8 /* OmniKitUI.framework in Embed Frameworks */,
				3B4BA76F2D8DBD690069D5B8 /* DanaKit.framework in Embed Frameworks */,
				3B4BA77D2D8DBD690069D5B8 /* OmniBLE.framework in Embed Frameworks */,
				3B4BA77F2D8DBD690069D5B8 /* OmniKit.framework in Embed Frameworks */,
				3B4BA7852D8DBD690069D5B8 /* RileyLinkKit.framework in Embed Frameworks */,
				3B4BA7752D8DBD690069D5B8 /* LibreTransmitter.framework in Embed Frameworks */,
				3B4BA7772D8DBD690069D5B8 /* LibreTransmitterUI.framework in Embed Frameworks */,
				3B4BA77B2D8DBD690069D5B8 /* MinimedKitUI.framework in Embed Frameworks */,
				3B4BA7832D8DBD690069D5B8 /* RileyLinkBLEKit.framework in Embed Frameworks */,
				CE95BF642BA771BE00DC3DE3 /* LoopTestingKit.framework in Embed Frameworks */,
				CE95BF622BA7715900DC3DE3 /* MockKitUI.framework in Embed Frameworks */,
				3B4BA78D2D8DC0EC0069D5B8 /* ShareClientUI.framework in Embed Frameworks */,
				3B4BA7872D8DBD690069D5B8 /* RileyLinkKitUI.framework in Embed Frameworks */,
				3B4BA78B2D8DC0EC0069D5B8 /* ShareClient.framework in Embed Frameworks */,
				3B4BA7912D8DC0EC0069D5B8 /* TidepoolServiceKitUI.framework in Embed Frameworks */,
				CE95BF602BA7715800DC3DE3 /* MockKit.framework in Embed Frameworks */,
				CE95BF5E2BA770C300DC3DE3 /* LoopKitUI.framework in Embed Frameworks */,
			);
			name = "Embed Frameworks";
			runOnlyForDeploymentPostprocessing = 0;
		};
		38E8753D27554D5900975559 /* Embed Watch Content */ = {
			isa = PBXCopyFilesBuildPhase;
			buildActionMask = 2147483647;
			dstPath = "$(CONTENTS_FOLDER_PATH)/Watch";
			dstSubfolderSpec = 16;
			files = (
				BDFF799F2D25AA890016C40C /* Trio Watch App.app in Embed Watch Content */,
			);
			name = "Embed Watch Content";
			runOnlyForDeploymentPostprocessing = 0;
		};
		6B1A8D122B14D88E00E76752 /* Embed Foundation Extensions */ = {
			isa = PBXCopyFilesBuildPhase;
			buildActionMask = 2147483647;
			dstPath = "";
			dstSubfolderSpec = 13;
			files = (
				6B1A8D282B14D91700E76752 /* LiveActivityExtension.appex in Embed Foundation Extensions */,
			);
			name = "Embed Foundation Extensions";
			runOnlyForDeploymentPostprocessing = 0;
		};
		BD8207CF2D2B42E80023339D /* Embed Foundation Extensions */ = {
			isa = PBXCopyFilesBuildPhase;
			buildActionMask = 2147483647;
			dstPath = "";
			dstSubfolderSpec = 13;
			files = (
				BD8207CE2D2B42E70023339D /* Trio Watch Complication Extension.appex in Embed Foundation Extensions */,
			);
			name = "Embed Foundation Extensions";
			runOnlyForDeploymentPostprocessing = 0;
		};
/* End PBXCopyFilesBuildPhase section */

/* Begin PBXFileReference section */
		110AEDE02C5193D100615CC9 /* BolusIntent.swift */ = {isa = PBXFileReference; fileEncoding = 4; lastKnownFileType = sourcecode.swift; path = BolusIntent.swift; sourceTree = "<group>"; };
		110AEDE12C5193D100615CC9 /* BolusIntentRequest.swift */ = {isa = PBXFileReference; fileEncoding = 4; lastKnownFileType = sourcecode.swift; path = BolusIntentRequest.swift; sourceTree = "<group>"; };
		110AEDE52C51A0AE00615CC9 /* ShortcutsConfigView.swift */ = {isa = PBXFileReference; fileEncoding = 4; lastKnownFileType = sourcecode.swift; path = ShortcutsConfigView.swift; sourceTree = "<group>"; };
		110AEDE72C51A0AE00615CC9 /* ShortcutsConfigDataFlow.swift */ = {isa = PBXFileReference; fileEncoding = 4; lastKnownFileType = sourcecode.swift; path = ShortcutsConfigDataFlow.swift; sourceTree = "<group>"; };
		110AEDE82C51A0AE00615CC9 /* ShortcutsConfigProvider.swift */ = {isa = PBXFileReference; fileEncoding = 4; lastKnownFileType = sourcecode.swift; path = ShortcutsConfigProvider.swift; sourceTree = "<group>"; };
		110AEDE92C51A0AE00615CC9 /* ShortcutsConfigStateModel.swift */ = {isa = PBXFileReference; fileEncoding = 4; lastKnownFileType = sourcecode.swift; path = ShortcutsConfigStateModel.swift; sourceTree = "<group>"; };
		118DF7642C5ECBC60067FEB7 /* ApplyOverridePresetIntent.swift */ = {isa = PBXFileReference; fileEncoding = 4; lastKnownFileType = sourcecode.swift; path = ApplyOverridePresetIntent.swift; sourceTree = "<group>"; };
		118DF7652C5ECBC60067FEB7 /* CancelOverrideIntent.swift */ = {isa = PBXFileReference; fileEncoding = 4; lastKnownFileType = sourcecode.swift; path = CancelOverrideIntent.swift; sourceTree = "<group>"; };
		118DF7672C5ECBC60067FEB7 /* OverridePresetEntity.swift */ = {isa = PBXFileReference; fileEncoding = 4; lastKnownFileType = sourcecode.swift; path = OverridePresetEntity.swift; sourceTree = "<group>"; };
		118DF7682C5ECBC60067FEB7 /* OverridePresetsIntentRequest.swift */ = {isa = PBXFileReference; fileEncoding = 4; lastKnownFileType = sourcecode.swift; path = OverridePresetsIntentRequest.swift; sourceTree = "<group>"; };
		19012CDB291D2CB900FB8210 /* LoopStats.swift */ = {isa = PBXFileReference; lastKnownFileType = sourcecode.swift; path = LoopStats.swift; sourceTree = "<group>"; };
		190EBCC329FF136900BA767D /* UserInterfaceSettingsDataFlow.swift */ = {isa = PBXFileReference; lastKnownFileType = sourcecode.swift; path = UserInterfaceSettingsDataFlow.swift; sourceTree = "<group>"; };
		190EBCC529FF138000BA767D /* UserInterfaceSettingsProvider.swift */ = {isa = PBXFileReference; lastKnownFileType = sourcecode.swift; path = UserInterfaceSettingsProvider.swift; sourceTree = "<group>"; };
		190EBCC729FF13AA00BA767D /* UserInterfaceSettingsStateModel.swift */ = {isa = PBXFileReference; lastKnownFileType = sourcecode.swift; path = UserInterfaceSettingsStateModel.swift; sourceTree = "<group>"; };
		190EBCCA29FF13CB00BA767D /* UserInterfaceSettingsRootView.swift */ = {isa = PBXFileReference; lastKnownFileType = sourcecode.swift; path = UserInterfaceSettingsRootView.swift; sourceTree = "<group>"; };
		191F62672AD6B05A004D7911 /* NightscoutSettings.swift */ = {isa = PBXFileReference; lastKnownFileType = sourcecode.swift; path = NightscoutSettings.swift; sourceTree = "<group>"; };
		1935363F28496F7D001E0B16 /* Oref2_variables.swift */ = {isa = PBXFileReference; lastKnownFileType = sourcecode.swift; path = Oref2_variables.swift; sourceTree = "<group>"; };
		193F6CDC2A512C8F001240FD /* Loops.swift */ = {isa = PBXFileReference; lastKnownFileType = sourcecode.swift; path = Loops.swift; sourceTree = "<group>"; };
		195D80B32AF6973A00D25097 /* DynamicSettingsRootView.swift */ = {isa = PBXFileReference; lastKnownFileType = sourcecode.swift; path = DynamicSettingsRootView.swift; sourceTree = "<group>"; };
		195D80B62AF697B800D25097 /* DynamicSettingsDataFlow.swift */ = {isa = PBXFileReference; lastKnownFileType = sourcecode.swift; path = DynamicSettingsDataFlow.swift; sourceTree = "<group>"; };
		195D80B82AF697F700D25097 /* DynamicSettingsProvider.swift */ = {isa = PBXFileReference; lastKnownFileType = sourcecode.swift; path = DynamicSettingsProvider.swift; sourceTree = "<group>"; };
		195D80BA2AF6980B00D25097 /* DynamicSettingsStateModel.swift */ = {isa = PBXFileReference; lastKnownFileType = sourcecode.swift; path = DynamicSettingsStateModel.swift; sourceTree = "<group>"; };
		1967DFBD29D052C200759F30 /* Icons.swift */ = {isa = PBXFileReference; lastKnownFileType = sourcecode.swift; path = Icons.swift; sourceTree = "<group>"; };
		1967DFBF29D053AC00759F30 /* IconSelection.swift */ = {isa = PBXFileReference; lastKnownFileType = sourcecode.swift; path = IconSelection.swift; sourceTree = "<group>"; };
		1967DFC129D053D300759F30 /* IconImage.swift */ = {isa = PBXFileReference; lastKnownFileType = sourcecode.swift; path = IconImage.swift; sourceTree = "<group>"; };
		199561C0275E61A50077B976 /* HealthKit.framework */ = {isa = PBXFileReference; lastKnownFileType = wrapper.framework; name = HealthKit.framework; path = Platforms/WatchOS.platform/Developer/SDKs/WatchOS8.0.sdk/System/Library/Frameworks/HealthKit.framework; sourceTree = DEVELOPER_DIR; };
		19A910352A24D6D700C8951B /* DateFilter.swift */ = {isa = PBXFileReference; lastKnownFileType = sourcecode.swift; path = DateFilter.swift; sourceTree = "<group>"; };
		19B0EF2028F6D66200069496 /* Statistics.swift */ = {isa = PBXFileReference; lastKnownFileType = sourcecode.swift; path = Statistics.swift; sourceTree = "<group>"; };
		19D466A229AA2B80004D5F33 /* MealSettingsDataFlow.swift */ = {isa = PBXFileReference; lastKnownFileType = sourcecode.swift; path = MealSettingsDataFlow.swift; sourceTree = "<group>"; };
		19D466A429AA2BD4004D5F33 /* MealSettingsProvider.swift */ = {isa = PBXFileReference; lastKnownFileType = sourcecode.swift; path = MealSettingsProvider.swift; sourceTree = "<group>"; };
		19D466A629AA2C22004D5F33 /* MealSettingsStateModel.swift */ = {isa = PBXFileReference; lastKnownFileType = sourcecode.swift; path = MealSettingsStateModel.swift; sourceTree = "<group>"; };
		19D466A929AA3099004D5F33 /* MealSettingsRootView.swift */ = {isa = PBXFileReference; lastKnownFileType = sourcecode.swift; path = MealSettingsRootView.swift; sourceTree = "<group>"; };
		19D4E4EA29FC6A9F00351451 /* Charts.swift */ = {isa = PBXFileReference; lastKnownFileType = sourcecode.swift; path = Charts.swift; sourceTree = "<group>"; };
		19DA487F29CD2B8400EEA1E7 /* Assets.xcassets */ = {isa = PBXFileReference; lastKnownFileType = folder.assetcatalog; path = Assets.xcassets; sourceTree = "<group>"; };
		19E1F7E729D082D0005C8D20 /* IconConfigDataFlow.swift */ = {isa = PBXFileReference; lastKnownFileType = sourcecode.swift; path = IconConfigDataFlow.swift; sourceTree = "<group>"; };
		19E1F7E929D082ED005C8D20 /* IconConfigProvider.swift */ = {isa = PBXFileReference; lastKnownFileType = sourcecode.swift; path = IconConfigProvider.swift; sourceTree = "<group>"; };
		19E1F7EB29D082FE005C8D20 /* IconConfigStateModel.swift */ = {isa = PBXFileReference; lastKnownFileType = sourcecode.swift; path = IconConfigStateModel.swift; sourceTree = "<group>"; };
		19E1F7EE29D08EBA005C8D20 /* IconConfigRootWiew.swift */ = {isa = PBXFileReference; lastKnownFileType = sourcecode.swift; path = IconConfigRootWiew.swift; sourceTree = "<group>"; };
		19F95FF229F10FBC00314DDC /* StatDataFlow.swift */ = {isa = PBXFileReference; lastKnownFileType = sourcecode.swift; path = StatDataFlow.swift; sourceTree = "<group>"; };
		19F95FF429F10FCF00314DDC /* StatProvider.swift */ = {isa = PBXFileReference; lastKnownFileType = sourcecode.swift; path = StatProvider.swift; sourceTree = "<group>"; };
		19F95FF629F10FEE00314DDC /* StatStateModel.swift */ = {isa = PBXFileReference; lastKnownFileType = sourcecode.swift; path = StatStateModel.swift; sourceTree = "<group>"; };
		19F95FF929F1102A00314DDC /* StatRootView.swift */ = {isa = PBXFileReference; lastKnownFileType = sourcecode.swift; path = StatRootView.swift; sourceTree = "<group>"; };
		1CAE81192B118804DCD23034 /* SnoozeProvider.swift */ = {isa = PBXFileReference; includeInIndex = 1; lastKnownFileType = sourcecode.swift; path = SnoozeProvider.swift; sourceTree = "<group>"; };
		223EC0494F55A91E3EA69EF4 /* TreatmentsStateModel.swift */ = {isa = PBXFileReference; includeInIndex = 1; lastKnownFileType = sourcecode.swift; path = TreatmentsStateModel.swift; sourceTree = "<group>"; };
		22963BD06A9C83959D4914E4 /* GlucoseNotificationSettingsRootView.swift */ = {isa = PBXFileReference; includeInIndex = 1; lastKnownFileType = sourcecode.swift; path = GlucoseNotificationSettingsRootView.swift; sourceTree = "<group>"; };
		2AD22C985B79A2F0D2EA3D9D /* PumpConfigRootView.swift */ = {isa = PBXFileReference; includeInIndex = 1; lastKnownFileType = sourcecode.swift; path = PumpConfigRootView.swift; sourceTree = "<group>"; };
		2F2A13DF0EDEEEDC4106AA2A /* NightscoutConfigDataFlow.swift */ = {isa = PBXFileReference; includeInIndex = 1; lastKnownFileType = sourcecode.swift; path = NightscoutConfigDataFlow.swift; sourceTree = "<group>"; };
		3260468377DA9DB4DEE9AF6D /* GlucoseNotificationSettingsDataFlow.swift */ = {isa = PBXFileReference; includeInIndex = 1; lastKnownFileType = sourcecode.swift; path = GlucoseNotificationSettingsDataFlow.swift; sourceTree = "<group>"; };
		36A708CDB546692C2230B385 /* SnoozeDataFlow.swift */ = {isa = PBXFileReference; includeInIndex = 1; lastKnownFileType = sourcecode.swift; path = SnoozeDataFlow.swift; sourceTree = "<group>"; };
		36F58DDD71F0E795464FA3F0 /* TargetsEditorStateModel.swift */ = {isa = PBXFileReference; includeInIndex = 1; lastKnownFileType = sourcecode.swift; path = TargetsEditorStateModel.swift; sourceTree = "<group>"; };
		3811DE0725C9D32E00A708ED /* BaseView.swift */ = {isa = PBXFileReference; fileEncoding = 4; lastKnownFileType = sourcecode.swift; path = BaseView.swift; sourceTree = "<group>"; };
		3811DE0825C9D32F00A708ED /* BaseProvider.swift */ = {isa = PBXFileReference; fileEncoding = 4; lastKnownFileType = sourcecode.swift; path = BaseProvider.swift; sourceTree = "<group>"; };
		3811DE1525C9D40400A708ED /* Screen.swift */ = {isa = PBXFileReference; fileEncoding = 4; lastKnownFileType = sourcecode.swift; path = Screen.swift; sourceTree = "<group>"; };
		3811DE1625C9D40400A708ED /* Router.swift */ = {isa = PBXFileReference; fileEncoding = 4; lastKnownFileType = sourcecode.swift; path = Router.swift; sourceTree = "<group>"; };
		3811DE1C25C9D48300A708ED /* MainProvider.swift */ = {isa = PBXFileReference; fileEncoding = 4; lastKnownFileType = sourcecode.swift; path = MainProvider.swift; sourceTree = "<group>"; };
		3811DE1D25C9D48300A708ED /* MainDataFlow.swift */ = {isa = PBXFileReference; fileEncoding = 4; lastKnownFileType = sourcecode.swift; path = MainDataFlow.swift; sourceTree = "<group>"; };
		3811DE2025C9D48300A708ED /* MainRootView.swift */ = {isa = PBXFileReference; fileEncoding = 4; lastKnownFileType = sourcecode.swift; path = MainRootView.swift; sourceTree = "<group>"; };
		3811DE2825C9D49500A708ED /* HomeStateModel.swift */ = {isa = PBXFileReference; fileEncoding = 4; lastKnownFileType = sourcecode.swift; path = HomeStateModel.swift; sourceTree = "<group>"; };
		3811DE2925C9D49500A708ED /* HomeProvider.swift */ = {isa = PBXFileReference; fileEncoding = 4; lastKnownFileType = sourcecode.swift; path = HomeProvider.swift; sourceTree = "<group>"; };
		3811DE2A25C9D49500A708ED /* HomeDataFlow.swift */ = {isa = PBXFileReference; fileEncoding = 4; lastKnownFileType = sourcecode.swift; path = HomeDataFlow.swift; sourceTree = "<group>"; };
		3811DE2E25C9D49500A708ED /* HomeRootView.swift */ = {isa = PBXFileReference; fileEncoding = 4; lastKnownFileType = sourcecode.swift; path = HomeRootView.swift; sourceTree = "<group>"; };
		3811DE3925C9D4A100A708ED /* SettingsStateModel.swift */ = {isa = PBXFileReference; fileEncoding = 4; lastKnownFileType = sourcecode.swift; path = SettingsStateModel.swift; sourceTree = "<group>"; };
		3811DE3C25C9D4A100A708ED /* SettingsRootView.swift */ = {isa = PBXFileReference; fileEncoding = 4; lastKnownFileType = sourcecode.swift; path = SettingsRootView.swift; sourceTree = "<group>"; };
		3811DE3D25C9D4A100A708ED /* SettingsDataFlow.swift */ = {isa = PBXFileReference; fileEncoding = 4; lastKnownFileType = sourcecode.swift; path = SettingsDataFlow.swift; sourceTree = "<group>"; };
		3811DE3E25C9D4A100A708ED /* SettingsProvider.swift */ = {isa = PBXFileReference; fileEncoding = 4; lastKnownFileType = sourcecode.swift; path = SettingsProvider.swift; sourceTree = "<group>"; };
		3811DE5425C9D4D500A708ED /* Formatters.swift */ = {isa = PBXFileReference; fileEncoding = 4; lastKnownFileType = sourcecode.swift; path = Formatters.swift; sourceTree = "<group>"; };
		3811DE5525C9D4D500A708ED /* Publisher.swift */ = {isa = PBXFileReference; fileEncoding = 4; lastKnownFileType = sourcecode.swift; path = Publisher.swift; sourceTree = "<group>"; };
		3811DE5725C9D4D500A708ED /* ProgressBar.swift */ = {isa = PBXFileReference; fileEncoding = 4; lastKnownFileType = sourcecode.swift; path = ProgressBar.swift; sourceTree = "<group>"; };
		3811DE5925C9D4D500A708ED /* ViewModifiers.swift */ = {isa = PBXFileReference; fileEncoding = 4; lastKnownFileType = sourcecode.swift; path = ViewModifiers.swift; sourceTree = "<group>"; };
		3811DE8E25C9D80400A708ED /* User.swift */ = {isa = PBXFileReference; fileEncoding = 4; lastKnownFileType = sourcecode.swift; path = User.swift; sourceTree = "<group>"; };
		3811DE9325C9D88200A708ED /* AppearanceManager.swift */ = {isa = PBXFileReference; fileEncoding = 4; lastKnownFileType = sourcecode.swift; path = AppearanceManager.swift; sourceTree = "<group>"; };
		3811DE9625C9D88300A708ED /* HTTPResponseStatus.swift */ = {isa = PBXFileReference; fileEncoding = 4; lastKnownFileType = sourcecode.swift; path = HTTPResponseStatus.swift; sourceTree = "<group>"; };
		3811DE9725C9D88300A708ED /* NightscoutManager.swift */ = {isa = PBXFileReference; fileEncoding = 4; lastKnownFileType = sourcecode.swift; path = NightscoutManager.swift; sourceTree = "<group>"; };
		3811DE9A25C9D88300A708ED /* UserDefaults+Cache.swift */ = {isa = PBXFileReference; fileEncoding = 4; lastKnownFileType = sourcecode.swift; path = "UserDefaults+Cache.swift"; sourceTree = "<group>"; };
		3811DE9B25C9D88300A708ED /* Cache.swift */ = {isa = PBXFileReference; fileEncoding = 4; lastKnownFileType = sourcecode.swift; path = Cache.swift; sourceTree = "<group>"; };
		3811DE9C25C9D88300A708ED /* KeyValueStorage.swift */ = {isa = PBXFileReference; fileEncoding = 4; lastKnownFileType = sourcecode.swift; path = KeyValueStorage.swift; sourceTree = "<group>"; };
		3811DE9E25C9D88300A708ED /* BaseKeychain.swift */ = {isa = PBXFileReference; fileEncoding = 4; lastKnownFileType = sourcecode.swift; path = BaseKeychain.swift; sourceTree = "<group>"; };
		3811DE9F25C9D88300A708ED /* Keychain.swift */ = {isa = PBXFileReference; fileEncoding = 4; lastKnownFileType = sourcecode.swift; path = Keychain.swift; sourceTree = "<group>"; };
		3811DEA025C9D88300A708ED /* KeychainItemAccessibility.swift */ = {isa = PBXFileReference; fileEncoding = 4; lastKnownFileType = sourcecode.swift; path = KeychainItemAccessibility.swift; sourceTree = "<group>"; };
		3811DEA625C9D88300A708ED /* UnlockManager.swift */ = {isa = PBXFileReference; fileEncoding = 4; lastKnownFileType = sourcecode.swift; path = UnlockManager.swift; sourceTree = "<group>"; };
		3811DEC725C9DA7300A708ED /* Trio.entitlements */ = {isa = PBXFileReference; lastKnownFileType = text.plist.entitlements; path = Trio.entitlements; sourceTree = "<group>"; };
		3811DEE425CA063400A708ED /* Injected.swift */ = {isa = PBXFileReference; fileEncoding = 4; lastKnownFileType = sourcecode.swift; path = Injected.swift; sourceTree = "<group>"; };
		3811DEE625CA063400A708ED /* SyncAccess.swift */ = {isa = PBXFileReference; fileEncoding = 4; lastKnownFileType = sourcecode.swift; path = SyncAccess.swift; sourceTree = "<group>"; };
		3811DEE725CA063400A708ED /* PersistedProperty.swift */ = {isa = PBXFileReference; fileEncoding = 4; lastKnownFileType = sourcecode.swift; path = PersistedProperty.swift; sourceTree = "<group>"; };
		3811DF0125CA9FEA00A708ED /* Credentials.swift */ = {isa = PBXFileReference; lastKnownFileType = sourcecode.swift; path = Credentials.swift; sourceTree = "<group>"; };
		3811DF0F25CAAAE200A708ED /* APSManager.swift */ = {isa = PBXFileReference; lastKnownFileType = sourcecode.swift; path = APSManager.swift; sourceTree = "<group>"; };
		3818AA45274C229000843DB3 /* LibreTransmitter */ = {isa = PBXFileReference; lastKnownFileType = folder; name = LibreTransmitter; path = Dependencies/LibreTransmitter; sourceTree = "<group>"; };
		3818AA49274C267000843DB3 /* CGMBLEKit.framework */ = {isa = PBXFileReference; explicitFileType = wrapper.framework; path = CGMBLEKit.framework; sourceTree = BUILT_PRODUCTS_DIR; };
		3818AA4C274C26A300843DB3 /* LoopKit.framework */ = {isa = PBXFileReference; explicitFileType = wrapper.framework; path = LoopKit.framework; sourceTree = BUILT_PRODUCTS_DIR; };
		3818AA4D274C26A300843DB3 /* LoopKitUI.framework */ = {isa = PBXFileReference; explicitFileType = wrapper.framework; path = LoopKitUI.framework; sourceTree = BUILT_PRODUCTS_DIR; };
		3818AA4E274C26A300843DB3 /* MockKit.framework */ = {isa = PBXFileReference; explicitFileType = wrapper.framework; path = MockKit.framework; sourceTree = BUILT_PRODUCTS_DIR; };
		3818AA4F274C26A300843DB3 /* MockKitUI.framework */ = {isa = PBXFileReference; explicitFileType = wrapper.framework; path = MockKitUI.framework; sourceTree = BUILT_PRODUCTS_DIR; };
		3818AA51274C26A300843DB3 /* MinimedKit.framework */ = {isa = PBXFileReference; explicitFileType = wrapper.framework; path = MinimedKit.framework; sourceTree = BUILT_PRODUCTS_DIR; };
		3818AA52274C26A300843DB3 /* MinimedKitUI.framework */ = {isa = PBXFileReference; explicitFileType = wrapper.framework; path = MinimedKitUI.framework; sourceTree = BUILT_PRODUCTS_DIR; };
		3818AA53274C26A300843DB3 /* OmniKit.framework */ = {isa = PBXFileReference; explicitFileType = wrapper.framework; path = OmniKit.framework; sourceTree = BUILT_PRODUCTS_DIR; };
		3818AA54274C26A300843DB3 /* OmniKitUI.framework */ = {isa = PBXFileReference; explicitFileType = wrapper.framework; path = OmniKitUI.framework; sourceTree = BUILT_PRODUCTS_DIR; };
		3818AA55274C26A300843DB3 /* RileyLinkBLEKit.framework */ = {isa = PBXFileReference; explicitFileType = wrapper.framework; path = RileyLinkBLEKit.framework; sourceTree = BUILT_PRODUCTS_DIR; };
		3818AA56274C26A300843DB3 /* RileyLinkKit.framework */ = {isa = PBXFileReference; explicitFileType = wrapper.framework; path = RileyLinkKit.framework; sourceTree = BUILT_PRODUCTS_DIR; };
		3818AA57274C26A300843DB3 /* RileyLinkKitUI.framework */ = {isa = PBXFileReference; explicitFileType = wrapper.framework; path = RileyLinkKitUI.framework; sourceTree = BUILT_PRODUCTS_DIR; };
		3818AA70274C278200843DB3 /* LoopTestingKit.framework */ = {isa = PBXFileReference; explicitFileType = wrapper.framework; path = LoopTestingKit.framework; sourceTree = BUILT_PRODUCTS_DIR; };
		38192E03261B82FA0094D973 /* ReachabilityManager.swift */ = {isa = PBXFileReference; fileEncoding = 4; lastKnownFileType = sourcecode.swift; path = ReachabilityManager.swift; sourceTree = "<group>"; };
		38192E06261BA9960094D973 /* FetchTreatmentsManager.swift */ = {isa = PBXFileReference; lastKnownFileType = sourcecode.swift; path = FetchTreatmentsManager.swift; sourceTree = "<group>"; };
		38192E0C261BAF980094D973 /* ConvenienceExtensions.swift */ = {isa = PBXFileReference; fileEncoding = 4; lastKnownFileType = sourcecode.swift; path = ConvenienceExtensions.swift; sourceTree = "<group>"; };
		3821ED4B25DD18BA00BC42AD /* Constants.swift */ = {isa = PBXFileReference; lastKnownFileType = sourcecode.swift; path = Constants.swift; sourceTree = "<group>"; };
		382C133625F13A1E00715CE1 /* InsulinSensitivities.swift */ = {isa = PBXFileReference; lastKnownFileType = sourcecode.swift; path = InsulinSensitivities.swift; sourceTree = "<group>"; };
		382C134A25F14E3700715CE1 /* BGTargets.swift */ = {isa = PBXFileReference; lastKnownFileType = sourcecode.swift; path = BGTargets.swift; sourceTree = "<group>"; };
		383420D525FFE38C002D46C1 /* LoopView.swift */ = {isa = PBXFileReference; lastKnownFileType = sourcecode.swift; path = LoopView.swift; sourceTree = "<group>"; };
		383420D825FFEB3F002D46C1 /* Popup.swift */ = {isa = PBXFileReference; lastKnownFileType = sourcecode.swift; path = Popup.swift; sourceTree = "<group>"; };
		383948D525CD4D8900E91849 /* FileStorage.swift */ = {isa = PBXFileReference; lastKnownFileType = sourcecode.swift; path = FileStorage.swift; sourceTree = "<group>"; };
		384E803325C385E60086DB71 /* JavaScriptWorker.swift */ = {isa = PBXFileReference; lastKnownFileType = sourcecode.swift; path = JavaScriptWorker.swift; sourceTree = "<group>"; };
		384E803725C388640086DB71 /* Script.swift */ = {isa = PBXFileReference; lastKnownFileType = sourcecode.swift; path = Script.swift; sourceTree = "<group>"; };
		38569344270B5DFA0002C50D /* CGMType.swift */ = {isa = PBXFileReference; fileEncoding = 4; lastKnownFileType = sourcecode.swift; path = CGMType.swift; sourceTree = "<group>"; };
		38569345270B5DFA0002C50D /* GlucoseSource.swift */ = {isa = PBXFileReference; fileEncoding = 4; lastKnownFileType = sourcecode.swift; path = GlucoseSource.swift; sourceTree = "<group>"; };
		38569346270B5DFB0002C50D /* AppGroupSource.swift */ = {isa = PBXFileReference; fileEncoding = 4; lastKnownFileType = sourcecode.swift; path = AppGroupSource.swift; sourceTree = "<group>"; };
		38569352270B5E350002C50D /* CGMRootView.swift */ = {isa = PBXFileReference; fileEncoding = 4; lastKnownFileType = sourcecode.swift; path = CGMRootView.swift; sourceTree = "<group>"; };
		385CEA8125F23DFD002D6D5B /* NightscoutStatus.swift */ = {isa = PBXFileReference; lastKnownFileType = sourcecode.swift; path = NightscoutStatus.swift; sourceTree = "<group>"; };
		3862CC2D2743F9F700BF832C /* CalendarManager.swift */ = {isa = PBXFileReference; lastKnownFileType = sourcecode.swift; path = CalendarManager.swift; sourceTree = "<group>"; };
		3870FF4225EC13F40088248F /* BloodGlucose.swift */ = {isa = PBXFileReference; fileEncoding = 4; lastKnownFileType = sourcecode.swift; path = BloodGlucose.swift; sourceTree = "<group>"; };
		3871F39B25ED892B0013ECB5 /* TempTarget.swift */ = {isa = PBXFileReference; lastKnownFileType = sourcecode.swift; path = TempTarget.swift; sourceTree = "<group>"; };
		3871F39E25ED895A0013ECB5 /* Decimal+Extensions.swift */ = {isa = PBXFileReference; lastKnownFileType = sourcecode.swift; path = "Decimal+Extensions.swift"; sourceTree = "<group>"; };
		3883581B25EE79BB00E024B2 /* TextFieldWithToolBar.swift */ = {isa = PBXFileReference; lastKnownFileType = sourcecode.swift; path = TextFieldWithToolBar.swift; sourceTree = "<group>"; };
		3883583325EEB38000E024B2 /* PumpSettings.swift */ = {isa = PBXFileReference; lastKnownFileType = sourcecode.swift; path = PumpSettings.swift; sourceTree = "<group>"; };
		388358C725EEF6D200E024B2 /* BasalProfileEntry.swift */ = {isa = PBXFileReference; lastKnownFileType = sourcecode.swift; path = BasalProfileEntry.swift; sourceTree = "<group>"; };
		38887CCD25F5725200944304 /* IOBEntry.swift */ = {isa = PBXFileReference; lastKnownFileType = sourcecode.swift; path = IOBEntry.swift; sourceTree = "<group>"; };
		388E595825AD948C0019842D /* Trio.app */ = {isa = PBXFileReference; explicitFileType = wrapper.application; includeInIndex = 0; path = Trio.app; sourceTree = BUILT_PRODUCTS_DIR; };
		388E595B25AD948C0019842D /* TrioApp.swift */ = {isa = PBXFileReference; lastKnownFileType = sourcecode.swift; path = TrioApp.swift; sourceTree = "<group>"; };
		388E596425AD948E0019842D /* Info.plist */ = {isa = PBXFileReference; lastKnownFileType = text.plist.xml; path = Info.plist; sourceTree = "<group>"; };
		388E596B25AD95110019842D /* OpenAPS.swift */ = {isa = PBXFileReference; lastKnownFileType = sourcecode.swift; path = OpenAPS.swift; sourceTree = "<group>"; };
		388E596E25AD96040019842D /* javascript */ = {isa = PBXFileReference; lastKnownFileType = folder; path = javascript; sourceTree = "<group>"; };
		388E597125AD9CF10019842D /* json */ = {isa = PBXFileReference; lastKnownFileType = folder; path = json; sourceTree = "<group>"; };
		388E5A5B25B6F0770019842D /* JSON.swift */ = {isa = PBXFileReference; lastKnownFileType = sourcecode.swift; path = JSON.swift; sourceTree = "<group>"; };
		388E5A5F25B6F2310019842D /* Autosens.swift */ = {isa = PBXFileReference; lastKnownFileType = sourcecode.swift; path = Autosens.swift; sourceTree = "<group>"; };
		389442CA25F65F7100FA1F27 /* NightscoutTreatment.swift */ = {isa = PBXFileReference; lastKnownFileType = sourcecode.swift; path = NightscoutTreatment.swift; sourceTree = "<group>"; };
		389487392614928B004DF424 /* DispatchTimer.swift */ = {isa = PBXFileReference; fileEncoding = 4; lastKnownFileType = sourcecode.swift; path = DispatchTimer.swift; sourceTree = "<group>"; };
		3895E4C525B9E00D00214B37 /* Preferences.swift */ = {isa = PBXFileReference; lastKnownFileType = sourcecode.swift; path = Preferences.swift; sourceTree = "<group>"; };
		389A571F26079BAA00BC102F /* Interpolation.swift */ = {isa = PBXFileReference; fileEncoding = 4; lastKnownFileType = sourcecode.swift; path = Interpolation.swift; sourceTree = "<group>"; };
		389ECDFD2601061500D86C4F /* View+Snapshot.swift */ = {isa = PBXFileReference; lastKnownFileType = sourcecode.swift; path = "View+Snapshot.swift"; sourceTree = "<group>"; };
		389ECE042601144100D86C4F /* ConcurrentMap.swift */ = {isa = PBXFileReference; lastKnownFileType = sourcecode.swift; path = ConcurrentMap.swift; sourceTree = "<group>"; };
		38A00B2225FC2B55006BC0B0 /* LRUCache.swift */ = {isa = PBXFileReference; fileEncoding = 4; lastKnownFileType = sourcecode.swift; path = LRUCache.swift; sourceTree = "<group>"; };
		38A0363A25ECF07E00FCBB52 /* GlucoseStorage.swift */ = {isa = PBXFileReference; lastKnownFileType = sourcecode.swift; path = GlucoseStorage.swift; sourceTree = "<group>"; };
		38A0364125ED069400FCBB52 /* TempBasal.swift */ = {isa = PBXFileReference; lastKnownFileType = sourcecode.swift; path = TempBasal.swift; sourceTree = "<group>"; };
		38A13D3125E28B4B00EAA382 /* PumpHistoryEvent.swift */ = {isa = PBXFileReference; lastKnownFileType = sourcecode.swift; path = PumpHistoryEvent.swift; sourceTree = "<group>"; };
		38A5049125DD9C4000C5B9E8 /* UserDefaultsExtensions.swift */ = {isa = PBXFileReference; fileEncoding = 4; lastKnownFileType = sourcecode.swift; path = UserDefaultsExtensions.swift; sourceTree = "<group>"; };
		38A9260425F012D8009E3739 /* CarbRatios.swift */ = {isa = PBXFileReference; lastKnownFileType = sourcecode.swift; path = CarbRatios.swift; sourceTree = "<group>"; };
		38AAF85425FFF846004AF583 /* CurrentGlucoseView.swift */ = {isa = PBXFileReference; lastKnownFileType = sourcecode.swift; path = CurrentGlucoseView.swift; sourceTree = "<group>"; };
		38AEE73C25F0200C0013F05B /* TrioSettings.swift */ = {isa = PBXFileReference; lastKnownFileType = sourcecode.swift; path = TrioSettings.swift; sourceTree = "<group>"; };
		38AEE75125F022080013F05B /* SettingsManager.swift */ = {isa = PBXFileReference; lastKnownFileType = sourcecode.swift; path = SettingsManager.swift; sourceTree = "<group>"; };
		38AEE75625F0F18E0013F05B /* CarbsStorage.swift */ = {isa = PBXFileReference; lastKnownFileType = sourcecode.swift; path = CarbsStorage.swift; sourceTree = "<group>"; };
		38B4F3AE25E2979F00E76A18 /* IndexedCollection.swift */ = {isa = PBXFileReference; lastKnownFileType = sourcecode.swift; path = IndexedCollection.swift; sourceTree = "<group>"; };
		38B4F3C225E2A20B00E76A18 /* PumpSetupView.swift */ = {isa = PBXFileReference; lastKnownFileType = sourcecode.swift; path = PumpSetupView.swift; sourceTree = "<group>"; };
		38B4F3C525E5017E00E76A18 /* NotificationCenter.swift */ = {isa = PBXFileReference; fileEncoding = 4; lastKnownFileType = sourcecode.swift; path = NotificationCenter.swift; sourceTree = "<group>"; };
		38B4F3C825E502E100E76A18 /* SwiftNotificationCenter.swift */ = {isa = PBXFileReference; fileEncoding = 4; lastKnownFileType = sourcecode.swift; path = SwiftNotificationCenter.swift; sourceTree = "<group>"; };
		38B4F3C925E502E100E76A18 /* WeakObjectSet.swift */ = {isa = PBXFileReference; fileEncoding = 4; lastKnownFileType = sourcecode.swift; path = WeakObjectSet.swift; sourceTree = "<group>"; };
		38B4F3CC25E5031100E76A18 /* Broadcaster.swift */ = {isa = PBXFileReference; fileEncoding = 4; lastKnownFileType = sourcecode.swift; path = Broadcaster.swift; sourceTree = "<group>"; };
		38BF021625E7CBBC00579895 /* PumpManagerExtensions.swift */ = {isa = PBXFileReference; lastKnownFileType = sourcecode.swift; path = PumpManagerExtensions.swift; sourceTree = "<group>"; };
		38BF021A25E7D06400579895 /* PumpSettingsView.swift */ = {isa = PBXFileReference; lastKnownFileType = sourcecode.swift; path = PumpSettingsView.swift; sourceTree = "<group>"; };
		38BF021C25E7E3AF00579895 /* Reservoir.swift */ = {isa = PBXFileReference; lastKnownFileType = sourcecode.swift; path = Reservoir.swift; sourceTree = "<group>"; };
		38BF021E25E7F0DE00579895 /* DeviceDataManager.swift */ = {isa = PBXFileReference; lastKnownFileType = sourcecode.swift; path = DeviceDataManager.swift; sourceTree = "<group>"; };
		38C4D33625E9A1A200D30B77 /* DispatchQueue+Extensions.swift */ = {isa = PBXFileReference; fileEncoding = 4; lastKnownFileType = sourcecode.swift; path = "DispatchQueue+Extensions.swift"; sourceTree = "<group>"; };
		38C4D33925E9A1ED00D30B77 /* NSObject+AssociatedValues.swift */ = {isa = PBXFileReference; fileEncoding = 4; lastKnownFileType = sourcecode.swift; path = "NSObject+AssociatedValues.swift"; sourceTree = "<group>"; };
		38D0B3B525EBE24900CB6E88 /* Battery.swift */ = {isa = PBXFileReference; lastKnownFileType = sourcecode.swift; path = Battery.swift; sourceTree = "<group>"; };
		38D0B3D825EC07C400CB6E88 /* CarbsEntry.swift */ = {isa = PBXFileReference; lastKnownFileType = sourcecode.swift; path = CarbsEntry.swift; sourceTree = "<group>"; };
		38DAB27F260CBB7F00F74C1A /* PumpView.swift */ = {isa = PBXFileReference; lastKnownFileType = sourcecode.swift; path = PumpView.swift; sourceTree = "<group>"; };
		38DAB289260D349500F74C1A /* FetchGlucoseManager.swift */ = {isa = PBXFileReference; lastKnownFileType = sourcecode.swift; path = FetchGlucoseManager.swift; sourceTree = "<group>"; };
		38DF1785276A73D400B3528F /* TagCloudView.swift */ = {isa = PBXFileReference; lastKnownFileType = sourcecode.swift; path = TagCloudView.swift; sourceTree = "<group>"; };
		38DF178B27733E6800B3528F /* snow.sks */ = {isa = PBXFileReference; lastKnownFileType = file.sks; path = snow.sks; sourceTree = "<group>"; };
		38DF178C27733E6800B3528F /* Assets.xcassets */ = {isa = PBXFileReference; lastKnownFileType = folder.assetcatalog; path = Assets.xcassets; sourceTree = "<group>"; };
		38DF178F27733EAD00B3528F /* SnowScene.swift */ = {isa = PBXFileReference; lastKnownFileType = sourcecode.swift; path = SnowScene.swift; sourceTree = "<group>"; };
		38E4451D274DB04600EC9A94 /* AppDelegate.swift */ = {isa = PBXFileReference; lastKnownFileType = sourcecode.swift; path = AppDelegate.swift; sourceTree = "<group>"; };
		38E44521274E3DDC00EC9A94 /* NetworkReachabilityManager.swift */ = {isa = PBXFileReference; fileEncoding = 4; lastKnownFileType = sourcecode.swift; path = NetworkReachabilityManager.swift; sourceTree = "<group>"; };
		38E44527274E401C00EC9A94 /* Protected.swift */ = {isa = PBXFileReference; fileEncoding = 4; lastKnownFileType = sourcecode.swift; path = Protected.swift; sourceTree = "<group>"; };
		38E4452A274E411600EC9A94 /* Disk+InternalHelpers.swift */ = {isa = PBXFileReference; fileEncoding = 4; lastKnownFileType = sourcecode.swift; path = "Disk+InternalHelpers.swift"; sourceTree = "<group>"; };
		38E4452B274E411600EC9A94 /* Disk+Data.swift */ = {isa = PBXFileReference; fileEncoding = 4; lastKnownFileType = sourcecode.swift; path = "Disk+Data.swift"; sourceTree = "<group>"; };
		38E4452C274E411600EC9A94 /* Disk.swift */ = {isa = PBXFileReference; fileEncoding = 4; lastKnownFileType = sourcecode.swift; path = Disk.swift; sourceTree = "<group>"; };
		38E4452D274E411600EC9A94 /* Disk+Helpers.swift */ = {isa = PBXFileReference; fileEncoding = 4; lastKnownFileType = sourcecode.swift; path = "Disk+Helpers.swift"; sourceTree = "<group>"; };
		38E4452E274E411600EC9A94 /* Disk+[Data].swift */ = {isa = PBXFileReference; fileEncoding = 4; lastKnownFileType = sourcecode.swift; path = "Disk+[Data].swift"; sourceTree = "<group>"; };
		38E4452F274E411600EC9A94 /* Disk+UIImage.swift */ = {isa = PBXFileReference; fileEncoding = 4; lastKnownFileType = sourcecode.swift; path = "Disk+UIImage.swift"; sourceTree = "<group>"; };
		38E44530274E411700EC9A94 /* Disk+[UIImage].swift */ = {isa = PBXFileReference; fileEncoding = 4; lastKnownFileType = sourcecode.swift; path = "Disk+[UIImage].swift"; sourceTree = "<group>"; };
		38E44531274E411700EC9A94 /* Disk+VolumeInformation.swift */ = {isa = PBXFileReference; fileEncoding = 4; lastKnownFileType = sourcecode.swift; path = "Disk+VolumeInformation.swift"; sourceTree = "<group>"; };
		38E44532274E411700EC9A94 /* Disk+Codable.swift */ = {isa = PBXFileReference; fileEncoding = 4; lastKnownFileType = sourcecode.swift; path = "Disk+Codable.swift"; sourceTree = "<group>"; };
		38E44533274E411700EC9A94 /* Disk+Errors.swift */ = {isa = PBXFileReference; fileEncoding = 4; lastKnownFileType = sourcecode.swift; path = "Disk+Errors.swift"; sourceTree = "<group>"; };
		38E873FD274F761800975559 /* CoreNFC.framework */ = {isa = PBXFileReference; lastKnownFileType = wrapper.framework; name = CoreNFC.framework; path = System/Library/Frameworks/CoreNFC.framework; sourceTree = SDKROOT; };
		38E87402274F78C000975559 /* libswiftCoreNFC.tbd */ = {isa = PBXFileReference; lastKnownFileType = "sourcecode.text-based-dylib-definition"; name = libswiftCoreNFC.tbd; path = usr/lib/swift/libswiftCoreNFC.tbd; sourceTree = SDKROOT; };
		38E87407274F9AD000975559 /* UserNotificationsManager.swift */ = {isa = PBXFileReference; lastKnownFileType = sourcecode.swift; path = UserNotificationsManager.swift; sourceTree = "<group>"; };
		38E989DC25F5021400C0CED0 /* PumpStatus.swift */ = {isa = PBXFileReference; lastKnownFileType = sourcecode.swift; path = PumpStatus.swift; sourceTree = "<group>"; };
		38E98A1B25F52C9300C0CED0 /* Signpost.swift */ = {isa = PBXFileReference; fileEncoding = 4; lastKnownFileType = sourcecode.swift; path = Signpost.swift; sourceTree = "<group>"; };
		38E98A1C25F52C9300C0CED0 /* Logger.swift */ = {isa = PBXFileReference; fileEncoding = 4; lastKnownFileType = sourcecode.swift; path = Logger.swift; sourceTree = "<group>"; };
		38E98A1E25F52C9300C0CED0 /* IssueReporter.swift */ = {isa = PBXFileReference; fileEncoding = 4; lastKnownFileType = sourcecode.swift; path = IssueReporter.swift; sourceTree = "<group>"; };
		38E98A2025F52C9300C0CED0 /* CollectionIssueReporter.swift */ = {isa = PBXFileReference; fileEncoding = 4; lastKnownFileType = sourcecode.swift; path = CollectionIssueReporter.swift; sourceTree = "<group>"; };
		38E98A2225F52C9300C0CED0 /* Error+Extensions.swift */ = {isa = PBXFileReference; fileEncoding = 4; lastKnownFileType = sourcecode.swift; path = "Error+Extensions.swift"; sourceTree = "<group>"; };
		38E98A2C25F52DC400C0CED0 /* NSLocking+Extensions.swift */ = {isa = PBXFileReference; fileEncoding = 4; lastKnownFileType = sourcecode.swift; path = "NSLocking+Extensions.swift"; sourceTree = "<group>"; };
		38E98A2F25F52FF700C0CED0 /* Config.swift */ = {isa = PBXFileReference; lastKnownFileType = sourcecode.swift; path = Config.swift; sourceTree = "<group>"; };
		38E98A3625F5509500C0CED0 /* String+Extensions.swift */ = {isa = PBXFileReference; lastKnownFileType = sourcecode.swift; path = "String+Extensions.swift"; sourceTree = "<group>"; };
		38EA05D9261F6E7C0064E39B /* SimpleLogReporter.swift */ = {isa = PBXFileReference; lastKnownFileType = sourcecode.swift; path = SimpleLogReporter.swift; sourceTree = "<group>"; };
		38EA05FF262091870064E39B /* BolusProgressViewStyle.swift */ = {isa = PBXFileReference; lastKnownFileType = sourcecode.swift; path = BolusProgressViewStyle.swift; sourceTree = "<group>"; };
		38F37827261260DC009DB701 /* Color+Extensions.swift */ = {isa = PBXFileReference; lastKnownFileType = sourcecode.swift; path = "Color+Extensions.swift"; sourceTree = "<group>"; };
		38F3783A2613555C009DB701 /* Config.xcconfig */ = {isa = PBXFileReference; lastKnownFileType = text.xcconfig; path = Config.xcconfig; sourceTree = "<group>"; };
		38F3B2EE25ED8E2A005C48AA /* TempTargetsStorage.swift */ = {isa = PBXFileReference; lastKnownFileType = sourcecode.swift; path = TempTargetsStorage.swift; sourceTree = "<group>"; };
		38FCF3D525E8FDF40078B0D1 /* MD5.swift */ = {isa = PBXFileReference; lastKnownFileType = sourcecode.swift; path = MD5.swift; sourceTree = "<group>"; };
		38FCF3ED25E9028E0078B0D1 /* TrioTests.xctest */ = {isa = PBXFileReference; explicitFileType = wrapper.cfbundle; includeInIndex = 0; path = TrioTests.xctest; sourceTree = BUILT_PRODUCTS_DIR; };
		38FCF3F125E9028E0078B0D1 /* Info.plist */ = {isa = PBXFileReference; lastKnownFileType = text.plist.xml; path = Info.plist; sourceTree = "<group>"; };
		38FCF3F825E902C20078B0D1 /* FileStorageTests.swift */ = {isa = PBXFileReference; lastKnownFileType = sourcecode.swift; path = FileStorageTests.swift; sourceTree = "<group>"; };
		38FCF3FC25E997A80078B0D1 /* PumpHistoryStorage.swift */ = {isa = PBXFileReference; lastKnownFileType = sourcecode.swift; path = PumpHistoryStorage.swift; sourceTree = "<group>"; };
		38FE826925CC82DB001FF17A /* NetworkService.swift */ = {isa = PBXFileReference; lastKnownFileType = sourcecode.swift; path = NetworkService.swift; sourceTree = "<group>"; };
		38FE826C25CC8461001FF17A /* NightscoutAPI.swift */ = {isa = PBXFileReference; lastKnownFileType = sourcecode.swift; path = NightscoutAPI.swift; sourceTree = "<group>"; };
		38FEF3F92737E42000574A46 /* BaseStateModel.swift */ = {isa = PBXFileReference; lastKnownFileType = sourcecode.swift; path = BaseStateModel.swift; sourceTree = "<group>"; };
		38FEF3FB2737E53800574A46 /* MainStateModel.swift */ = {isa = PBXFileReference; lastKnownFileType = sourcecode.swift; path = MainStateModel.swift; sourceTree = "<group>"; };
		38FEF3FD2738083E00574A46 /* CGMSettingsProvider.swift */ = {isa = PBXFileReference; fileEncoding = 4; lastKnownFileType = sourcecode.swift; path = CGMSettingsProvider.swift; sourceTree = "<group>"; };
		38FEF412273B317A00574A46 /* HKUnit.swift */ = {isa = PBXFileReference; fileEncoding = 4; lastKnownFileType = sourcecode.swift; path = HKUnit.swift; sourceTree = "<group>"; };
		3B2F77852D7E52ED005ED9FA /* TDD.swift */ = {isa = PBXFileReference; lastKnownFileType = sourcecode.swift; path = TDD.swift; sourceTree = "<group>"; };
		3B2F77872D7E5387005ED9FA /* CurrentTDDSetup.swift */ = {isa = PBXFileReference; lastKnownFileType = sourcecode.swift; path = CurrentTDDSetup.swift; sourceTree = "<group>"; };
		3B3B57C82DA07B3400849D16 /* GoogleService-Info.plist */ = {isa = PBXFileReference; lastKnownFileType = text.plist.xml; path = "GoogleService-Info.plist"; sourceTree = "<group>"; };
		3B4196DF2D8C4BBB0091DFF7 /* HomeStateModel+CGM.swift */ = {isa = PBXFileReference; lastKnownFileType = sourcecode.swift; path = "HomeStateModel+CGM.swift"; sourceTree = "<group>"; };
		3B4BA75B2D8DBD690069D5B8 /* CGMBLEKit.framework */ = {isa = PBXFileReference; explicitFileType = wrapper.framework; path = CGMBLEKit.framework; sourceTree = BUILT_PRODUCTS_DIR; };
		3B4BA75C2D8DBD690069D5B8 /* CGMBLEKitUI.framework */ = {isa = PBXFileReference; explicitFileType = wrapper.framework; path = CGMBLEKitUI.framework; sourceTree = BUILT_PRODUCTS_DIR; };
		3B4BA75D2D8DBD690069D5B8 /* DanaKit.framework */ = {isa = PBXFileReference; explicitFileType = wrapper.framework; path = DanaKit.framework; sourceTree = BUILT_PRODUCTS_DIR; };
		3B4BA75E2D8DBD690069D5B8 /* G7SensorKit.framework */ = {isa = PBXFileReference; explicitFileType = wrapper.framework; path = G7SensorKit.framework; sourceTree = BUILT_PRODUCTS_DIR; };
		3B4BA75F2D8DBD690069D5B8 /* G7SensorKitUI.framework */ = {isa = PBXFileReference; explicitFileType = wrapper.framework; path = G7SensorKitUI.framework; sourceTree = BUILT_PRODUCTS_DIR; };
		3B4BA7602D8DBD690069D5B8 /* LibreTransmitter.framework */ = {isa = PBXFileReference; explicitFileType = wrapper.framework; path = LibreTransmitter.framework; sourceTree = BUILT_PRODUCTS_DIR; };
		3B4BA7612D8DBD690069D5B8 /* LibreTransmitterUI.framework */ = {isa = PBXFileReference; explicitFileType = wrapper.framework; path = LibreTransmitterUI.framework; sourceTree = BUILT_PRODUCTS_DIR; };
		3B4BA7622D8DBD690069D5B8 /* MinimedKit.framework */ = {isa = PBXFileReference; explicitFileType = wrapper.framework; path = MinimedKit.framework; sourceTree = BUILT_PRODUCTS_DIR; };
		3B4BA7632D8DBD690069D5B8 /* MinimedKitUI.framework */ = {isa = PBXFileReference; explicitFileType = wrapper.framework; path = MinimedKitUI.framework; sourceTree = BUILT_PRODUCTS_DIR; };
		3B4BA7642D8DBD690069D5B8 /* OmniBLE.framework */ = {isa = PBXFileReference; explicitFileType = wrapper.framework; path = OmniBLE.framework; sourceTree = BUILT_PRODUCTS_DIR; };
		3B4BA7652D8DBD690069D5B8 /* OmniKit.framework */ = {isa = PBXFileReference; explicitFileType = wrapper.framework; path = OmniKit.framework; sourceTree = BUILT_PRODUCTS_DIR; };
		3B4BA7662D8DBD690069D5B8 /* OmniKitUI.framework */ = {isa = PBXFileReference; explicitFileType = wrapper.framework; path = OmniKitUI.framework; sourceTree = BUILT_PRODUCTS_DIR; };
		3B4BA7672D8DBD690069D5B8 /* RileyLinkBLEKit.framework */ = {isa = PBXFileReference; explicitFileType = wrapper.framework; path = RileyLinkBLEKit.framework; sourceTree = BUILT_PRODUCTS_DIR; };
		3B4BA7682D8DBD690069D5B8 /* RileyLinkKit.framework */ = {isa = PBXFileReference; explicitFileType = wrapper.framework; path = RileyLinkKit.framework; sourceTree = BUILT_PRODUCTS_DIR; };
		3B4BA7692D8DBD690069D5B8 /* RileyLinkKitUI.framework */ = {isa = PBXFileReference; explicitFileType = wrapper.framework; path = RileyLinkKitUI.framework; sourceTree = BUILT_PRODUCTS_DIR; };
		3B4BA7882D8DC0EC0069D5B8 /* TidepoolServiceKit.framework */ = {isa = PBXFileReference; explicitFileType = wrapper.framework; path = TidepoolServiceKit.framework; sourceTree = BUILT_PRODUCTS_DIR; };
		3B4BA7892D8DC0EC0069D5B8 /* TidepoolServiceKitUI.framework */ = {isa = PBXFileReference; explicitFileType = wrapper.framework; path = TidepoolServiceKitUI.framework; sourceTree = BUILT_PRODUCTS_DIR; };
		3B997DCA2DC00849006B6BB2 /* JSONImporter.swift */ = {isa = PBXFileReference; lastKnownFileType = sourcecode.swift; path = JSONImporter.swift; sourceTree = "<group>"; };
		3B997DCE2DC00A3A006B6BB2 /* JSONImporterTests.swift */ = {isa = PBXFileReference; lastKnownFileType = sourcecode.swift; path = JSONImporterTests.swift; sourceTree = "<group>"; };
		3B997DD12DC02AEF006B6BB2 /* glucose.json */ = {isa = PBXFileReference; lastKnownFileType = text.json; path = glucose.json; sourceTree = "<group>"; };
		3BAD36B12D7CDC1400CC298D /* MainLoadingView.swift */ = {isa = PBXFileReference; lastKnownFileType = sourcecode.swift; path = MainLoadingView.swift; sourceTree = "<group>"; };
		3BAD36CB2D7D420500CC298D /* CoreDataInitializationCoordinator.swift */ = {isa = PBXFileReference; lastKnownFileType = sourcecode.swift; path = CoreDataInitializationCoordinator.swift; sourceTree = "<group>"; };
		3BD6CE252DC24CFD00FA0472 /* pumphistory-24h-zoned.json */ = {isa = PBXFileReference; lastKnownFileType = text.json; path = "pumphistory-24h-zoned.json"; sourceTree = "<group>"; };
		3BDEA2DC60EDE0A3CA54DC73 /* TargetsEditorProvider.swift */ = {isa = PBXFileReference; includeInIndex = 1; lastKnownFileType = sourcecode.swift; path = TargetsEditorProvider.swift; sourceTree = "<group>"; };
		3BF768BD6264FF7D71D66767 /* NightscoutConfigProvider.swift */ = {isa = PBXFileReference; includeInIndex = 1; lastKnownFileType = sourcecode.swift; path = NightscoutConfigProvider.swift; sourceTree = "<group>"; };
		3F60E97100041040446F44E7 /* PumpConfigStateModel.swift */ = {isa = PBXFileReference; includeInIndex = 1; lastKnownFileType = sourcecode.swift; path = PumpConfigStateModel.swift; sourceTree = "<group>"; };
		3F8A87AA037BD079BA3528BA /* ConfigEditorDataFlow.swift */ = {isa = PBXFileReference; includeInIndex = 1; lastKnownFileType = sourcecode.swift; path = ConfigEditorDataFlow.swift; sourceTree = "<group>"; };
		42369F66CF91F30624C0B3A6 /* BasalProfileEditorProvider.swift */ = {isa = PBXFileReference; includeInIndex = 1; lastKnownFileType = sourcecode.swift; path = BasalProfileEditorProvider.swift; sourceTree = "<group>"; };
		44080E4709E3AE4B73054563 /* ConfigEditorProvider.swift */ = {isa = PBXFileReference; includeInIndex = 1; lastKnownFileType = sourcecode.swift; path = ConfigEditorProvider.swift; sourceTree = "<group>"; };
		491D6FB92D56741C00C49F67 /* TempTargetRunStored+CoreDataClass.swift */ = {isa = PBXFileReference; lastKnownFileType = sourcecode.swift; path = "TempTargetRunStored+CoreDataClass.swift"; sourceTree = "<group>"; };
		491D6FBA2D56741C00C49F67 /* TempTargetRunStored+CoreDataProperties.swift */ = {isa = PBXFileReference; lastKnownFileType = sourcecode.swift; path = "TempTargetRunStored+CoreDataProperties.swift"; sourceTree = "<group>"; };
		491D6FBB2D56741C00C49F67 /* TempTargetStored+CoreDataClass.swift */ = {isa = PBXFileReference; lastKnownFileType = sourcecode.swift; path = "TempTargetStored+CoreDataClass.swift"; sourceTree = "<group>"; };
		491D6FBC2D56741C00C49F67 /* TempTargetStored+CoreDataProperties.swift */ = {isa = PBXFileReference; lastKnownFileType = sourcecode.swift; path = "TempTargetStored+CoreDataProperties.swift"; sourceTree = "<group>"; };
		49B9B57E2D5768D2009C6B59 /* AdjustmentStored+Helper.swift */ = {isa = PBXFileReference; lastKnownFileType = sourcecode.swift; path = "AdjustmentStored+Helper.swift"; sourceTree = "<group>"; };
		4DD795BA46B193644D48138C /* TargetsEditorRootView.swift */ = {isa = PBXFileReference; includeInIndex = 1; lastKnownFileType = sourcecode.swift; path = TargetsEditorRootView.swift; sourceTree = "<group>"; };
		505E09DC17A0C3D0AF4B66FE /* ISFEditorStateModel.swift */ = {isa = PBXFileReference; includeInIndex = 1; lastKnownFileType = sourcecode.swift; path = ISFEditorStateModel.swift; sourceTree = "<group>"; };
		581516A32BCED84A00BF67D7 /* DebuggingIdentifiers.swift */ = {isa = PBXFileReference; lastKnownFileType = sourcecode.swift; path = DebuggingIdentifiers.swift; sourceTree = "<group>"; };
		581516A82BCEEDF800BF67D7 /* NSPredicates.swift */ = {isa = PBXFileReference; lastKnownFileType = sourcecode.swift; path = NSPredicates.swift; sourceTree = "<group>"; };
		581AC4382BE22ED10038760C /* JSONConverter.swift */ = {isa = PBXFileReference; lastKnownFileType = sourcecode.swift; path = JSONConverter.swift; sourceTree = "<group>"; };
		58237D9D2BCF0A6B00A47A79 /* PopupView.swift */ = {isa = PBXFileReference; lastKnownFileType = sourcecode.swift; path = PopupView.swift; sourceTree = "<group>"; };
		5825A1BD2C97335C0046467E /* EditTempTargetForm.swift */ = {isa = PBXFileReference; lastKnownFileType = sourcecode.swift; path = EditTempTargetForm.swift; sourceTree = "<group>"; };
		582DF9742C8CDB92001F516D /* GlucoseChartView.swift */ = {isa = PBXFileReference; lastKnownFileType = sourcecode.swift; path = GlucoseChartView.swift; sourceTree = "<group>"; };
		582DF9762C8CDBE7001F516D /* InsulinView.swift */ = {isa = PBXFileReference; lastKnownFileType = sourcecode.swift; path = InsulinView.swift; sourceTree = "<group>"; };
		582DF9782C8CE1E5001F516D /* MainChartHelper.swift */ = {isa = PBXFileReference; lastKnownFileType = sourcecode.swift; path = MainChartHelper.swift; sourceTree = "<group>"; };
		582DF97A2C8CE209001F516D /* CarbView.swift */ = {isa = PBXFileReference; lastKnownFileType = sourcecode.swift; path = CarbView.swift; sourceTree = "<group>"; };
		582FAE422C05102C00D1C13F /* CoreDataError.swift */ = {isa = PBXFileReference; lastKnownFileType = sourcecode.swift; path = CoreDataError.swift; sourceTree = "<group>"; };
		583684052BD178DB00070A60 /* GlucoseStored+helper.swift */ = {isa = PBXFileReference; lastKnownFileType = sourcecode.swift; path = "GlucoseStored+helper.swift"; sourceTree = "<group>"; };
		583684072BD195A700070A60 /* Determination.swift */ = {isa = PBXFileReference; lastKnownFileType = sourcecode.swift; path = Determination.swift; sourceTree = "<group>"; };
		5837A52F2BD2E3C700A5DC04 /* CarbEntryStored+helper.swift */ = {isa = PBXFileReference; lastKnownFileType = sourcecode.swift; path = "CarbEntryStored+helper.swift"; sourceTree = "<group>"; };
		585E2CAD2BE7BF46006ECF1A /* PumpEvent+helper.swift */ = {isa = PBXFileReference; lastKnownFileType = sourcecode.swift; path = "PumpEvent+helper.swift"; sourceTree = "<group>"; };
		58645B982CA2D1A4008AFCE7 /* GlucoseSetup.swift */ = {isa = PBXFileReference; lastKnownFileType = sourcecode.swift; path = GlucoseSetup.swift; sourceTree = "<group>"; };
		58645B9A2CA2D24F008AFCE7 /* CarbSetup.swift */ = {isa = PBXFileReference; lastKnownFileType = sourcecode.swift; path = CarbSetup.swift; sourceTree = "<group>"; };
		58645B9C2CA2D275008AFCE7 /* DeterminationSetup.swift */ = {isa = PBXFileReference; lastKnownFileType = sourcecode.swift; path = DeterminationSetup.swift; sourceTree = "<group>"; };
		58645B9E2CA2D2BE008AFCE7 /* PumpHistorySetup.swift */ = {isa = PBXFileReference; lastKnownFileType = sourcecode.swift; path = PumpHistorySetup.swift; sourceTree = "<group>"; };
		58645BA02CA2D2F8008AFCE7 /* OverrideSetup.swift */ = {isa = PBXFileReference; lastKnownFileType = sourcecode.swift; path = OverrideSetup.swift; sourceTree = "<group>"; };
		58645BA22CA2D325008AFCE7 /* BatterySetup.swift */ = {isa = PBXFileReference; lastKnownFileType = sourcecode.swift; path = BatterySetup.swift; sourceTree = "<group>"; };
		58645BA42CA2D347008AFCE7 /* ForecastSetup.swift */ = {isa = PBXFileReference; lastKnownFileType = sourcecode.swift; path = ForecastSetup.swift; sourceTree = "<group>"; };
		58645BA62CA2D390008AFCE7 /* ChartAxisSetup.swift */ = {isa = PBXFileReference; lastKnownFileType = sourcecode.swift; path = ChartAxisSetup.swift; sourceTree = "<group>"; };
		5864E8582C42CFAE00294306 /* DeterminationStorage.swift */ = {isa = PBXFileReference; lastKnownFileType = sourcecode.swift; path = DeterminationStorage.swift; sourceTree = "<group>"; };
		5887527B2BD986E1008B081D /* OpenAPSBattery.swift */ = {isa = PBXFileReference; lastKnownFileType = sourcecode.swift; path = OpenAPSBattery.swift; sourceTree = "<group>"; };
		58A3D5392C96D4DE003F90FC /* AddTempTargetForm.swift */ = {isa = PBXFileReference; lastKnownFileType = sourcecode.swift; path = AddTempTargetForm.swift; sourceTree = "<group>"; };
		58A3D5432C96DE11003F90FC /* TempTargetStored+Helper.swift */ = {isa = PBXFileReference; lastKnownFileType = sourcecode.swift; path = "TempTargetStored+Helper.swift"; sourceTree = "<group>"; };
		58D08B212C8DAA8E00AA37D3 /* OverrideView.swift */ = {isa = PBXFileReference; lastKnownFileType = sourcecode.swift; path = OverrideView.swift; sourceTree = "<group>"; };
		58D08B2F2C8DEA7500AA37D3 /* ForecastView.swift */ = {isa = PBXFileReference; lastKnownFileType = sourcecode.swift; path = ForecastView.swift; sourceTree = "<group>"; };
		58D08B312C8DF88900AA37D3 /* DummyCharts.swift */ = {isa = PBXFileReference; lastKnownFileType = sourcecode.swift; path = DummyCharts.swift; sourceTree = "<group>"; };
		58D08B332C8DF9A700AA37D3 /* CobIobChart.swift */ = {isa = PBXFileReference; lastKnownFileType = sourcecode.swift; path = CobIobChart.swift; sourceTree = "<group>"; };
		58D08B372C8DFB6000AA37D3 /* BasalChart.swift */ = {isa = PBXFileReference; lastKnownFileType = sourcecode.swift; path = BasalChart.swift; sourceTree = "<group>"; };
		58D08B392C8DFECD00AA37D3 /* TempTargets.swift */ = {isa = PBXFileReference; lastKnownFileType = sourcecode.swift; path = TempTargets.swift; sourceTree = "<group>"; };
		58F107732BD1A4D000B1A680 /* Determination+helper.swift */ = {isa = PBXFileReference; lastKnownFileType = sourcecode.swift; path = "Determination+helper.swift"; sourceTree = "<group>"; };
		5A2325512BFCBF55003518CA /* NightscoutUploadView.swift */ = {isa = PBXFileReference; lastKnownFileType = sourcecode.swift; path = NightscoutUploadView.swift; sourceTree = "<group>"; };
		5A2325532BFCBF65003518CA /* NightscoutFetchView.swift */ = {isa = PBXFileReference; lastKnownFileType = sourcecode.swift; path = NightscoutFetchView.swift; sourceTree = "<group>"; };
		5A2325572BFCC168003518CA /* NightscoutConnectView.swift */ = {isa = PBXFileReference; lastKnownFileType = sourcecode.swift; path = NightscoutConnectView.swift; sourceTree = "<group>"; };
		5C018D1680307A31C9ED7120 /* CGMSettingsStateModel.swift */ = {isa = PBXFileReference; includeInIndex = 1; lastKnownFileType = sourcecode.swift; path = CGMSettingsStateModel.swift; sourceTree = "<group>"; };
		5D5B4F8B4194BB7E260EF251 /* ConfigEditorStateModel.swift */ = {isa = PBXFileReference; includeInIndex = 1; lastKnownFileType = sourcecode.swift; path = ConfigEditorStateModel.swift; sourceTree = "<group>"; };
		60744C3E9BB3652895C908CC /* DataTableProvider.swift */ = {isa = PBXFileReference; includeInIndex = 1; lastKnownFileType = sourcecode.swift; path = DataTableProvider.swift; sourceTree = "<group>"; };
		64AA5E04A2761F6EEA6568E1 /* CarbRatioEditorStateModel.swift */ = {isa = PBXFileReference; includeInIndex = 1; lastKnownFileType = sourcecode.swift; path = CarbRatioEditorStateModel.swift; sourceTree = "<group>"; };
		65070A322BFDCB83006F213F /* TidepoolStartView.swift */ = {isa = PBXFileReference; lastKnownFileType = sourcecode.swift; path = TidepoolStartView.swift; sourceTree = "<group>"; };
		67F94DD2853CF42BA4E30616 /* BasalProfileEditorDataFlow.swift */ = {isa = PBXFileReference; includeInIndex = 1; lastKnownFileType = sourcecode.swift; path = BasalProfileEditorDataFlow.swift; sourceTree = "<group>"; };
		680C4420C9A345D46D90D06C /* ManualTempBasalProvider.swift */ = {isa = PBXFileReference; includeInIndex = 1; lastKnownFileType = sourcecode.swift; path = ManualTempBasalProvider.swift; sourceTree = "<group>"; };
		6B1A8D012B14D88B00E76752 /* UniformTypeIdentifiers.framework */ = {isa = PBXFileReference; lastKnownFileType = wrapper.framework; name = UniformTypeIdentifiers.framework; path = System/Library/Frameworks/UniformTypeIdentifiers.framework; sourceTree = SDKROOT; };
		6B1A8D172B14D91600E76752 /* LiveActivityExtension.appex */ = {isa = PBXFileReference; explicitFileType = "wrapper.app-extension"; includeInIndex = 0; path = LiveActivityExtension.appex; sourceTree = BUILT_PRODUCTS_DIR; };
		6B1A8D182B14D91600E76752 /* WidgetKit.framework */ = {isa = PBXFileReference; lastKnownFileType = wrapper.framework; name = WidgetKit.framework; path = System/Library/Frameworks/WidgetKit.framework; sourceTree = SDKROOT; };
		6B1A8D1A2B14D91600E76752 /* SwiftUI.framework */ = {isa = PBXFileReference; lastKnownFileType = wrapper.framework; name = SwiftUI.framework; path = System/Library/Frameworks/SwiftUI.framework; sourceTree = SDKROOT; };
		6B1A8D1D2B14D91600E76752 /* LiveActivityBundle.swift */ = {isa = PBXFileReference; lastKnownFileType = sourcecode.swift; path = LiveActivityBundle.swift; sourceTree = "<group>"; };
		6B1A8D1F2B14D91600E76752 /* LiveActivity.swift */ = {isa = PBXFileReference; lastKnownFileType = sourcecode.swift; path = LiveActivity.swift; sourceTree = "<group>"; };
		6B1A8D232B14D91700E76752 /* Assets.xcassets */ = {isa = PBXFileReference; lastKnownFileType = folder.assetcatalog; path = Assets.xcassets; sourceTree = "<group>"; };
		6B1A8D252B14D91700E76752 /* Info.plist */ = {isa = PBXFileReference; lastKnownFileType = text.plist.xml; path = Info.plist; sourceTree = "<group>"; };
		6B1A8D2D2B156EEF00E76752 /* LiveActivityManager.swift */ = {isa = PBXFileReference; lastKnownFileType = sourcecode.swift; path = LiveActivityManager.swift; sourceTree = "<group>"; };
		6BCF84DC2B16843A003AD46E /* LiveActitiyAttributes.swift */ = {isa = PBXFileReference; lastKnownFileType = sourcecode.swift; path = LiveActitiyAttributes.swift; sourceTree = "<group>"; };
		715120D12D3C2B84005D9FB6 /* GlucoseNotificationsOption.swift */ = {isa = PBXFileReference; lastKnownFileType = sourcecode.swift; path = GlucoseNotificationsOption.swift; sourceTree = "<group>"; };
		71D44AAA2CA5F5EA0036EE9E /* AlertPermissionsChecker.swift */ = {isa = PBXFileReference; fileEncoding = 4; lastKnownFileType = sourcecode.swift; path = AlertPermissionsChecker.swift; sourceTree = "<group>"; };
		79BDA519C9B890FD9A5DFCF3 /* ISFEditorDataFlow.swift */ = {isa = PBXFileReference; includeInIndex = 1; lastKnownFileType = sourcecode.swift; path = ISFEditorDataFlow.swift; sourceTree = "<group>"; };
		7E22146D3DF4853786C78132 /* CarbRatioEditorDataFlow.swift */ = {isa = PBXFileReference; includeInIndex = 1; lastKnownFileType = sourcecode.swift; path = CarbRatioEditorDataFlow.swift; sourceTree = "<group>"; };
		8782B44544F38F2B2D82C38E /* NightscoutConfigRootView.swift */ = {isa = PBXFileReference; includeInIndex = 1; lastKnownFileType = sourcecode.swift; path = NightscoutConfigRootView.swift; sourceTree = "<group>"; };
		881E04BA5E0A003DE8E0A9C6 /* DataTableRootView.swift */ = {isa = PBXFileReference; includeInIndex = 1; lastKnownFileType = sourcecode.swift; path = DataTableRootView.swift; sourceTree = "<group>"; };
		8A9134292D63D9A1007F8874 /* Localizable.xcstrings */ = {isa = PBXFileReference; lastKnownFileType = text.json.xcstrings; path = Localizable.xcstrings; sourceTree = "<group>"; };
		8A91342B2D63D9A2007F8874 /* InfoPlist.xcstrings */ = {isa = PBXFileReference; lastKnownFileType = text.json.xcstrings; path = InfoPlist.xcstrings; sourceTree = "<group>"; };
		920DDB21E5D0EB813197500D /* ConfigEditorRootView.swift */ = {isa = PBXFileReference; includeInIndex = 1; lastKnownFileType = sourcecode.swift; path = ConfigEditorRootView.swift; sourceTree = "<group>"; };
		9455FA2D92E77A6C4AFED8A3 /* DataTableStateModel.swift */ = {isa = PBXFileReference; includeInIndex = 1; lastKnownFileType = sourcecode.swift; path = DataTableStateModel.swift; sourceTree = "<group>"; };
		96653287EDB276A111288305 /* ManualTempBasalDataFlow.swift */ = {isa = PBXFileReference; includeInIndex = 1; lastKnownFileType = sourcecode.swift; path = ManualTempBasalDataFlow.swift; sourceTree = "<group>"; };
		9C8D5F457B5AFF763F8CF3DF /* CarbRatioEditorProvider.swift */ = {isa = PBXFileReference; includeInIndex = 1; lastKnownFileType = sourcecode.swift; path = CarbRatioEditorProvider.swift; sourceTree = "<group>"; };
		9F9F137F126D9F8DEB799F26 /* ISFEditorProvider.swift */ = {isa = PBXFileReference; includeInIndex = 1; lastKnownFileType = sourcecode.swift; path = ISFEditorProvider.swift; sourceTree = "<group>"; };
		A0A48AE3AC813A49A517846A /* NightscoutConfigStateModel.swift */ = {isa = PBXFileReference; includeInIndex = 1; lastKnownFileType = sourcecode.swift; path = NightscoutConfigStateModel.swift; sourceTree = "<group>"; };
		A401509D21F7F35D4E109EDA /* DataTableDataFlow.swift */ = {isa = PBXFileReference; includeInIndex = 1; lastKnownFileType = sourcecode.swift; path = DataTableDataFlow.swift; sourceTree = "<group>"; };
		A8630D58BDAD6D9C650B9B39 /* PumpConfigProvider.swift */ = {isa = PBXFileReference; includeInIndex = 1; lastKnownFileType = sourcecode.swift; path = PumpConfigProvider.swift; sourceTree = "<group>"; };
		AAFF91130F2FCCC7EBBA11AD /* BasalProfileEditorStateModel.swift */ = {isa = PBXFileReference; includeInIndex = 1; lastKnownFileType = sourcecode.swift; path = BasalProfileEditorStateModel.swift; sourceTree = "<group>"; };
		AF65DA88F972B56090AD6AC3 /* PumpConfigDataFlow.swift */ = {isa = PBXFileReference; includeInIndex = 1; lastKnownFileType = sourcecode.swift; path = PumpConfigDataFlow.swift; sourceTree = "<group>"; };
		B5822B15939E719628E9FF7C /* SnoozeRootView.swift */ = {isa = PBXFileReference; includeInIndex = 1; lastKnownFileType = sourcecode.swift; path = SnoozeRootView.swift; sourceTree = "<group>"; };
		B9B5C0607505A38F256BF99A /* CGMSettingsDataFlow.swift */ = {isa = PBXFileReference; includeInIndex = 1; lastKnownFileType = sourcecode.swift; path = CGMSettingsDataFlow.swift; sourceTree = "<group>"; };
		BA49538D56989D8DA6FCF538 /* TargetsEditorDataFlow.swift */ = {isa = PBXFileReference; includeInIndex = 1; lastKnownFileType = sourcecode.swift; path = TargetsEditorDataFlow.swift; sourceTree = "<group>"; };
		BD04ECCD2D299522008C5FEB /* BolusProgressOverlay.swift */ = {isa = PBXFileReference; lastKnownFileType = sourcecode.swift; path = BolusProgressOverlay.swift; sourceTree = "<group>"; };
		BD0B2EF22C5998E600B3298F /* MealPresetView.swift */ = {isa = PBXFileReference; lastKnownFileType = sourcecode.swift; path = MealPresetView.swift; sourceTree = "<group>"; };
		BD10516C2DA986DC007C6D89 /* PulsingLogoAnimation.swift */ = {isa = PBXFileReference; lastKnownFileType = sourcecode.swift; path = PulsingLogoAnimation.swift; sourceTree = "<group>"; };
		BD1661302B82ADAB00256551 /* CustomProgressView.swift */ = {isa = PBXFileReference; lastKnownFileType = sourcecode.swift; path = CustomProgressView.swift; sourceTree = "<group>"; };
		BD1CF8B72C1A4A8400CB930A /* ConfigOverride.xcconfig */ = {isa = PBXFileReference; lastKnownFileType = text.xcconfig; path = ConfigOverride.xcconfig; sourceTree = "<group>"; };
		BD249D852D42FBE600412DEB /* GlucoseMetricsView.swift */ = {isa = PBXFileReference; lastKnownFileType = sourcecode.swift; path = GlucoseMetricsView.swift; sourceTree = "<group>"; };
		BD249D872D42FBFB00412DEB /* BolusStatsView.swift */ = {isa = PBXFileReference; lastKnownFileType = sourcecode.swift; path = BolusStatsView.swift; sourceTree = "<group>"; };
		BD249D892D42FC0E00412DEB /* GlucosePercentileChart.swift */ = {isa = PBXFileReference; lastKnownFileType = sourcecode.swift; path = GlucosePercentileChart.swift; sourceTree = "<group>"; };
		BD249D8B2D42FC2500412DEB /* GlucoseDistributionChart.swift */ = {isa = PBXFileReference; lastKnownFileType = sourcecode.swift; path = GlucoseDistributionChart.swift; sourceTree = "<group>"; };
		BD249D8D2D42FC3600412DEB /* LoopBarChartView.swift */ = {isa = PBXFileReference; lastKnownFileType = sourcecode.swift; path = LoopBarChartView.swift; sourceTree = "<group>"; };
		BD249D8F2D42FC4300412DEB /* MealStatsView.swift */ = {isa = PBXFileReference; lastKnownFileType = sourcecode.swift; path = MealStatsView.swift; sourceTree = "<group>"; };
		BD249D912D42FC5000412DEB /* GlucoseSectorChart.swift */ = {isa = PBXFileReference; lastKnownFileType = sourcecode.swift; path = GlucoseSectorChart.swift; sourceTree = "<group>"; };
		BD249D932D42FC5C00412DEB /* TotalDailyDoseChart.swift */ = {isa = PBXFileReference; lastKnownFileType = sourcecode.swift; path = TotalDailyDoseChart.swift; sourceTree = "<group>"; };
		BD249D962D42FCBD00412DEB /* AreaChartSetup.swift */ = {isa = PBXFileReference; lastKnownFileType = sourcecode.swift; path = AreaChartSetup.swift; sourceTree = "<group>"; };
		BD249D982D42FCCA00412DEB /* BolusStatsSetup.swift */ = {isa = PBXFileReference; lastKnownFileType = sourcecode.swift; path = BolusStatsSetup.swift; sourceTree = "<group>"; };
		BD249D9A2D42FCD800412DEB /* LoopChartSetup.swift */ = {isa = PBXFileReference; lastKnownFileType = sourcecode.swift; path = LoopChartSetup.swift; sourceTree = "<group>"; };
		BD249D9C2D42FCF300412DEB /* MealStatsSetup.swift */ = {isa = PBXFileReference; lastKnownFileType = sourcecode.swift; path = MealStatsSetup.swift; sourceTree = "<group>"; };
		BD249D9E2D42FD0200412DEB /* StackedChartSetup.swift */ = {isa = PBXFileReference; lastKnownFileType = sourcecode.swift; path = StackedChartSetup.swift; sourceTree = "<group>"; };
		BD249DA02D42FD1000412DEB /* TDDSetup.swift */ = {isa = PBXFileReference; lastKnownFileType = sourcecode.swift; path = TDDSetup.swift; sourceTree = "<group>"; };
		BD249DA62D42FE3800412DEB /* Calendar+GlucoseStatsChart.swift */ = {isa = PBXFileReference; lastKnownFileType = sourcecode.swift; path = "Calendar+GlucoseStatsChart.swift"; sourceTree = "<group>"; };
		BD2FF19F2AE29D43005D1C5D /* ToggleStyles.swift */ = {isa = PBXFileReference; lastKnownFileType = sourcecode.swift; path = ToggleStyles.swift; sourceTree = "<group>"; };
		BD3CC0712B0B89D50013189E /* MainChartView.swift */ = {isa = PBXFileReference; lastKnownFileType = sourcecode.swift; path = MainChartView.swift; sourceTree = "<group>"; };
		BD4064D02C4ED26900582F43 /* CoreDataObserver.swift */ = {isa = PBXFileReference; lastKnownFileType = sourcecode.swift; path = CoreDataObserver.swift; sourceTree = "<group>"; };
		BD432CA02D2F4E3300D1EB79 /* WatchMessageKeys.swift */ = {isa = PBXFileReference; lastKnownFileType = sourcecode.swift; path = WatchMessageKeys.swift; sourceTree = "<group>"; };
		BD47FD122D88AA6B0043966B /* OnboardingManager.swift */ = {isa = PBXFileReference; lastKnownFileType = sourcecode.swift; path = OnboardingManager.swift; sourceTree = "<group>"; };
		BD47FD162D88AAEF0043966B /* CompletedStepView.swift */ = {isa = PBXFileReference; lastKnownFileType = sourcecode.swift; path = CompletedStepView.swift; sourceTree = "<group>"; };
		BD47FD182D88AAF90043966B /* OnboardingRootView.swift */ = {isa = PBXFileReference; lastKnownFileType = sourcecode.swift; path = OnboardingRootView.swift; sourceTree = "<group>"; };
		BD47FD1A2D88AB4A0043966B /* OnboardingStateModel.swift */ = {isa = PBXFileReference; lastKnownFileType = sourcecode.swift; path = OnboardingStateModel.swift; sourceTree = "<group>"; };
		BD47FDD62D8B64CC0043966B /* CarbRatioStepView.swift */ = {isa = PBXFileReference; lastKnownFileType = sourcecode.swift; path = CarbRatioStepView.swift; sourceTree = "<group>"; };
		BD47FDD82D8B65730043966B /* InsulinSensitivityStepView.swift */ = {isa = PBXFileReference; lastKnownFileType = sourcecode.swift; path = InsulinSensitivityStepView.swift; sourceTree = "<group>"; };
		BD47FDDA2D8B65960043966B /* BasalProfileStepView.swift */ = {isa = PBXFileReference; lastKnownFileType = sourcecode.swift; path = BasalProfileStepView.swift; sourceTree = "<group>"; };
		BD47FDDC2D8B65AD0043966B /* GlucoseTargetStepView.swift */ = {isa = PBXFileReference; lastKnownFileType = sourcecode.swift; path = GlucoseTargetStepView.swift; sourceTree = "<group>"; };
		BD4D738B2D15A4080052227B /* TDDStored+CoreDataClass.swift */ = {isa = PBXFileReference; lastKnownFileType = sourcecode.swift; path = "TDDStored+CoreDataClass.swift"; sourceTree = SOURCE_ROOT; };
		BD4D738C2D15A4080052227B /* TDDStored+CoreDataProperties.swift */ = {isa = PBXFileReference; lastKnownFileType = sourcecode.swift; path = "TDDStored+CoreDataProperties.swift"; sourceTree = SOURCE_ROOT; };
		BD4D73A12D15A4220052227B /* TDDStorage.swift */ = {isa = PBXFileReference; lastKnownFileType = sourcecode.swift; path = TDDStorage.swift; sourceTree = "<group>"; };
		BD4E1A792D3681AD00D21626 /* GlucoseTargetSetup.swift */ = {isa = PBXFileReference; lastKnownFileType = sourcecode.swift; path = GlucoseTargetSetup.swift; sourceTree = "<group>"; };
		BD4E1A7B2D3686D400D21626 /* StartEndMarkerSetup.swift */ = {isa = PBXFileReference; lastKnownFileType = sourcecode.swift; path = StartEndMarkerSetup.swift; sourceTree = "<group>"; };
		BD4ED4FC2CF9D5E8000EDC9C /* AppState.swift */ = {isa = PBXFileReference; lastKnownFileType = sourcecode.swift; path = AppState.swift; sourceTree = "<group>"; };
		BD54A9582D27FB6A00F9C1EE /* OverridePresetsView.swift */ = {isa = PBXFileReference; lastKnownFileType = sourcecode.swift; path = OverridePresetsView.swift; sourceTree = "<group>"; };
		BD54A95A2D28087700F9C1EE /* OverridePresetWatch.swift */ = {isa = PBXFileReference; lastKnownFileType = sourcecode.swift; path = OverridePresetWatch.swift; sourceTree = "<group>"; };
		BD54A9702D281A7A00F9C1EE /* TempTargetPresetsView.swift */ = {isa = PBXFileReference; lastKnownFileType = sourcecode.swift; path = TempTargetPresetsView.swift; sourceTree = "<group>"; };
		BD54A9722D281A9C00F9C1EE /* TempTargetPresetWatch.swift */ = {isa = PBXFileReference; lastKnownFileType = sourcecode.swift; path = TempTargetPresetWatch.swift; sourceTree = "<group>"; };
		BD6EB2D52C7D049B0086BBB6 /* LiveActivityWidgetConfiguration.swift */ = {isa = PBXFileReference; lastKnownFileType = sourcecode.swift; path = LiveActivityWidgetConfiguration.swift; sourceTree = "<group>"; };
		BD793CAF2CE7C60E00D669AC /* OverrideRunStored+helper.swift */ = {isa = PBXFileReference; lastKnownFileType = sourcecode.swift; path = "OverrideRunStored+helper.swift"; sourceTree = "<group>"; };
		BD793CB12CE8032E00D669AC /* TempTargetRunStored.swift */ = {isa = PBXFileReference; lastKnownFileType = sourcecode.swift; path = TempTargetRunStored.swift; sourceTree = "<group>"; };
		BD7DA9A42AE06DFC00601B20 /* BolusCalculatorConfigDataFlow.swift */ = {isa = PBXFileReference; lastKnownFileType = sourcecode.swift; path = BolusCalculatorConfigDataFlow.swift; sourceTree = "<group>"; };
		BD7DA9A62AE06E2B00601B20 /* BolusCalculatorConfigProvider.swift */ = {isa = PBXFileReference; lastKnownFileType = sourcecode.swift; path = BolusCalculatorConfigProvider.swift; sourceTree = "<group>"; };
		BD7DA9A82AE06E9200601B20 /* BolusCalculatorStateModel.swift */ = {isa = PBXFileReference; lastKnownFileType = sourcecode.swift; path = BolusCalculatorStateModel.swift; sourceTree = "<group>"; };
		BD7DA9AB2AE06EB900601B20 /* BolusCalculatorConfigRootView.swift */ = {isa = PBXFileReference; lastKnownFileType = sourcecode.swift; path = BolusCalculatorConfigRootView.swift; sourceTree = "<group>"; };
		BD7DB88D2D2C4A0A003D3155 /* BolusCalculationManager.swift */ = {isa = PBXFileReference; lastKnownFileType = sourcecode.swift; path = BolusCalculationManager.swift; sourceTree = "<group>"; };
		BD8207C32D2B42E50023339D /* Trio Watch Complication Extension.appex */ = {isa = PBXFileReference; explicitFileType = "wrapper.app-extension"; includeInIndex = 0; path = "Trio Watch Complication Extension.appex"; sourceTree = BUILT_PRODUCTS_DIR; };
		BD8E6B202D9036CA00ABF8FA /* OnboardingProvider.swift */ = {isa = PBXFileReference; lastKnownFileType = sourcecode.swift; path = OnboardingProvider.swift; sourceTree = "<group>"; };
		BD8E6B222D9036F700ABF8FA /* OnboardingDataFlow.swift */ = {isa = PBXFileReference; lastKnownFileType = sourcecode.swift; path = OnboardingDataFlow.swift; sourceTree = "<group>"; };
		BD8FC0532D66186000B95AED /* TestError.swift */ = {isa = PBXFileReference; lastKnownFileType = sourcecode.swift; path = TestError.swift; sourceTree = "<group>"; };
		BD8FC0562D66188700B95AED /* PumpHistoryStorageTests.swift */ = {isa = PBXFileReference; lastKnownFileType = sourcecode.swift; path = PumpHistoryStorageTests.swift; sourceTree = "<group>"; };
		BD8FC0582D66189700B95AED /* TestAssembly.swift */ = {isa = PBXFileReference; lastKnownFileType = sourcecode.swift; path = TestAssembly.swift; sourceTree = "<group>"; };
		BD8FC05A2D6618AF00B95AED /* DeterminationStorageTests.swift */ = {isa = PBXFileReference; lastKnownFileType = sourcecode.swift; path = DeterminationStorageTests.swift; sourceTree = "<group>"; };
		BD8FC05D2D6618CE00B95AED /* BolusCalculatorTests.swift */ = {isa = PBXFileReference; lastKnownFileType = sourcecode.swift; path = BolusCalculatorTests.swift; sourceTree = "<group>"; };
		BD8FC05F2D6619DB00B95AED /* CarbsStorageTests.swift */ = {isa = PBXFileReference; lastKnownFileType = sourcecode.swift; path = CarbsStorageTests.swift; sourceTree = "<group>"; };
		BD8FC0612D6619E600B95AED /* OverrideStorageTests.swift */ = {isa = PBXFileReference; lastKnownFileType = sourcecode.swift; path = OverrideStorageTests.swift; sourceTree = "<group>"; };
		BD8FC0632D6619EF00B95AED /* TempTargetStorageTests.swift */ = {isa = PBXFileReference; lastKnownFileType = sourcecode.swift; path = TempTargetStorageTests.swift; sourceTree = "<group>"; };
		BD8FC0652D661A0000B95AED /* GlucoseStorageTests.swift */ = {isa = PBXFileReference; lastKnownFileType = sourcecode.swift; path = GlucoseStorageTests.swift; sourceTree = "<group>"; };
		BDA25EE32D260CCF00035F34 /* AppleWatchManager.swift */ = {isa = PBXFileReference; lastKnownFileType = sourcecode.swift; path = AppleWatchManager.swift; sourceTree = "<group>"; };
		BDA25EE52D260D5800035F34 /* WatchState.swift */ = {isa = PBXFileReference; lastKnownFileType = sourcecode.swift; path = WatchState.swift; sourceTree = "<group>"; };
		BDA25EFC2D261BF200035F34 /* WatchState.swift */ = {isa = PBXFileReference; lastKnownFileType = sourcecode.swift; path = WatchState.swift; sourceTree = "<group>"; };
		BDA25F1B2D26BD0300035F34 /* TrendShape.swift */ = {isa = PBXFileReference; lastKnownFileType = sourcecode.swift; path = TrendShape.swift; sourceTree = "<group>"; };
		BDA25F1D2D26D5D800035F34 /* GlucoseChartView.swift */ = {isa = PBXFileReference; lastKnownFileType = sourcecode.swift; path = GlucoseChartView.swift; sourceTree = "<group>"; };
		BDA25F1F2D26D5FB00035F34 /* CarbsInputView.swift */ = {isa = PBXFileReference; lastKnownFileType = sourcecode.swift; path = CarbsInputView.swift; sourceTree = "<group>"; };
		BDA25F212D26D62200035F34 /* BolusInputView.swift */ = {isa = PBXFileReference; lastKnownFileType = sourcecode.swift; path = BolusInputView.swift; sourceTree = "<group>"; };
		BDA6CC872CAF219800F942F9 /* TempTargetSetup.swift */ = {isa = PBXFileReference; lastKnownFileType = sourcecode.swift; path = TempTargetSetup.swift; sourceTree = "<group>"; };
		BDA7593D2D37CFC000E649A4 /* CarbEntryEditorView.swift */ = {isa = PBXFileReference; lastKnownFileType = sourcecode.swift; path = CarbEntryEditorView.swift; sourceTree = "<group>"; };
		BDAE3FFF2D372BA8009C12B1 /* WatchState+Requests.swift */ = {isa = PBXFileReference; lastKnownFileType = sourcecode.swift; path = "WatchState+Requests.swift"; sourceTree = "<group>"; };
		BDB3C1182C03DD1000CEEAA1 /* UserDefaultsExtension.swift */ = {isa = PBXFileReference; lastKnownFileType = sourcecode.swift; path = UserDefaultsExtension.swift; sourceTree = "<group>"; };
		BDB899872C564509006F3298 /* ForecastChart.swift */ = {isa = PBXFileReference; lastKnownFileType = sourcecode.swift; path = ForecastChart.swift; sourceTree = "<group>"; };
		BDB899892C565D0B006F3298 /* CarbsGlucose+helper.swift */ = {isa = PBXFileReference; lastKnownFileType = sourcecode.swift; path = "CarbsGlucose+helper.swift"; sourceTree = "<group>"; };
		BDBAACF92C2D439700370AAE /* OverrideData.swift */ = {isa = PBXFileReference; lastKnownFileType = sourcecode.swift; path = OverrideData.swift; sourceTree = "<group>"; };
		BDC2EA442C3043B000E5BBD0 /* OverrideStorage.swift */ = {isa = PBXFileReference; lastKnownFileType = sourcecode.swift; path = OverrideStorage.swift; sourceTree = "<group>"; };
		BDC2EA462C3045AD00E5BBD0 /* Override.swift */ = {isa = PBXFileReference; lastKnownFileType = sourcecode.swift; path = Override.swift; sourceTree = "<group>"; };
		BDC530FE2D0F6BE300088832 /* ContactImageManager.swift */ = {isa = PBXFileReference; lastKnownFileType = sourcecode.swift; path = ContactImageManager.swift; sourceTree = "<group>"; };
		BDC531112D1060FA00088832 /* ContactImageDetailView.swift */ = {isa = PBXFileReference; lastKnownFileType = sourcecode.swift; path = ContactImageDetailView.swift; sourceTree = "<group>"; };
		BDC531132D10611D00088832 /* AddContactImageSheet.swift */ = {isa = PBXFileReference; lastKnownFileType = sourcecode.swift; path = AddContactImageSheet.swift; sourceTree = "<group>"; };
		BDC531152D10629000088832 /* ContactPicture.swift */ = {isa = PBXFileReference; lastKnownFileType = sourcecode.swift; path = ContactPicture.swift; sourceTree = "<group>"; };
		BDC531172D1062F200088832 /* ContactImageState.swift */ = {isa = PBXFileReference; lastKnownFileType = sourcecode.swift; path = ContactImageState.swift; sourceTree = "<group>"; };
		BDCAF2372C639F35002DC907 /* SettingItems.swift */ = {isa = PBXFileReference; lastKnownFileType = sourcecode.swift; path = SettingItems.swift; sourceTree = "<group>"; };
		BDCD47AE2C1F3F1700F8BCD5 /* OverrideStored+helper.swift */ = {isa = PBXFileReference; lastKnownFileType = sourcecode.swift; path = "OverrideStored+helper.swift"; sourceTree = "<group>"; };
		BDDAF9EE2D00553E00B34E7A /* SelectionPopoverView.swift */ = {isa = PBXFileReference; lastKnownFileType = sourcecode.swift; path = SelectionPopoverView.swift; sourceTree = "<group>"; };
		BDF34EBD2C0A31D000D51995 /* CustomNotification.swift */ = {isa = PBXFileReference; lastKnownFileType = sourcecode.swift; path = CustomNotification.swift; sourceTree = "<group>"; };
		BDF34F822C10C5B600D51995 /* DataManager.swift */ = {isa = PBXFileReference; lastKnownFileType = sourcecode.swift; path = DataManager.swift; sourceTree = "<group>"; };
		BDF34F842C10C62E00D51995 /* GlucoseData.swift */ = {isa = PBXFileReference; lastKnownFileType = sourcecode.swift; path = GlucoseData.swift; sourceTree = "<group>"; };
		BDF34F8F2C10CF8C00D51995 /* CoreDataStack.swift */ = {isa = PBXFileReference; lastKnownFileType = sourcecode.swift; path = CoreDataStack.swift; sourceTree = "<group>"; };
		BDF34F922C10D0E100D51995 /* LiveActivityAttributes+Helper.swift */ = {isa = PBXFileReference; lastKnownFileType = sourcecode.swift; path = "LiveActivityAttributes+Helper.swift"; sourceTree = "<group>"; };
		BDF34F942C10D27300D51995 /* DeterminationData.swift */ = {isa = PBXFileReference; lastKnownFileType = sourcecode.swift; path = DeterminationData.swift; sourceTree = "<group>"; };
		BDF530D72B40F8AC002CAF43 /* LockScreenView.swift */ = {isa = PBXFileReference; lastKnownFileType = sourcecode.swift; path = LockScreenView.swift; sourceTree = "<group>"; };
		BDFD16592AE40438007F0DDA /* TreatmentsRootView.swift */ = {isa = PBXFileReference; lastKnownFileType = sourcecode.swift; path = TreatmentsRootView.swift; sourceTree = "<group>"; };
		BDFF797C2D25AA870016C40C /* Trio Watch App.app */ = {isa = PBXFileReference; explicitFileType = wrapper.application; includeInIndex = 0; path = "Trio Watch App.app"; sourceTree = BUILT_PRODUCTS_DIR; };
		BDFF798B2D25AA890016C40C /* Trio Watch AppTests.xctest */ = {isa = PBXFileReference; explicitFileType = wrapper.cfbundle; includeInIndex = 0; path = "Trio Watch AppTests.xctest"; sourceTree = BUILT_PRODUCTS_DIR; };
		BDFF7A832D25F97D0016C40C /* Assets.xcassets */ = {isa = PBXFileReference; lastKnownFileType = folder.assetcatalog; path = Assets.xcassets; sourceTree = "<group>"; };
		BDFF7A842D25F97D0016C40C /* TrioMainWatchView.swift */ = {isa = PBXFileReference; lastKnownFileType = sourcecode.swift; path = TrioMainWatchView.swift; sourceTree = "<group>"; };
		BDFF7A852D25F97D0016C40C /* TrioWatchApp.swift */ = {isa = PBXFileReference; lastKnownFileType = sourcecode.swift; path = TrioWatchApp.swift; sourceTree = "<group>"; };
		BDFF7A8A2D25F97D0016C40C /* Unit Tests.swift */ = {isa = PBXFileReference; lastKnownFileType = sourcecode.swift; path = "Unit Tests.swift"; sourceTree = "<group>"; };
		BDFF7A902D25F97D0016C40C /* Info.plist */ = {isa = PBXFileReference; lastKnownFileType = text.plist.xml; path = Info.plist; sourceTree = "<group>"; };
		BDFF7A912D25F97D0016C40C /* TrioWatchApp.swift */ = {isa = PBXFileReference; lastKnownFileType = sourcecode.swift; path = TrioWatchApp.swift; sourceTree = "<group>"; };
		BDFF7A922D25F97D0016C40C /* TrioWatchAppExtension.swift */ = {isa = PBXFileReference; lastKnownFileType = sourcecode.swift; path = TrioWatchAppExtension.swift; sourceTree = "<group>"; };
		BF8BCB0C37DEB5EC377B9612 /* BasalProfileEditorRootView.swift */ = {isa = PBXFileReference; includeInIndex = 1; lastKnownFileType = sourcecode.swift; path = BasalProfileEditorRootView.swift; sourceTree = "<group>"; };
		C19984D62EFC0035A9E9644D /* TreatmentsProvider.swift */ = {isa = PBXFileReference; includeInIndex = 1; lastKnownFileType = sourcecode.swift; path = TreatmentsProvider.swift; sourceTree = "<group>"; };
		C2A0A42E2CE0312C003B98E8 /* ConstantValues.swift */ = {isa = PBXFileReference; lastKnownFileType = sourcecode.swift; path = ConstantValues.swift; sourceTree = "<group>"; };
		C377490C77661D75E8C50649 /* ManualTempBasalRootView.swift */ = {isa = PBXFileReference; includeInIndex = 1; lastKnownFileType = sourcecode.swift; path = ManualTempBasalRootView.swift; sourceTree = "<group>"; };
		C8D1A7CA8C10C4403D4BBFA7 /* TreatmentsDataFlow.swift */ = {isa = PBXFileReference; includeInIndex = 1; lastKnownFileType = sourcecode.swift; path = TreatmentsDataFlow.swift; sourceTree = "<group>"; };
		CC6C406D2ACDD69E009B8058 /* RawFetchedProfile.swift */ = {isa = PBXFileReference; lastKnownFileType = sourcecode.swift; path = RawFetchedProfile.swift; sourceTree = "<group>"; };
		CC76E9502BD4812E008BEB61 /* Forecast+helper.swift */ = {isa = PBXFileReference; lastKnownFileType = sourcecode.swift; path = "Forecast+helper.swift"; sourceTree = "<group>"; };
		CE1856F42ADC4858007E39C7 /* AddCarbPresetIntent.swift */ = {isa = PBXFileReference; lastKnownFileType = sourcecode.swift; path = AddCarbPresetIntent.swift; sourceTree = "<group>"; };
		CE1856F62ADC4869007E39C7 /* CarbPresetIntentRequest.swift */ = {isa = PBXFileReference; lastKnownFileType = sourcecode.swift; path = CarbPresetIntentRequest.swift; sourceTree = "<group>"; };
		CE1F6DD82BADF4620064EB8D /* PluginManagerTests.swift */ = {isa = PBXFileReference; lastKnownFileType = sourcecode.swift; path = PluginManagerTests.swift; sourceTree = "<group>"; };
		CE1F6DDA2BAE08B60064EB8D /* TidepoolManager.swift */ = {isa = PBXFileReference; lastKnownFileType = sourcecode.swift; path = TidepoolManager.swift; sourceTree = "<group>"; };
		CE1F6DE62BAF1A180064EB8D /* BuildDetails.plist */ = {isa = PBXFileReference; lastKnownFileType = text.plist.xml; path = BuildDetails.plist; sourceTree = "<group>"; };
		CE1F6DE82BAF37C90064EB8D /* TidepoolConfigView.swift */ = {isa = PBXFileReference; lastKnownFileType = sourcecode.swift; path = TidepoolConfigView.swift; sourceTree = "<group>"; };
		CE2FAD39297D93F0001A872C /* BloodGlucoseExtensions.swift */ = {isa = PBXFileReference; lastKnownFileType = sourcecode.swift; path = BloodGlucoseExtensions.swift; sourceTree = "<group>"; };
		CE398D012977349800DF218F /* CryptoKit.framework */ = {isa = PBXFileReference; lastKnownFileType = wrapper.framework; name = CryptoKit.framework; path = System/Library/Frameworks/CryptoKit.framework; sourceTree = SDKROOT; };
		CE398D17297C9EE800DF218F /* G7SensorKit.framework */ = {isa = PBXFileReference; explicitFileType = wrapper.framework; path = G7SensorKit.framework; sourceTree = BUILT_PRODUCTS_DIR; };
		CE398D1A297D69A900DF218F /* ShareClient.framework */ = {isa = PBXFileReference; explicitFileType = wrapper.framework; path = ShareClient.framework; sourceTree = BUILT_PRODUCTS_DIR; };
		CE3EEF992D46370A001944DD /* CustomCGMOptionsView.swift */ = {isa = PBXFileReference; lastKnownFileType = sourcecode.swift; path = CustomCGMOptionsView.swift; sourceTree = "<group>"; };
		CE48C86328CA69D5007C0598 /* OmniBLEPumpManagerExtensions.swift */ = {isa = PBXFileReference; lastKnownFileType = sourcecode.swift; path = OmniBLEPumpManagerExtensions.swift; sourceTree = "<group>"; };
		CE48C86528CA6B48007C0598 /* OmniPodManagerExtensions.swift */ = {isa = PBXFileReference; lastKnownFileType = sourcecode.swift; path = OmniPodManagerExtensions.swift; sourceTree = "<group>"; };
		CE51DD1B2A01970800F163F7 /* ConnectIQ 2.xcframework */ = {isa = PBXFileReference; lastKnownFileType = wrapper.xcframework; name = "ConnectIQ 2.xcframework"; path = "Dependencies/ConnectIQ 2.xcframework"; sourceTree = "<group>"; };
		CE6B025628F350FF000C5502 /* HealthKit.framework */ = {isa = PBXFileReference; lastKnownFileType = wrapper.framework; name = HealthKit.framework; path = Platforms/WatchOS.platform/Developer/SDKs/WatchOS9.1.sdk/System/Library/Frameworks/HealthKit.framework; sourceTree = DEVELOPER_DIR; };
		CE7950232997D81700FA576E /* CGMSettingsView.swift */ = {isa = PBXFileReference; lastKnownFileType = sourcecode.swift; path = CGMSettingsView.swift; sourceTree = "<group>"; };
		CE7950252998056D00FA576E /* CGMSetupView.swift */ = {isa = PBXFileReference; lastKnownFileType = sourcecode.swift; path = CGMSetupView.swift; sourceTree = "<group>"; };
		CE79502729980C9600FA576E /* CGMBLEKitUI.framework */ = {isa = PBXFileReference; explicitFileType = wrapper.framework; path = CGMBLEKitUI.framework; sourceTree = BUILT_PRODUCTS_DIR; };
		CE79502929980C9F00FA576E /* G7SensorKitUI.framework */ = {isa = PBXFileReference; explicitFileType = wrapper.framework; path = G7SensorKitUI.framework; sourceTree = BUILT_PRODUCTS_DIR; };
		CE79502D29980E4D00FA576E /* ShareClientUI.framework */ = {isa = PBXFileReference; explicitFileType = wrapper.framework; path = ShareClientUI.framework; sourceTree = BUILT_PRODUCTS_DIR; };
		CE7CA3432A064973004BE681 /* AppShortcuts.swift */ = {isa = PBXFileReference; fileEncoding = 4; lastKnownFileType = sourcecode.swift; path = AppShortcuts.swift; sourceTree = "<group>"; };
		CE7CA3442A064973004BE681 /* BaseIntentsRequest.swift */ = {isa = PBXFileReference; fileEncoding = 4; lastKnownFileType = sourcecode.swift; path = BaseIntentsRequest.swift; sourceTree = "<group>"; };
		CE7CA3462A064973004BE681 /* CancelTempPresetIntent.swift */ = {isa = PBXFileReference; fileEncoding = 4; lastKnownFileType = sourcecode.swift; path = CancelTempPresetIntent.swift; sourceTree = "<group>"; };
		CE7CA3472A064973004BE681 /* ApplyTempPresetIntent.swift */ = {isa = PBXFileReference; fileEncoding = 4; lastKnownFileType = sourcecode.swift; path = ApplyTempPresetIntent.swift; sourceTree = "<group>"; };
		CE7CA3492A064973004BE681 /* TempPresetIntent.swift */ = {isa = PBXFileReference; fileEncoding = 4; lastKnownFileType = sourcecode.swift; path = TempPresetIntent.swift; sourceTree = "<group>"; };
		CE7CA34A2A064973004BE681 /* TempPresetsIntentRequest.swift */ = {isa = PBXFileReference; fileEncoding = 4; lastKnownFileType = sourcecode.swift; path = TempPresetsIntentRequest.swift; sourceTree = "<group>"; };
		CE7CA34C2A064973004BE681 /* ListStateIntent.swift */ = {isa = PBXFileReference; fileEncoding = 4; lastKnownFileType = sourcecode.swift; path = ListStateIntent.swift; sourceTree = "<group>"; };
		CE7CA34D2A064973004BE681 /* StateIntentRequest.swift */ = {isa = PBXFileReference; fileEncoding = 4; lastKnownFileType = sourcecode.swift; path = StateIntentRequest.swift; sourceTree = "<group>"; };
		CE7CA3572A064E2F004BE681 /* ListStateView.swift */ = {isa = PBXFileReference; lastKnownFileType = sourcecode.swift; path = ListStateView.swift; sourceTree = "<group>"; };
		CE82E02428E867BA00473A9C /* AlertStorage.swift */ = {isa = PBXFileReference; lastKnownFileType = sourcecode.swift; path = AlertStorage.swift; sourceTree = "<group>"; };
		CE82E02628E869DF00473A9C /* AlertEntry.swift */ = {isa = PBXFileReference; lastKnownFileType = sourcecode.swift; path = AlertEntry.swift; sourceTree = "<group>"; };
		CE94597929E9DF7B0047C9C6 /* ConnectIQ.framework */ = {isa = PBXFileReference; lastKnownFileType = wrapper.framework; name = ConnectIQ.framework; path = "Dependencies/ios-armv7_arm64/ConnectIQ.framework"; sourceTree = "<group>"; };
		CE94597D29E9E1EE0047C9C6 /* GarminManager.swift */ = {isa = PBXFileReference; lastKnownFileType = sourcecode.swift; path = GarminManager.swift; sourceTree = "<group>"; };
		CE94597F29E9E3BD0047C9C6 /* WatchConfigDataFlow.swift */ = {isa = PBXFileReference; lastKnownFileType = sourcecode.swift; path = WatchConfigDataFlow.swift; sourceTree = "<group>"; };
		CE94598129E9E3D30047C9C6 /* WatchConfigProvider.swift */ = {isa = PBXFileReference; lastKnownFileType = sourcecode.swift; path = WatchConfigProvider.swift; sourceTree = "<group>"; };
		CE94598329E9E3E60047C9C6 /* WatchConfigStateModel.swift */ = {isa = PBXFileReference; lastKnownFileType = sourcecode.swift; path = WatchConfigStateModel.swift; sourceTree = "<group>"; };
		CE94598629E9E4110047C9C6 /* WatchConfigRootView.swift */ = {isa = PBXFileReference; lastKnownFileType = sourcecode.swift; path = WatchConfigRootView.swift; sourceTree = "<group>"; };
		CE95BF492BA5CED700DC3DE3 /* LoopKit.framework */ = {isa = PBXFileReference; explicitFileType = wrapper.framework; path = LoopKit.framework; sourceTree = BUILT_PRODUCTS_DIR; };
		CE95BF4A2BA5CED700DC3DE3 /* LoopKitUI.framework */ = {isa = PBXFileReference; explicitFileType = wrapper.framework; path = LoopKitUI.framework; sourceTree = BUILT_PRODUCTS_DIR; };
		CE95BF562BA5F5FE00DC3DE3 /* PluginManager.swift */ = {isa = PBXFileReference; lastKnownFileType = sourcecode.swift; path = PluginManager.swift; sourceTree = "<group>"; };
		CE95BF592BA62E4A00DC3DE3 /* PluginSource.swift */ = {isa = PBXFileReference; lastKnownFileType = sourcecode.swift; path = PluginSource.swift; sourceTree = "<group>"; };
		CEA4F62229BE10F70011ADF7 /* SavitzkyGolayFilter.swift */ = {isa = PBXFileReference; lastKnownFileType = sourcecode.swift; path = SavitzkyGolayFilter.swift; sourceTree = "<group>"; };
		CEB434DB28B8F5B900B70274 /* MKRingProgressView.framework */ = {isa = PBXFileReference; explicitFileType = wrapper.framework; path = MKRingProgressView.framework; sourceTree = BUILT_PRODUCTS_DIR; };
		CEB434DE28B8F5C400B70274 /* OmniBLE.framework */ = {isa = PBXFileReference; explicitFileType = wrapper.framework; path = OmniBLE.framework; sourceTree = BUILT_PRODUCTS_DIR; };
		CEB434E228B8F9DB00B70274 /* BluetoothStateManager.swift */ = {isa = PBXFileReference; lastKnownFileType = sourcecode.swift; path = BluetoothStateManager.swift; sourceTree = "<group>"; };
		CEB434E428B8FF5D00B70274 /* UIColor.swift */ = {isa = PBXFileReference; lastKnownFileType = sourcecode.swift; path = UIColor.swift; sourceTree = "<group>"; };
		CEB434E628B9053300B70274 /* LoopUIColorPalette+Default.swift */ = {isa = PBXFileReference; lastKnownFileType = sourcecode.swift; path = "LoopUIColorPalette+Default.swift"; sourceTree = "<group>"; };
		CEC751D129D88257006E9D24 /* OmniKit.framework */ = {isa = PBXFileReference; explicitFileType = wrapper.framework; path = OmniKit.framework; sourceTree = BUILT_PRODUCTS_DIR; };
		CEC751D329D88257006E9D24 /* OmniKitUI.framework */ = {isa = PBXFileReference; explicitFileType = wrapper.framework; path = OmniKitUI.framework; sourceTree = BUILT_PRODUCTS_DIR; };
		CEC751D529D88262006E9D24 /* MinimedKit.framework */ = {isa = PBXFileReference; explicitFileType = wrapper.framework; path = MinimedKit.framework; sourceTree = BUILT_PRODUCTS_DIR; };
		CEC751D729D88262006E9D24 /* MinimedKitUI.framework */ = {isa = PBXFileReference; explicitFileType = wrapper.framework; path = MinimedKitUI.framework; sourceTree = BUILT_PRODUCTS_DIR; };
		CEE9A64F2BBB418300EB5194 /* CalibrationsProvider.swift */ = {isa = PBXFileReference; fileEncoding = 4; lastKnownFileType = sourcecode.swift; path = CalibrationsProvider.swift; sourceTree = "<group>"; };
		CEE9A6512BBB418300EB5194 /* CalibrationsRootView.swift */ = {isa = PBXFileReference; fileEncoding = 4; lastKnownFileType = sourcecode.swift; path = CalibrationsRootView.swift; sourceTree = "<group>"; };
		CEE9A6522BBB418300EB5194 /* CalibrationsChart.swift */ = {isa = PBXFileReference; fileEncoding = 4; lastKnownFileType = sourcecode.swift; path = CalibrationsChart.swift; sourceTree = "<group>"; };
		CEE9A6532BBB418300EB5194 /* CalibrationsStateModel.swift */ = {isa = PBXFileReference; fileEncoding = 4; lastKnownFileType = sourcecode.swift; path = CalibrationsStateModel.swift; sourceTree = "<group>"; };
		CEE9A6542BBB418300EB5194 /* CalibrationsDataFlow.swift */ = {isa = PBXFileReference; fileEncoding = 4; lastKnownFileType = sourcecode.swift; path = CalibrationsDataFlow.swift; sourceTree = "<group>"; };
		CEE9A65B2BBB41C800EB5194 /* CalibrationService.swift */ = {isa = PBXFileReference; lastKnownFileType = sourcecode.swift; path = CalibrationService.swift; sourceTree = "<group>"; };
		CEE9A65D2BBC9F6500EB5194 /* CalibrationsTests.swift */ = {isa = PBXFileReference; lastKnownFileType = sourcecode.swift; path = CalibrationsTests.swift; sourceTree = "<group>"; };
		CEF1ED6A2D58FB4600FAF41E /* CGMOptions.swift */ = {isa = PBXFileReference; lastKnownFileType = sourcecode.swift; path = CGMOptions.swift; sourceTree = "<group>"; };
		CFCFE0781F9074C2917890E8 /* ManualTempBasalStateModel.swift */ = {isa = PBXFileReference; includeInIndex = 1; lastKnownFileType = sourcecode.swift; path = ManualTempBasalStateModel.swift; sourceTree = "<group>"; };
		D0BDC6993C1087310EDFC428 /* CarbRatioEditorRootView.swift */ = {isa = PBXFileReference; includeInIndex = 1; lastKnownFileType = sourcecode.swift; path = CarbRatioEditorRootView.swift; sourceTree = "<group>"; };
		DC2C6489D29ECCCAD78E0721 /* GlucoseNotificationSettingsStateModel.swift */ = {isa = PBXFileReference; includeInIndex = 1; lastKnownFileType = sourcecode.swift; path = GlucoseNotificationSettingsStateModel.swift; sourceTree = "<group>"; };
		DD09D47A2C5986D1003FEA5D /* CalendarEventSettingsDataFlow.swift */ = {isa = PBXFileReference; lastKnownFileType = sourcecode.swift; path = CalendarEventSettingsDataFlow.swift; sourceTree = "<group>"; };
		DD09D47C2C5986DA003FEA5D /* CalendarEventSettingsProvider.swift */ = {isa = PBXFileReference; lastKnownFileType = sourcecode.swift; path = CalendarEventSettingsProvider.swift; sourceTree = "<group>"; };
		DD09D47E2C5986E5003FEA5D /* CalendarEventSettingsStateModel.swift */ = {isa = PBXFileReference; lastKnownFileType = sourcecode.swift; path = CalendarEventSettingsStateModel.swift; sourceTree = "<group>"; };
		DD09D4812C5986F6003FEA5D /* CalendarEventSettingsRootView.swift */ = {isa = PBXFileReference; lastKnownFileType = sourcecode.swift; path = CalendarEventSettingsRootView.swift; sourceTree = "<group>"; };
		DD09D5C62D29EB26000D82C9 /* Helper+Enums.swift */ = {isa = PBXFileReference; lastKnownFileType = sourcecode.swift; path = "Helper+Enums.swift"; sourceTree = "<group>"; };
		DD09D5C82D29F3D0000D82C9 /* AcknowledgementPendingView.swift */ = {isa = PBXFileReference; lastKnownFileType = sourcecode.swift; path = AcknowledgementPendingView.swift; sourceTree = "<group>"; };
		DD09D6162D2A2E4A000D82C9 /* Assets.xcassets */ = {isa = PBXFileReference; lastKnownFileType = folder.assetcatalog; path = Assets.xcassets; sourceTree = "<group>"; };
		DD09D6412D2B553A000D82C9 /* Assets.xcassets */ = {isa = PBXFileReference; lastKnownFileType = folder.assetcatalog; path = Assets.xcassets; sourceTree = "<group>"; };
		DD09D6422D2B553A000D82C9 /* Info.plist */ = {isa = PBXFileReference; lastKnownFileType = text.plist.xml; path = Info.plist; sourceTree = "<group>"; };
		DD09D6432D2B553A000D82C9 /* TrioWatchComplication.swift */ = {isa = PBXFileReference; lastKnownFileType = sourcecode.swift; path = TrioWatchComplication.swift; sourceTree = "<group>"; };
		DD1745122C54169400211FAC /* DevicesView.swift */ = {isa = PBXFileReference; lastKnownFileType = sourcecode.swift; path = DevicesView.swift; sourceTree = "<group>"; };
		DD1745142C54388A00211FAC /* TherapySettingsView.swift */ = {isa = PBXFileReference; lastKnownFileType = sourcecode.swift; path = TherapySettingsView.swift; sourceTree = "<group>"; };
		DD1745162C54389F00211FAC /* FeatureSettingsView.swift */ = {isa = PBXFileReference; lastKnownFileType = sourcecode.swift; path = FeatureSettingsView.swift; sourceTree = "<group>"; };
		DD1745182C543B5700211FAC /* NotificationsView.swift */ = {isa = PBXFileReference; lastKnownFileType = sourcecode.swift; path = NotificationsView.swift; sourceTree = "<group>"; };
		DD17451C2C543C5F00211FAC /* ServicesView.swift */ = {isa = PBXFileReference; lastKnownFileType = sourcecode.swift; path = ServicesView.swift; sourceTree = "<group>"; };
		DD17451F2C55523E00211FAC /* SMBSettingsDataFlow.swift */ = {isa = PBXFileReference; lastKnownFileType = sourcecode.swift; path = SMBSettingsDataFlow.swift; sourceTree = "<group>"; };
		DD1745212C55524800211FAC /* SMBSettingsProvider.swift */ = {isa = PBXFileReference; lastKnownFileType = sourcecode.swift; path = SMBSettingsProvider.swift; sourceTree = "<group>"; };
		DD1745232C55526000211FAC /* SMBSettingsStateModel.swift */ = {isa = PBXFileReference; lastKnownFileType = sourcecode.swift; path = SMBSettingsStateModel.swift; sourceTree = "<group>"; };
		DD1745252C55526F00211FAC /* SMBSettingsRootView.swift */ = {isa = PBXFileReference; lastKnownFileType = sourcecode.swift; path = SMBSettingsRootView.swift; sourceTree = "<group>"; };
		DD1745282C55642100211FAC /* SettingInputSection.swift */ = {isa = PBXFileReference; lastKnownFileType = sourcecode.swift; path = SettingInputSection.swift; sourceTree = "<group>"; };
		DD17452A2C556E8100211FAC /* SettingInputHintView.swift */ = {isa = PBXFileReference; lastKnownFileType = sourcecode.swift; path = SettingInputHintView.swift; sourceTree = "<group>"; };
		DD17452D2C55AE4800211FAC /* TargetBehavoirDataFlow.swift */ = {isa = PBXFileReference; lastKnownFileType = sourcecode.swift; path = TargetBehavoirDataFlow.swift; sourceTree = "<group>"; };
		DD17452F2C55AE5300211FAC /* TargetBehaviorProvider.swift */ = {isa = PBXFileReference; lastKnownFileType = sourcecode.swift; path = TargetBehaviorProvider.swift; sourceTree = "<group>"; };
		DD1745312C55AE6000211FAC /* TargetBehavoirStateModel.swift */ = {isa = PBXFileReference; lastKnownFileType = sourcecode.swift; path = TargetBehavoirStateModel.swift; sourceTree = "<group>"; };
		DD1745342C55AE7E00211FAC /* TargetBehavoirRootView.swift */ = {isa = PBXFileReference; lastKnownFileType = sourcecode.swift; path = TargetBehavoirRootView.swift; sourceTree = "<group>"; };
		DD1745362C55B74200211FAC /* AlgorithmSettings.swift */ = {isa = PBXFileReference; lastKnownFileType = sourcecode.swift; path = AlgorithmSettings.swift; sourceTree = "<group>"; };
		DD1745392C55BFA600211FAC /* AlgorithmAdvancedSettingsDataFlow.swift */ = {isa = PBXFileReference; lastKnownFileType = sourcecode.swift; path = AlgorithmAdvancedSettingsDataFlow.swift; sourceTree = "<group>"; };
		DD17453B2C55BFAD00211FAC /* AlgorithmAdvancedSettingsProvider.swift */ = {isa = PBXFileReference; lastKnownFileType = sourcecode.swift; path = AlgorithmAdvancedSettingsProvider.swift; sourceTree = "<group>"; };
		DD17453D2C55BFB600211FAC /* AlgorithmAdvancedSettingsStateModel.swift */ = {isa = PBXFileReference; lastKnownFileType = sourcecode.swift; path = AlgorithmAdvancedSettingsStateModel.swift; sourceTree = "<group>"; };
		DD17453F2C55BFC100211FAC /* AlgorithmAdvancedSettingsRootView.swift */ = {isa = PBXFileReference; lastKnownFileType = sourcecode.swift; path = AlgorithmAdvancedSettingsRootView.swift; sourceTree = "<group>"; };
		DD1745432C55C60E00211FAC /* AutosensSettingsDataFlow.swift */ = {isa = PBXFileReference; lastKnownFileType = sourcecode.swift; path = AutosensSettingsDataFlow.swift; sourceTree = "<group>"; };
		DD1745452C55C61500211FAC /* AutosensSettingsProvider.swift */ = {isa = PBXFileReference; lastKnownFileType = sourcecode.swift; path = AutosensSettingsProvider.swift; sourceTree = "<group>"; };
		DD1745472C55C61D00211FAC /* AutosensSettingsStateModel.swift */ = {isa = PBXFileReference; lastKnownFileType = sourcecode.swift; path = AutosensSettingsStateModel.swift; sourceTree = "<group>"; };
		DD17454A2C55C62800211FAC /* AutosensSettingsRootView.swift */ = {isa = PBXFileReference; lastKnownFileType = sourcecode.swift; path = AutosensSettingsRootView.swift; sourceTree = "<group>"; };
		DD17454D2C55CA4D00211FAC /* UnitsLimitsSettingsDataFlow.swift */ = {isa = PBXFileReference; lastKnownFileType = sourcecode.swift; path = UnitsLimitsSettingsDataFlow.swift; sourceTree = "<group>"; };
		DD17454F2C55CA5500211FAC /* UnitsLimitsSettingsProvider.swift */ = {isa = PBXFileReference; lastKnownFileType = sourcecode.swift; path = UnitsLimitsSettingsProvider.swift; sourceTree = "<group>"; };
		DD1745512C55CA5D00211FAC /* UnitsLimitsSettingsStateModel.swift */ = {isa = PBXFileReference; lastKnownFileType = sourcecode.swift; path = UnitsLimitsSettingsStateModel.swift; sourceTree = "<group>"; };
		DD1745542C55CA6C00211FAC /* UnitsLimitsSettingsRootView.swift */ = {isa = PBXFileReference; lastKnownFileType = sourcecode.swift; path = UnitsLimitsSettingsRootView.swift; sourceTree = "<group>"; };
		DD1DB7CB2BECCA1F0048B367 /* BuildDetails.swift */ = {isa = PBXFileReference; lastKnownFileType = sourcecode.swift; path = BuildDetails.swift; sourceTree = "<group>"; };
		DD1E53582D273F20008F32A4 /* LoopStatusHelpView.swift */ = {isa = PBXFileReference; lastKnownFileType = sourcecode.swift; path = LoopStatusHelpView.swift; sourceTree = "<group>"; };
		DD21FCB42C6952AD00AF2C25 /* DecimalPickerSettings.swift */ = {isa = PBXFileReference; lastKnownFileType = sourcecode.swift; path = DecimalPickerSettings.swift; sourceTree = "<group>"; };
		DD246F052D2836AA0027DDE0 /* GlucoseTrendView.swift */ = {isa = PBXFileReference; lastKnownFileType = sourcecode.swift; path = GlucoseTrendView.swift; sourceTree = "<group>"; };
		DD2CC85B2D25D9CE00445446 /* GlucoseTargetsView.swift */ = {isa = PBXFileReference; lastKnownFileType = sourcecode.swift; path = GlucoseTargetsView.swift; sourceTree = "<group>"; };
		DD3078672D42F5CE00DE0490 /* WatchGlucoseObject.swift */ = {isa = PBXFileReference; lastKnownFileType = sourcecode.swift; path = WatchGlucoseObject.swift; sourceTree = "<group>"; };
		DD3078692D42F94000DE0490 /* GarminDevice.swift */ = {isa = PBXFileReference; lastKnownFileType = sourcecode.swift; path = GarminDevice.swift; sourceTree = "<group>"; };
		DD32CF972CC82460003686D6 /* TrioRemoteControl+Bolus.swift */ = {isa = PBXFileReference; lastKnownFileType = sourcecode.swift; path = "TrioRemoteControl+Bolus.swift"; sourceTree = "<group>"; };
		DD32CF992CC8246F003686D6 /* TrioRemoteControl+Meal.swift */ = {isa = PBXFileReference; lastKnownFileType = sourcecode.swift; path = "TrioRemoteControl+Meal.swift"; sourceTree = "<group>"; };
		DD32CF9B2CC82495003686D6 /* TrioRemoteControl+TempTarget.swift */ = {isa = PBXFileReference; lastKnownFileType = sourcecode.swift; path = "TrioRemoteControl+TempTarget.swift"; sourceTree = "<group>"; };
		DD32CF9D2CC824C2003686D6 /* TrioRemoteControl+Override.swift */ = {isa = PBXFileReference; lastKnownFileType = sourcecode.swift; path = "TrioRemoteControl+Override.swift"; sourceTree = "<group>"; };
		DD32CF9F2CC824D3003686D6 /* TrioRemoteControl+APNS.swift */ = {isa = PBXFileReference; lastKnownFileType = sourcecode.swift; path = "TrioRemoteControl+APNS.swift"; sourceTree = "<group>"; };
		DD32CFA12CC824E1003686D6 /* TrioRemoteControl+Helpers.swift */ = {isa = PBXFileReference; lastKnownFileType = sourcecode.swift; path = "TrioRemoteControl+Helpers.swift"; sourceTree = "<group>"; };
		DD3A3CE62D29C93F00AE478E /* Helper+Extensions.swift */ = {isa = PBXFileReference; lastKnownFileType = sourcecode.swift; path = "Helper+Extensions.swift"; sourceTree = "<group>"; };
		DD3A3CE82D29C97800AE478E /* Helper+ButtonStyles.swift */ = {isa = PBXFileReference; lastKnownFileType = sourcecode.swift; path = "Helper+ButtonStyles.swift"; sourceTree = "<group>"; };
		DD3F1F822D9DC78300DCE7B3 /* UnitSelectionStepView.swift */ = {isa = PBXFileReference; lastKnownFileType = sourcecode.swift; path = UnitSelectionStepView.swift; sourceTree = "<group>"; };
		DD3F1F842D9DD83B00DCE7B3 /* DeliveryLimitsStepView.swift */ = {isa = PBXFileReference; lastKnownFileType = sourcecode.swift; path = DeliveryLimitsStepView.swift; sourceTree = "<group>"; };
		DD3F1F882D9E078300DCE7B3 /* TherapySettingEditorView.swift */ = {isa = PBXFileReference; lastKnownFileType = sourcecode.swift; path = TherapySettingEditorView.swift; sourceTree = "<group>"; };
		DD3F1F8A2D9E08B200DCE7B3 /* NightscoutLoginStepView.swift */ = {isa = PBXFileReference; lastKnownFileType = sourcecode.swift; path = NightscoutLoginStepView.swift; sourceTree = "<group>"; };
		DD3F1F8C2D9E0E0000DCE7B3 /* NightscoutSetupStepView.swift */ = {isa = PBXFileReference; lastKnownFileType = sourcecode.swift; path = NightscoutSetupStepView.swift; sourceTree = "<group>"; };
		DD3F1F8F2D9E153A00DCE7B3 /* NightscoutImportStepView.swift */ = {isa = PBXFileReference; lastKnownFileType = sourcecode.swift; path = NightscoutImportStepView.swift; sourceTree = "<group>"; };
		DD4A00202DAEEEC400AB7387 /* OnboardingView+AlgorithmUtil.swift */ = {isa = PBXFileReference; lastKnownFileType = sourcecode.swift; path = "OnboardingView+AlgorithmUtil.swift"; sourceTree = "<group>"; };
		DD4A00232DAEF5DC00AB7387 /* AlgorithmSettingsSubstepView.swift */ = {isa = PBXFileReference; lastKnownFileType = sourcecode.swift; path = AlgorithmSettingsSubstepView.swift; sourceTree = "<group>"; };
		DD4AFFF02DADB59100AB7387 /* AlgorithmSettingsContentsStepView.swift */ = {isa = PBXFileReference; lastKnownFileType = sourcecode.swift; path = AlgorithmSettingsContentsStepView.swift; sourceTree = "<group>"; };
		DD4C57A72D73ADEA001BFF2C /* RestartLiveActivityIntent.swift */ = {isa = PBXFileReference; lastKnownFileType = sourcecode.swift; path = RestartLiveActivityIntent.swift; sourceTree = "<group>"; };
		DD4C57A92D73B3D9001BFF2C /* RestartLiveActivityIntentRequest.swift */ = {isa = PBXFileReference; lastKnownFileType = sourcecode.swift; path = RestartLiveActivityIntentRequest.swift; sourceTree = "<group>"; };
		DD4C581E2D73C43D001BFF2C /* LoopStatsView.swift */ = {isa = PBXFileReference; lastKnownFileType = sourcecode.swift; path = LoopStatsView.swift; sourceTree = "<group>"; };
		DD4FFF322D458EE600B6CFF9 /* GarminWatchState.swift */ = {isa = PBXFileReference; lastKnownFileType = sourcecode.swift; path = GarminWatchState.swift; sourceTree = "<group>"; };
		DD5DC9F02CF3D96E00AB8703 /* AdjustmentsStateModel+Overrides.swift */ = {isa = PBXFileReference; lastKnownFileType = sourcecode.swift; path = "AdjustmentsStateModel+Overrides.swift"; sourceTree = "<group>"; };
		DD5DC9F22CF3D9D600AB8703 /* AdjustmentsStateModel+TempTargets.swift */ = {isa = PBXFileReference; lastKnownFileType = sourcecode.swift; path = "AdjustmentsStateModel+TempTargets.swift"; sourceTree = "<group>"; };
		DD5DC9F62CF3DA9300AB8703 /* TargetPicker.swift */ = {isa = PBXFileReference; lastKnownFileType = sourcecode.swift; path = TargetPicker.swift; sourceTree = "<group>"; };
		DD5DC9F82CF3DAA900AB8703 /* RadioButton.swift */ = {isa = PBXFileReference; lastKnownFileType = sourcecode.swift; path = RadioButton.swift; sourceTree = "<group>"; };
		DD5DC9FA2CF3E1AA00AB8703 /* AdjustmentsStateModel+Helpers.swift */ = {isa = PBXFileReference; lastKnownFileType = sourcecode.swift; path = "AdjustmentsStateModel+Helpers.swift"; sourceTree = "<group>"; };
		DD68889C2C386E17006E3C44 /* NightscoutExercise.swift */ = {isa = PBXFileReference; lastKnownFileType = sourcecode.swift; path = NightscoutExercise.swift; sourceTree = "<group>"; };
		DD6A4E7D2DBEBF0F008C4B26 /* StartupReturningUserStepView.swift */ = {isa = PBXFileReference; lastKnownFileType = sourcecode.swift; path = StartupReturningUserStepView.swift; sourceTree = "<group>"; };
		DD6A4E7F2DBEC3EE008C4B26 /* StartupForceCloseWarningStepView.swift */ = {isa = PBXFileReference; lastKnownFileType = sourcecode.swift; path = StartupForceCloseWarningStepView.swift; sourceTree = "<group>"; };
		DD6A4E832DBEDD39008C4B26 /* AlgorithmSettingsImportantNotesStepView.swift */ = {isa = PBXFileReference; lastKnownFileType = sourcecode.swift; path = AlgorithmSettingsImportantNotesStepView.swift; sourceTree = "<group>"; };
		DD6B7CB12C7B6F0800B75029 /* Rounding.swift */ = {isa = PBXFileReference; lastKnownFileType = sourcecode.swift; path = Rounding.swift; sourceTree = "<group>"; };
		DD6B7CB32C7B71F700B75029 /* ForecastDisplayType.swift */ = {isa = PBXFileReference; lastKnownFileType = sourcecode.swift; path = ForecastDisplayType.swift; sourceTree = "<group>"; };
		DD6D67E32C9C253500660C9B /* ColorSchemeOption.swift */ = {isa = PBXFileReference; lastKnownFileType = sourcecode.swift; path = ColorSchemeOption.swift; sourceTree = "<group>"; };
		DD6F63CB2D27F606007D94CF /* TreatmentMenuView.swift */ = {isa = PBXFileReference; lastKnownFileType = sourcecode.swift; path = TreatmentMenuView.swift; sourceTree = "<group>"; };
		DD73FA0E2D74F57300D19D1E /* BackgroundTask+Helper.swift */ = {isa = PBXFileReference; lastKnownFileType = sourcecode.swift; path = "BackgroundTask+Helper.swift"; sourceTree = "<group>"; };
		DD8262CA2D289297009F6F62 /* BolusConfirmationView.swift */ = {isa = PBXFileReference; lastKnownFileType = sourcecode.swift; path = BolusConfirmationView.swift; sourceTree = "<group>"; };
		DD88C8E12C50420800F2D558 /* DefinitionRow.swift */ = {isa = PBXFileReference; lastKnownFileType = sourcecode.swift; path = DefinitionRow.swift; sourceTree = "<group>"; };
		DD940BA92CA7585D000830A5 /* GlucoseColorScheme.swift */ = {isa = PBXFileReference; lastKnownFileType = sourcecode.swift; path = GlucoseColorScheme.swift; sourceTree = "<group>"; };
		DD940BAB2CA75889000830A5 /* DynamicGlucoseColor.swift */ = {isa = PBXFileReference; lastKnownFileType = sourcecode.swift; path = DynamicGlucoseColor.swift; sourceTree = "<group>"; };
		DD98ACBF2D71013200C0778F /* StatChartUtils.swift */ = {isa = PBXFileReference; lastKnownFileType = sourcecode.swift; path = StatChartUtils.swift; sourceTree = "<group>"; };
		DD9ECB672CA99F4500AA7C45 /* TrioRemoteControl.swift */ = {isa = PBXFileReference; lastKnownFileType = sourcecode.swift; path = TrioRemoteControl.swift; sourceTree = "<group>"; };
		DD9ECB692CA99F6C00AA7C45 /* PushMessage.swift */ = {isa = PBXFileReference; lastKnownFileType = sourcecode.swift; path = PushMessage.swift; sourceTree = "<group>"; };
		DD9ECB6D2CA9A0BA00AA7C45 /* RemoteControlConfigStateModel.swift */ = {isa = PBXFileReference; fileEncoding = 4; lastKnownFileType = sourcecode.swift; path = RemoteControlConfigStateModel.swift; sourceTree = "<group>"; };
		DD9ECB6E2CA9A0BA00AA7C45 /* RemoteControlConfigProvider.swift */ = {isa = PBXFileReference; fileEncoding = 4; lastKnownFileType = sourcecode.swift; path = RemoteControlConfigProvider.swift; sourceTree = "<group>"; };
		DD9ECB6F2CA9A0BA00AA7C45 /* RemoteControlConfigDataFlow.swift */ = {isa = PBXFileReference; fileEncoding = 4; lastKnownFileType = sourcecode.swift; path = RemoteControlConfigDataFlow.swift; sourceTree = "<group>"; };
		DD9ECB732CA9A0C300AA7C45 /* RemoteControlConfig.swift */ = {isa = PBXFileReference; fileEncoding = 4; lastKnownFileType = sourcecode.swift; path = RemoteControlConfig.swift; sourceTree = "<group>"; };
		DDA6E24F2D22187500C2988C /* ChartLegendView.swift */ = {isa = PBXFileReference; lastKnownFileType = sourcecode.swift; path = ChartLegendView.swift; sourceTree = "<group>"; };
		DDA6E2842D2361F800C2988C /* LoopStatusView.swift */ = {isa = PBXFileReference; lastKnownFileType = sourcecode.swift; path = LoopStatusView.swift; sourceTree = "<group>"; };
		DDA6E31F2D258E0500C2988C /* OverrideHelpView.swift */ = {isa = PBXFileReference; lastKnownFileType = sourcecode.swift; path = OverrideHelpView.swift; sourceTree = "<group>"; };
		DDA6E3212D25901100C2988C /* TempTargetHelpView.swift */ = {isa = PBXFileReference; lastKnownFileType = sourcecode.swift; path = TempTargetHelpView.swift; sourceTree = "<group>"; };
		DDA6E3562D25988500C2988C /* ContactImageHelpView.swift */ = {isa = PBXFileReference; lastKnownFileType = sourcecode.swift; path = ContactImageHelpView.swift; sourceTree = "<group>"; };
		DDA9AC082D672CEB00E6F1A9 /* AppVersionChecker.swift */ = {isa = PBXFileReference; lastKnownFileType = sourcecode.swift; path = AppVersionChecker.swift; sourceTree = "<group>"; };
		DDA9AC0A2D678DAD00E6F1A9 /* blacklisted-versions.json */ = {isa = PBXFileReference; lastKnownFileType = text.json; path = "blacklisted-versions.json"; sourceTree = "<group>"; };
		DDAA29822D2D1D7B006546A1 /* AdjustmentsRootView+Overrides.swift */ = {isa = PBXFileReference; lastKnownFileType = sourcecode.swift; path = "AdjustmentsRootView+Overrides.swift"; sourceTree = "<group>"; };
		DDAA29842D2D1D98006546A1 /* AdjustmentsRootView+TempTargets.swift */ = {isa = PBXFileReference; lastKnownFileType = sourcecode.swift; path = "AdjustmentsRootView+TempTargets.swift"; sourceTree = "<group>"; };
		DDB0E3702DB087B6004B826F /* PrivacyPolicyView.swift */ = {isa = PBXFileReference; lastKnownFileType = sourcecode.swift; path = PrivacyPolicyView.swift; sourceTree = "<group>"; };
		DDB0E3732DB1BAC1004B826F /* LogoBurstSplash.swift */ = {isa = PBXFileReference; lastKnownFileType = sourcecode.swift; path = LogoBurstSplash.swift; sourceTree = "<group>"; };
		DDB37CC22D05044D00D99BF4 /* ContactTrickEntryStored+CoreDataClass.swift */ = {isa = PBXFileReference; lastKnownFileType = sourcecode.swift; path = "ContactTrickEntryStored+CoreDataClass.swift"; sourceTree = "<group>"; };
		DDB37CC32D05044D00D99BF4 /* ContactTrickEntryStored+CoreDataProperties.swift */ = {isa = PBXFileReference; lastKnownFileType = sourcecode.swift; path = "ContactTrickEntryStored+CoreDataProperties.swift"; sourceTree = "<group>"; };
		DDB37CC42D05048F00D99BF4 /* ContactImageStorage.swift */ = {isa = PBXFileReference; lastKnownFileType = sourcecode.swift; path = ContactImageStorage.swift; sourceTree = "<group>"; };
		DDB37CC62D05127500D99BF4 /* FontExtensions.swift */ = {isa = PBXFileReference; lastKnownFileType = sourcecode.swift; path = FontExtensions.swift; sourceTree = "<group>"; };
		DDBD53FB2DAA903100F940A6 /* OverviewStepView.swift */ = {isa = PBXFileReference; lastKnownFileType = sourcecode.swift; path = OverviewStepView.swift; sourceTree = "<group>"; };
		DDC38E0F2D9B376900ADCB46 /* OnboardingView+Util.swift */ = {isa = PBXFileReference; lastKnownFileType = sourcecode.swift; path = "OnboardingView+Util.swift"; sourceTree = "<group>"; };
		DDCAE8322D78D49C00B1BB51 /* TherapySettingsUtil.swift */ = {isa = PBXFileReference; lastKnownFileType = sourcecode.swift; path = TherapySettingsUtil.swift; sourceTree = "<group>"; };
		DDCE790E2D6F97F7000A4D7A /* SubmodulesView.swift */ = {isa = PBXFileReference; lastKnownFileType = sourcecode.swift; path = SubmodulesView.swift; sourceTree = "<group>"; };
		DDCEBF5A2CC1B76400DF4C36 /* LiveActivity+Helper.swift */ = {isa = PBXFileReference; lastKnownFileType = sourcecode.swift; path = "LiveActivity+Helper.swift"; sourceTree = "<group>"; };
		DDD163112C4C689900CD525A /* AdjustmentsStateModel.swift */ = {isa = PBXFileReference; lastKnownFileType = sourcecode.swift; path = AdjustmentsStateModel.swift; sourceTree = "<group>"; };
		DDD163132C4C68D300CD525A /* AdjustmentsProvider.swift */ = {isa = PBXFileReference; lastKnownFileType = sourcecode.swift; path = AdjustmentsProvider.swift; sourceTree = "<group>"; };
		DDD163152C4C690300CD525A /* AdjustmentsDataFlow.swift */ = {isa = PBXFileReference; lastKnownFileType = sourcecode.swift; path = AdjustmentsDataFlow.swift; sourceTree = "<group>"; };
		DDD163172C4C694000CD525A /* AdjustmentsRootView.swift */ = {isa = PBXFileReference; lastKnownFileType = sourcecode.swift; path = AdjustmentsRootView.swift; sourceTree = "<group>"; };
		DDD163192C4C695E00CD525A /* EditOverrideForm.swift */ = {isa = PBXFileReference; lastKnownFileType = sourcecode.swift; path = EditOverrideForm.swift; sourceTree = "<group>"; };
		DDD1631B2C4C697400CD525A /* AddOverrideForm.swift */ = {isa = PBXFileReference; lastKnownFileType = sourcecode.swift; path = AddOverrideForm.swift; sourceTree = "<group>"; };
		DDD1631E2C4C6F6900CD525A /* TrioCoreDataPersistentContainer.xcdatamodel */ = {isa = PBXFileReference; lastKnownFileType = wrapper.xcdatamodel; path = TrioCoreDataPersistentContainer.xcdatamodel; sourceTree = "<group>"; };
		DDD6D4D22CDE90720029439A /* EstimatedA1cDisplayUnit.swift */ = {isa = PBXFileReference; lastKnownFileType = sourcecode.swift; path = EstimatedA1cDisplayUnit.swift; sourceTree = "<group>"; };
		DDD78A902DC4064800AC63F3 /* carbhistory.json */ = {isa = PBXFileReference; lastKnownFileType = text.json; path = carbhistory.json; sourceTree = "<group>"; };
		DDE179322C910127003CDDB7 /* MealPresetStored+CoreDataClass.swift */ = {isa = PBXFileReference; lastKnownFileType = sourcecode.swift; path = "MealPresetStored+CoreDataClass.swift"; sourceTree = "<group>"; };
		DDE179332C910127003CDDB7 /* MealPresetStored+CoreDataProperties.swift */ = {isa = PBXFileReference; lastKnownFileType = sourcecode.swift; path = "MealPresetStored+CoreDataProperties.swift"; sourceTree = "<group>"; };
		DDE179342C910127003CDDB7 /* LoopStatRecord+CoreDataClass.swift */ = {isa = PBXFileReference; lastKnownFileType = sourcecode.swift; path = "LoopStatRecord+CoreDataClass.swift"; sourceTree = "<group>"; };
		DDE179352C910127003CDDB7 /* LoopStatRecord+CoreDataProperties.swift */ = {isa = PBXFileReference; lastKnownFileType = sourcecode.swift; path = "LoopStatRecord+CoreDataProperties.swift"; sourceTree = "<group>"; };
		DDE179362C910127003CDDB7 /* BolusStored+CoreDataClass.swift */ = {isa = PBXFileReference; lastKnownFileType = sourcecode.swift; path = "BolusStored+CoreDataClass.swift"; sourceTree = "<group>"; };
		DDE179372C910127003CDDB7 /* BolusStored+CoreDataProperties.swift */ = {isa = PBXFileReference; lastKnownFileType = sourcecode.swift; path = "BolusStored+CoreDataProperties.swift"; sourceTree = "<group>"; };
		DDE179382C910127003CDDB7 /* ForecastValue+CoreDataClass.swift */ = {isa = PBXFileReference; lastKnownFileType = sourcecode.swift; path = "ForecastValue+CoreDataClass.swift"; sourceTree = "<group>"; };
		DDE179392C910127003CDDB7 /* ForecastValue+CoreDataProperties.swift */ = {isa = PBXFileReference; lastKnownFileType = sourcecode.swift; path = "ForecastValue+CoreDataProperties.swift"; sourceTree = "<group>"; };
		DDE1793A2C910127003CDDB7 /* CarbEntryStored+CoreDataClass.swift */ = {isa = PBXFileReference; lastKnownFileType = sourcecode.swift; path = "CarbEntryStored+CoreDataClass.swift"; sourceTree = "<group>"; };
		DDE1793B2C910127003CDDB7 /* CarbEntryStored+CoreDataProperties.swift */ = {isa = PBXFileReference; lastKnownFileType = sourcecode.swift; path = "CarbEntryStored+CoreDataProperties.swift"; sourceTree = "<group>"; };
		DDE1793E2C910127003CDDB7 /* PumpEventStored+CoreDataClass.swift */ = {isa = PBXFileReference; lastKnownFileType = sourcecode.swift; path = "PumpEventStored+CoreDataClass.swift"; sourceTree = "<group>"; };
		DDE1793F2C910127003CDDB7 /* PumpEventStored+CoreDataProperties.swift */ = {isa = PBXFileReference; lastKnownFileType = sourcecode.swift; path = "PumpEventStored+CoreDataProperties.swift"; sourceTree = "<group>"; };
		DDE179402C910127003CDDB7 /* StatsData+CoreDataClass.swift */ = {isa = PBXFileReference; lastKnownFileType = sourcecode.swift; path = "StatsData+CoreDataClass.swift"; sourceTree = "<group>"; };
		DDE179412C910127003CDDB7 /* StatsData+CoreDataProperties.swift */ = {isa = PBXFileReference; lastKnownFileType = sourcecode.swift; path = "StatsData+CoreDataProperties.swift"; sourceTree = "<group>"; };
		DDE179422C910127003CDDB7 /* Forecast+CoreDataClass.swift */ = {isa = PBXFileReference; lastKnownFileType = sourcecode.swift; path = "Forecast+CoreDataClass.swift"; sourceTree = "<group>"; };
		DDE179432C910127003CDDB7 /* Forecast+CoreDataProperties.swift */ = {isa = PBXFileReference; lastKnownFileType = sourcecode.swift; path = "Forecast+CoreDataProperties.swift"; sourceTree = "<group>"; };
		DDE179442C910127003CDDB7 /* GlucoseStored+CoreDataClass.swift */ = {isa = PBXFileReference; lastKnownFileType = sourcecode.swift; path = "GlucoseStored+CoreDataClass.swift"; sourceTree = "<group>"; };
		DDE179452C910127003CDDB7 /* GlucoseStored+CoreDataProperties.swift */ = {isa = PBXFileReference; lastKnownFileType = sourcecode.swift; path = "GlucoseStored+CoreDataProperties.swift"; sourceTree = "<group>"; };
		DDE179462C910127003CDDB7 /* OpenAPS_Battery+CoreDataClass.swift */ = {isa = PBXFileReference; lastKnownFileType = sourcecode.swift; path = "OpenAPS_Battery+CoreDataClass.swift"; sourceTree = "<group>"; };
		DDE179472C910127003CDDB7 /* OpenAPS_Battery+CoreDataProperties.swift */ = {isa = PBXFileReference; lastKnownFileType = sourcecode.swift; path = "OpenAPS_Battery+CoreDataProperties.swift"; sourceTree = "<group>"; };
		DDE179482C910127003CDDB7 /* TempBasalStored+CoreDataClass.swift */ = {isa = PBXFileReference; lastKnownFileType = sourcecode.swift; path = "TempBasalStored+CoreDataClass.swift"; sourceTree = "<group>"; };
		DDE179492C910127003CDDB7 /* TempBasalStored+CoreDataProperties.swift */ = {isa = PBXFileReference; lastKnownFileType = sourcecode.swift; path = "TempBasalStored+CoreDataProperties.swift"; sourceTree = "<group>"; };
		DDE1794C2C910127003CDDB7 /* OverrideRunStored+CoreDataClass.swift */ = {isa = PBXFileReference; lastKnownFileType = sourcecode.swift; path = "OverrideRunStored+CoreDataClass.swift"; sourceTree = "<group>"; };
		DDE1794D2C910127003CDDB7 /* OverrideRunStored+CoreDataProperties.swift */ = {isa = PBXFileReference; lastKnownFileType = sourcecode.swift; path = "OverrideRunStored+CoreDataProperties.swift"; sourceTree = "<group>"; };
		DDE1794E2C910127003CDDB7 /* OrefDetermination+CoreDataClass.swift */ = {isa = PBXFileReference; lastKnownFileType = sourcecode.swift; path = "OrefDetermination+CoreDataClass.swift"; sourceTree = "<group>"; };
		DDE1794F2C910127003CDDB7 /* OrefDetermination+CoreDataProperties.swift */ = {isa = PBXFileReference; lastKnownFileType = sourcecode.swift; path = "OrefDetermination+CoreDataProperties.swift"; sourceTree = "<group>"; };
		DDE179502C910127003CDDB7 /* OverrideStored+CoreDataClass.swift */ = {isa = PBXFileReference; lastKnownFileType = sourcecode.swift; path = "OverrideStored+CoreDataClass.swift"; sourceTree = "<group>"; };
		DDE179512C910127003CDDB7 /* OverrideStored+CoreDataProperties.swift */ = {isa = PBXFileReference; lastKnownFileType = sourcecode.swift; path = "OverrideStored+CoreDataProperties.swift"; sourceTree = "<group>"; };
		DDEBB05B2D89E9050032305D /* TimeInRangeType.swift */ = {isa = PBXFileReference; lastKnownFileType = sourcecode.swift; path = TimeInRangeType.swift; sourceTree = "<group>"; };
		DDF68FFB2D9ECF77008BF16C /* OnboardingStateModel+Nightscout.swift */ = {isa = PBXFileReference; lastKnownFileType = sourcecode.swift; path = "OnboardingStateModel+Nightscout.swift"; sourceTree = "<group>"; };
		DDF6902B2DA028D3008BF16C /* DiagnosticsStepView.swift */ = {isa = PBXFileReference; lastKnownFileType = sourcecode.swift; path = DiagnosticsStepView.swift; sourceTree = "<group>"; };
		DDF6905B2DA0AFC5008BF16C /* WelcomeStepView.swift */ = {isa = PBXFileReference; lastKnownFileType = sourcecode.swift; path = WelcomeStepView.swift; sourceTree = "<group>"; };
		DDF691002DA2CA0B008BF16C /* AppDiagnosticsDataFlow.swift */ = {isa = PBXFileReference; lastKnownFileType = sourcecode.swift; path = AppDiagnosticsDataFlow.swift; sourceTree = "<group>"; };
		DDF691022DA2CA14008BF16C /* AppDiagnosticsProvider.swift */ = {isa = PBXFileReference; lastKnownFileType = sourcecode.swift; path = AppDiagnosticsProvider.swift; sourceTree = "<group>"; };
		DDF691042DA2CA20008BF16C /* AppDiagnosticsStateModel.swift */ = {isa = PBXFileReference; lastKnownFileType = sourcecode.swift; path = AppDiagnosticsStateModel.swift; sourceTree = "<group>"; };
		DDF691062DA2CA28008BF16C /* AppDiagnosticsRootView.swift */ = {isa = PBXFileReference; lastKnownFileType = sourcecode.swift; path = AppDiagnosticsRootView.swift; sourceTree = "<group>"; };
		DDF691362DA30332008BF16C /* StartupGuideStepView.swift */ = {isa = PBXFileReference; lastKnownFileType = sourcecode.swift; path = StartupGuideStepView.swift; sourceTree = "<group>"; };
		DDF847DC2C5C28720049BB3B /* LiveActivitySettingsDataFlow.swift */ = {isa = PBXFileReference; lastKnownFileType = sourcecode.swift; path = LiveActivitySettingsDataFlow.swift; sourceTree = "<group>"; };
		DDF847DE2C5C28780049BB3B /* LiveActivitySettingsProvider.swift */ = {isa = PBXFileReference; lastKnownFileType = sourcecode.swift; path = LiveActivitySettingsProvider.swift; sourceTree = "<group>"; };
		DDF847E02C5C287F0049BB3B /* LiveActivitySettingsStateModel.swift */ = {isa = PBXFileReference; lastKnownFileType = sourcecode.swift; path = LiveActivitySettingsStateModel.swift; sourceTree = "<group>"; };
		DDF847E32C5C288F0049BB3B /* LiveActivitySettingsRootView.swift */ = {isa = PBXFileReference; lastKnownFileType = sourcecode.swift; path = LiveActivitySettingsRootView.swift; sourceTree = "<group>"; };
		DDF847E52C5D66490049BB3B /* AddMealPresetView.swift */ = {isa = PBXFileReference; lastKnownFileType = sourcecode.swift; path = AddMealPresetView.swift; sourceTree = "<group>"; };
		DDF847E72C5DABA30049BB3B /* WatchConfigAppleWatchView.swift */ = {isa = PBXFileReference; lastKnownFileType = sourcecode.swift; path = WatchConfigAppleWatchView.swift; sourceTree = "<group>"; };
		DDF847E92C5DABAC0049BB3B /* WatchConfigGarminView.swift */ = {isa = PBXFileReference; lastKnownFileType = sourcecode.swift; path = WatchConfigGarminView.swift; sourceTree = "<group>"; };
		DDFF202E2DB1D14500AB8A96 /* NotificationPermissionStepView.swift */ = {isa = PBXFileReference; lastKnownFileType = sourcecode.swift; path = NotificationPermissionStepView.swift; sourceTree = "<group>"; };
		DDFF20302DB1D15500AB8A96 /* BluetoothPermissionStepView.swift */ = {isa = PBXFileReference; lastKnownFileType = sourcecode.swift; path = BluetoothPermissionStepView.swift; sourceTree = "<group>"; };
		DDFF20492DB29EF500AB8A96 /* WatchLogger.swift */ = {isa = PBXFileReference; lastKnownFileType = sourcecode.swift; path = WatchLogger.swift; sourceTree = "<group>"; };
		DDFF204D2DB2C00B00AB8A96 /* WatchStateSnapshot.swift */ = {isa = PBXFileReference; lastKnownFileType = sourcecode.swift; path = WatchStateSnapshot.swift; sourceTree = "<group>"; };
		DDFF204F2DB2C11900AB8A96 /* WatchStateSnapshot.swift */ = {isa = PBXFileReference; lastKnownFileType = sourcecode.swift; path = WatchStateSnapshot.swift; sourceTree = "<group>"; };
		E00EEBFD27368630002FF094 /* ServiceAssembly.swift */ = {isa = PBXFileReference; fileEncoding = 4; lastKnownFileType = sourcecode.swift; path = ServiceAssembly.swift; sourceTree = "<group>"; };
		E00EEBFE27368630002FF094 /* SecurityAssembly.swift */ = {isa = PBXFileReference; fileEncoding = 4; lastKnownFileType = sourcecode.swift; path = SecurityAssembly.swift; sourceTree = "<group>"; };
		E00EEBFF27368630002FF094 /* StorageAssembly.swift */ = {isa = PBXFileReference; fileEncoding = 4; lastKnownFileType = sourcecode.swift; path = StorageAssembly.swift; sourceTree = "<group>"; };
		E00EEC0027368630002FF094 /* UIAssembly.swift */ = {isa = PBXFileReference; fileEncoding = 4; lastKnownFileType = sourcecode.swift; path = UIAssembly.swift; sourceTree = "<group>"; };
		E00EEC0127368630002FF094 /* APSAssembly.swift */ = {isa = PBXFileReference; fileEncoding = 4; lastKnownFileType = sourcecode.swift; path = APSAssembly.swift; sourceTree = "<group>"; };
		E00EEC0227368630002FF094 /* NetworkAssembly.swift */ = {isa = PBXFileReference; fileEncoding = 4; lastKnownFileType = sourcecode.swift; path = NetworkAssembly.swift; sourceTree = "<group>"; };
		E013D871273AC6FE0014109C /* GlucoseSimulatorSource.swift */ = {isa = PBXFileReference; lastKnownFileType = sourcecode.swift; path = GlucoseSimulatorSource.swift; sourceTree = "<group>"; };
		E06B9119275B5EEA003C04B6 /* Array+Extension.swift */ = {isa = PBXFileReference; lastKnownFileType = sourcecode.swift; path = "Array+Extension.swift"; sourceTree = "<group>"; };
		E0CC2C5B275B9DAE00A7BC71 /* HealthKit.framework */ = {isa = PBXFileReference; lastKnownFileType = wrapper.framework; name = HealthKit.framework; path = System/Library/Frameworks/HealthKit.framework; sourceTree = SDKROOT; };
		E0D4F80427513ECF00BDF1FE /* HealthKitSample.swift */ = {isa = PBXFileReference; lastKnownFileType = sourcecode.swift; path = HealthKitSample.swift; sourceTree = "<group>"; };
		E26904AACA8D9C15D229D675 /* SnoozeStateModel.swift */ = {isa = PBXFileReference; includeInIndex = 1; lastKnownFileType = sourcecode.swift; path = SnoozeStateModel.swift; sourceTree = "<group>"; };
		E592A36F2CEEC01E009A472C /* ContactTrickEntry.swift */ = {isa = PBXFileReference; lastKnownFileType = sourcecode.swift; path = ContactTrickEntry.swift; sourceTree = "<group>"; };
		E592A3712CEEC038009A472C /* ContactImageRootView.swift */ = {isa = PBXFileReference; lastKnownFileType = sourcecode.swift; path = ContactImageRootView.swift; sourceTree = "<group>"; };
		E592A3732CEEC038009A472C /* ContactImageDataFlow.swift */ = {isa = PBXFileReference; lastKnownFileType = sourcecode.swift; path = ContactImageDataFlow.swift; sourceTree = "<group>"; };
		E592A3742CEEC038009A472C /* ContactImageProvider.swift */ = {isa = PBXFileReference; lastKnownFileType = sourcecode.swift; path = ContactImageProvider.swift; sourceTree = "<group>"; };
		E592A3752CEEC038009A472C /* ContactImageStateModel.swift */ = {isa = PBXFileReference; lastKnownFileType = sourcecode.swift; path = ContactImageStateModel.swift; sourceTree = "<group>"; };
		E625985B47742D498CB1681A /* GlucoseNotificationSettingsProvider.swift */ = {isa = PBXFileReference; includeInIndex = 1; lastKnownFileType = sourcecode.swift; path = GlucoseNotificationSettingsProvider.swift; sourceTree = "<group>"; };
		F816825D28DB441200054060 /* HeartBeatManager.swift */ = {isa = PBXFileReference; fileEncoding = 4; lastKnownFileType = sourcecode.swift; path = HeartBeatManager.swift; sourceTree = "<group>"; };
		F816825F28DB441800054060 /* BluetoothTransmitter.swift */ = {isa = PBXFileReference; fileEncoding = 4; lastKnownFileType = sourcecode.swift; path = BluetoothTransmitter.swift; sourceTree = "<group>"; };
		F90692A9274B7AAE0037068D /* HealthKitManager.swift */ = {isa = PBXFileReference; lastKnownFileType = sourcecode.swift; path = HealthKitManager.swift; sourceTree = "<group>"; };
		F90692CE274B999A0037068D /* HealthKitDataFlow.swift */ = {isa = PBXFileReference; lastKnownFileType = sourcecode.swift; path = HealthKitDataFlow.swift; sourceTree = "<group>"; };
		F90692D0274B99B60037068D /* HealthKitProvider.swift */ = {isa = PBXFileReference; lastKnownFileType = sourcecode.swift; path = HealthKitProvider.swift; sourceTree = "<group>"; };
		F90692D2274B9A130037068D /* AppleHealthKitRootView.swift */ = {isa = PBXFileReference; lastKnownFileType = sourcecode.swift; path = AppleHealthKitRootView.swift; sourceTree = "<group>"; };
		F90692D5274B9A450037068D /* HealthKitStateModel.swift */ = {isa = PBXFileReference; lastKnownFileType = sourcecode.swift; path = HealthKitStateModel.swift; sourceTree = "<group>"; };
		FBB3BAE7494CB771ABAC7B8B /* ISFEditorRootView.swift */ = {isa = PBXFileReference; includeInIndex = 1; lastKnownFileType = sourcecode.swift; path = ISFEditorRootView.swift; sourceTree = "<group>"; };
		FE41E4D529463EE20047FD55 /* NightscoutPreferences.swift */ = {isa = PBXFileReference; lastKnownFileType = sourcecode.swift; path = NightscoutPreferences.swift; sourceTree = "<group>"; };
		FE66D16A291F74F8005D6F77 /* Bundle+Extensions.swift */ = {isa = PBXFileReference; lastKnownFileType = sourcecode.swift; path = "Bundle+Extensions.swift"; sourceTree = "<group>"; };
		FEFFA7A12929FE49007B8193 /* UIDevice+Extensions.swift */ = {isa = PBXFileReference; lastKnownFileType = sourcecode.swift; path = "UIDevice+Extensions.swift"; sourceTree = "<group>"; };
/* End PBXFileReference section */

/* Begin PBXFileSystemSynchronizedRootGroup section */
		BDFF7A9E2D25FA970016C40C /* Preview Content */ = {isa = PBXFileSystemSynchronizedRootGroup; explicitFileTypes = {}; explicitFolders = (); path = "Preview Content"; sourceTree = "<group>"; };
		DDCEBF412CC1B42500DF4C36 /* Views */ = {isa = PBXFileSystemSynchronizedRootGroup; explicitFileTypes = {}; explicitFolders = (); path = Views; sourceTree = "<group>"; };
/* End PBXFileSystemSynchronizedRootGroup section */

/* Begin PBXFrameworksBuildPhase section */
		388E595525AD948C0019842D /* Frameworks */ = {
			isa = PBXFrameworksBuildPhase;
			buildActionMask = 2147483647;
			files = (
				CE95BF632BA771BE00DC3DE3 /* LoopTestingKit.framework in Frameworks */,
				3B4BA7722D8DBD690069D5B8 /* G7SensorKitUI.framework in Frameworks */,
				3B4BA7742D8DBD690069D5B8 /* LibreTransmitter.framework in Frameworks */,
				3B4BA78C2D8DC0EC0069D5B8 /* ShareClientUI.framework in Frameworks */,
				3B4BA77A2D8DBD690069D5B8 /* MinimedKitUI.framework in Frameworks */,
				3BD9687C2D8DDD4600899469 /* SlideButton in Frameworks */,
				3B4BA7782D8DBD690069D5B8 /* MinimedKit.framework in Frameworks */,
				3B4BA7762D8DBD690069D5B8 /* LibreTransmitterUI.framework in Frameworks */,
				3B4BA7902D8DC0EC0069D5B8 /* TidepoolServiceKitUI.framework in Frameworks */,
				3B4BA76A2D8DBD690069D5B8 /* CGMBLEKit.framework in Frameworks */,
				3B4BA77C2D8DBD690069D5B8 /* OmniBLE.framework in Frameworks */,
				38E87403274F78C000975559 /* libswiftCoreNFC.tbd in Frameworks */,
				38E87401274F77E400975559 /* CoreNFC.framework in Frameworks */,
				3B4BA78A2D8DC0EC0069D5B8 /* ShareClient.framework in Frameworks */,
				3B4BA77E2D8DBD690069D5B8 /* OmniKit.framework in Frameworks */,
				CE51DD1C2A01970900F163F7 /* ConnectIQ 2.xcframework in Frameworks */,
				3811DE1025C9D37700A708ED /* Swinject in Frameworks */,
				3B4BA78E2D8DC0EC0069D5B8 /* TidepoolServiceKit.framework in Frameworks */,
				B958F1B72BA0711600484851 /* MKRingProgressView in Frameworks */,
				3B4BA7702D8DBD690069D5B8 /* G7SensorKit.framework in Frameworks */,
				3B4BA76C2D8DBD690069D5B8 /* CGMBLEKitUI.framework in Frameworks */,
				CE95BF5B2BA770C300DC3DE3 /* LoopKit.framework in Frameworks */,
				38B17B6625DD90E0005CAE3D /* SwiftDate in Frameworks */,
				3833B46D26012030003021B3 /* Algorithms in Frameworks */,
				3B4BA7822D8DBD690069D5B8 /* RileyLinkBLEKit.framework in Frameworks */,
				3B4BA76E2D8DBD690069D5B8 /* DanaKit.framework in Frameworks */,
				3B47C6102DA0A28F00B0E5EF /* FirebaseCrashlytics in Frameworks */,
				3B4BA7862D8DBD690069D5B8 /* RileyLinkKitUI.framework in Frameworks */,
				CEB434FD28B90B7C00B70274 /* SwiftCharts in Frameworks */,
				CE95BF5F2BA7715800DC3DE3 /* MockKit.framework in Frameworks */,
				3BD9687F2D8DDD8800899469 /* CryptoSwift in Frameworks */,
				38DF1789276FC8C400B3528F /* SwiftMessages in Frameworks */,
				3B4BA7802D8DBD690069D5B8 /* OmniKitUI.framework in Frameworks */,
				3B4BA7842D8DBD690069D5B8 /* RileyLinkKit.framework in Frameworks */,
				CE95BF612BA7715900DC3DE3 /* MockKitUI.framework in Frameworks */,
				E0CC2C5C275B9F0F00A7BC71 /* HealthKit.framework in Frameworks */,
				CE95BF5D2BA770C300DC3DE3 /* LoopKitUI.framework in Frameworks */,
			);
			runOnlyForDeploymentPostprocessing = 0;
		};
		38FCF3EA25E9028E0078B0D1 /* Frameworks */ = {
			isa = PBXFrameworksBuildPhase;
			buildActionMask = 2147483647;
			files = (
			);
			runOnlyForDeploymentPostprocessing = 0;
		};
		6B1A8D142B14D91500E76752 /* Frameworks */ = {
			isa = PBXFrameworksBuildPhase;
			buildActionMask = 2147483647;
			files = (
				6B1A8D1B2B14D91600E76752 /* SwiftUI.framework in Frameworks */,
				6B1A8D192B14D91600E76752 /* WidgetKit.framework in Frameworks */,
			);
			runOnlyForDeploymentPostprocessing = 0;
		};
		BD8207C02D2B42E50023339D /* Frameworks */ = {
			isa = PBXFrameworksBuildPhase;
			buildActionMask = 2147483647;
			files = (
				BD8207C52D2B42E60023339D /* SwiftUI.framework in Frameworks */,
				BD8207C42D2B42E60023339D /* WidgetKit.framework in Frameworks */,
			);
			runOnlyForDeploymentPostprocessing = 0;
		};
		BDFF79792D25AA870016C40C /* Frameworks */ = {
			isa = PBXFrameworksBuildPhase;
			buildActionMask = 2147483647;
			files = (
			);
			runOnlyForDeploymentPostprocessing = 0;
		};
		BDFF79882D25AA890016C40C /* Frameworks */ = {
			isa = PBXFrameworksBuildPhase;
			buildActionMask = 2147483647;
			files = (
			);
			runOnlyForDeploymentPostprocessing = 0;
		};
/* End PBXFrameworksBuildPhase section */

/* Begin PBXGroup section */
		0610F7D6D2EC00E3BA1569F0 /* ConfigEditor */ = {
			isa = PBXGroup;
			children = (
				3F8A87AA037BD079BA3528BA /* ConfigEditorDataFlow.swift */,
				44080E4709E3AE4B73054563 /* ConfigEditorProvider.swift */,
				5D5B4F8B4194BB7E260EF251 /* ConfigEditorStateModel.swift */,
				4E8C7B59F8065047ECE20965 /* View */,
			);
			path = ConfigEditor;
			sourceTree = "<group>";
		};
		0A67A70F9438DB6586398458 /* View */ = {
			isa = PBXGroup;
			children = (
				B5822B15939E719628E9FF7C /* SnoozeRootView.swift */,
			);
			path = View;
			sourceTree = "<group>";
		};
		0D76BBC81CEDC1A0050F45EF /* View */ = {
			isa = PBXGroup;
			children = (
				CE3EEF992D46370A001944DD /* CustomCGMOptionsView.swift */,
				38569352270B5E350002C50D /* CGMRootView.swift */,
				CE7950232997D81700FA576E /* CGMSettingsView.swift */,
				CE7950252998056D00FA576E /* CGMSetupView.swift */,
			);
			path = View;
			sourceTree = "<group>";
		};
		0EE66DD474AFFD4FD787D5B9 /* View */ = {
			isa = PBXGroup;
			children = (
				BDA7593D2D37CFC000E649A4 /* CarbEntryEditorView.swift */,
				881E04BA5E0A003DE8E0A9C6 /* DataTableRootView.swift */,
			);
			path = View;
			sourceTree = "<group>";
		};
		110AEDE22C5193D100615CC9 /* Bolus */ = {
			isa = PBXGroup;
			children = (
				110AEDE02C5193D100615CC9 /* BolusIntent.swift */,
				110AEDE12C5193D100615CC9 /* BolusIntentRequest.swift */,
			);
			path = Bolus;
			sourceTree = "<group>";
		};
		110AEDE62C51A0AE00615CC9 /* View */ = {
			isa = PBXGroup;
			children = (
				110AEDE52C51A0AE00615CC9 /* ShortcutsConfigView.swift */,
			);
			path = View;
			sourceTree = "<group>";
		};
		110AEDEA2C51A0AE00615CC9 /* ShortcutsConfig */ = {
			isa = PBXGroup;
			children = (
				110AEDE62C51A0AE00615CC9 /* View */,
				110AEDE72C51A0AE00615CC9 /* ShortcutsConfigDataFlow.swift */,
				110AEDE82C51A0AE00615CC9 /* ShortcutsConfigProvider.swift */,
				110AEDE92C51A0AE00615CC9 /* ShortcutsConfigStateModel.swift */,
			);
			path = ShortcutsConfig;
			sourceTree = "<group>";
		};
		118DF7692C5ECBC60067FEB7 /* Override */ = {
			isa = PBXGroup;
			children = (
				118DF7642C5ECBC60067FEB7 /* ApplyOverridePresetIntent.swift */,
				118DF7652C5ECBC60067FEB7 /* CancelOverrideIntent.swift */,
				118DF7672C5ECBC60067FEB7 /* OverridePresetEntity.swift */,
				118DF7682C5ECBC60067FEB7 /* OverridePresetsIntentRequest.swift */,
			);
			path = Override;
			sourceTree = "<group>";
		};
		18B49BC9587A59E3A347C1CD /* View */ = {
			isa = PBXGroup;
			children = (
				BF8BCB0C37DEB5EC377B9612 /* BasalProfileEditorRootView.swift */,
			);
			path = View;
			sourceTree = "<group>";
		};
		190EBCC229FF134900BA767D /* UserInterfaceSettings */ = {
			isa = PBXGroup;
			children = (
				190EBCC329FF136900BA767D /* UserInterfaceSettingsDataFlow.swift */,
				190EBCC529FF138000BA767D /* UserInterfaceSettingsProvider.swift */,
				190EBCC729FF13AA00BA767D /* UserInterfaceSettingsStateModel.swift */,
				190EBCC929FF13AF00BA767D /* View */,
			);
			path = UserInterfaceSettings;
			sourceTree = "<group>";
		};
		190EBCC929FF13AF00BA767D /* View */ = {
			isa = PBXGroup;
			children = (
				190EBCCA29FF13CB00BA767D /* UserInterfaceSettingsRootView.swift */,
			);
			path = View;
			sourceTree = "<group>";
		};
		192F0FF5276AC36D0085BE4D /* Recovered References */ = {
			isa = PBXGroup;
			children = (
				199561C0275E61A50077B976 /* HealthKit.framework */,
			);
			name = "Recovered References";
			sourceTree = "<group>";
		};
		195D80B22AF696EE00D25097 /* DynamicSettings */ = {
			isa = PBXGroup;
			children = (
				195D80B62AF697B800D25097 /* DynamicSettingsDataFlow.swift */,
				195D80B82AF697F700D25097 /* DynamicSettingsProvider.swift */,
				195D80BA2AF6980B00D25097 /* DynamicSettingsStateModel.swift */,
				195D80B52AF6974200D25097 /* View */,
			);
			path = DynamicSettings;
			sourceTree = "<group>";
		};
		195D80B52AF6974200D25097 /* View */ = {
			isa = PBXGroup;
			children = (
				195D80B32AF6973A00D25097 /* DynamicSettingsRootView.swift */,
			);
			path = View;
			sourceTree = "<group>";
		};
		198377CF266BFEDE004DE65E /* Localizations */ = {
			isa = PBXGroup;
			children = (
				19D440A926B6FEBD008DA6C8 /* Main */,
			);
			path = Localizations;
			sourceTree = "<group>";
		};
		19D440A926B6FEBD008DA6C8 /* Main */ = {
			isa = PBXGroup;
			children = (
				8A9134292D63D9A1007F8874 /* Localizable.xcstrings */,
			);
			path = Main;
			sourceTree = "<group>";
		};
		19D466A129AA2B0A004D5F33 /* MealSettings */ = {
			isa = PBXGroup;
			children = (
				19D466A229AA2B80004D5F33 /* MealSettingsDataFlow.swift */,
				19D466A429AA2BD4004D5F33 /* MealSettingsProvider.swift */,
				19D466A629AA2C22004D5F33 /* MealSettingsStateModel.swift */,
				19D466A829AA306E004D5F33 /* View */,
			);
			path = MealSettings;
			sourceTree = "<group>";
		};
		19D466A829AA306E004D5F33 /* View */ = {
			isa = PBXGroup;
			children = (
				19D466A929AA3099004D5F33 /* MealSettingsRootView.swift */,
			);
			path = View;
			sourceTree = "<group>";
		};
		19E1F7E629D0828B005C8D20 /* IconConfig */ = {
			isa = PBXGroup;
			children = (
				19E1F7E729D082D0005C8D20 /* IconConfigDataFlow.swift */,
				19E1F7E929D082ED005C8D20 /* IconConfigProvider.swift */,
				19E1F7EB29D082FE005C8D20 /* IconConfigStateModel.swift */,
				19E1F7ED29D088C0005C8D20 /* View */,
			);
			path = IconConfig;
			sourceTree = "<group>";
		};
		19E1F7ED29D088C0005C8D20 /* View */ = {
			isa = PBXGroup;
			children = (
				19E1F7EE29D08EBA005C8D20 /* IconConfigRootWiew.swift */,
				1967DFC129D053D300759F30 /* IconImage.swift */,
				1967DFBF29D053AC00759F30 /* IconSelection.swift */,
			);
			path = View;
			sourceTree = "<group>";
		};
		19F95FF129F10F9C00314DDC /* Stat */ = {
			isa = PBXGroup;
			children = (
				BD249D952D42FCA800412DEB /* StatStateModel+Setup */,
				19F95FF229F10FBC00314DDC /* StatDataFlow.swift */,
				19F95FF429F10FCF00314DDC /* StatProvider.swift */,
				19F95FF629F10FEE00314DDC /* StatStateModel.swift */,
				19F95FF829F10FF600314DDC /* View */,
			);
			path = Stat;
			sourceTree = "<group>";
		};
		19F95FF829F10FF600314DDC /* View */ = {
			isa = PBXGroup;
			children = (
				BD249D842D42FBD200412DEB /* ViewElements */,
				19F95FF929F1102A00314DDC /* StatRootView.swift */,
				DD98ACBF2D71013200C0778F /* StatChartUtils.swift */,
			);
			path = View;
			sourceTree = "<group>";
		};
		29B478DF61BF8D270F7D8954 /* Snooze */ = {
			isa = PBXGroup;
			children = (
				36A708CDB546692C2230B385 /* SnoozeDataFlow.swift */,
				1CAE81192B118804DCD23034 /* SnoozeProvider.swift */,
				E26904AACA8D9C15D229D675 /* SnoozeStateModel.swift */,
				0A67A70F9438DB6586398458 /* View */,
			);
			path = Snooze;
			sourceTree = "<group>";
		};
		34CA4DF169B53D67EF18ED8A /* View */ = {
			isa = PBXGroup;
			children = (
				4DD795BA46B193644D48138C /* TargetsEditorRootView.swift */,
			);
			path = View;
			sourceTree = "<group>";
		};
		3811DE0325C9D31700A708ED /* Modules */ = {
			isa = PBXGroup;
			children = (
				DDD163032C4C67B400CD525A /* Adjustments */,
				DD1745382C55BF8B00211FAC /* AlgorithmAdvancedSettings */,
				DDF690FE2DA2C9EE008BF16C /* AppDiagnostics */,
				DD1745422C55C5C400211FAC /* AutosensSettings */,
				A42F1FEDFFD0DDE00AAD54D3 /* BasalProfileEditor */,
				3811DE0425C9D32E00A708ED /* Base */,
				BD7DA9A32AE06DBA00601B20 /* BolusCalculatorConfig */,
				DD09D4792C5986BA003FEA5D /* CalendarEventSettings */,
				CEE9A64D2BBB411C00EB5194 /* Calibrations */,
				E42231DBF0DBE2B4B92D1B15 /* CarbRatioEditor */,
				F75CB57ED6971B46F8756083 /* CGMSettings */,
				0610F7D6D2EC00E3BA1569F0 /* ConfigEditor */,
				E592A3762CEEC038009A472C /* ContactImage */,
				9E56E3626FAD933385101B76 /* DataTable */,
				195D80B22AF696EE00D25097 /* DynamicSettings */,
				DD17454C2C55CA0200211FAC /* GeneralSettings */,
				F66B236E00924A05D6A9F9DF /* GlucoseNotificationSettings */,
				F90692CD274B99850037068D /* HealthKit */,
				3811DE2725C9D49500A708ED /* Home */,
				19E1F7E629D0828B005C8D20 /* IconConfig */,
				D8F047E14D567F2B5DBEFD96 /* ISFEditor */,
				DDF847DB2C5C28550049BB3B /* LiveActivitySettings */,
				3811DE1A25C9D48300A708ED /* Main */,
				5031FE61F63C2A8A8B7674DD /* ManualTempBasal */,
				19D466A129AA2B0A004D5F33 /* MealSettings */,
				D533BF261CDC1C3F871E7BFD /* NightscoutConfig */,
				BD47FD142D88AACC0043966B /* Onboarding */,
				99C01B871ACAB3F32CE755C7 /* PumpConfig */,
				DD9ECB6B2CA99FA400AA7C45 /* RemoteControlConfig */,
				3811DE3825C9D4A100A708ED /* Settings */,
				110AEDEA2C51A0AE00615CC9 /* ShortcutsConfig */,
				DD17451E2C55520000211FAC /* SMBSettings */,
				29B478DF61BF8D270F7D8954 /* Snooze */,
				19F95FF129F10F9C00314DDC /* Stat */,
				DD17452C2C55AE3500211FAC /* TargetBehavoir */,
				6517011F19F244F64E1FF14B /* TargetsEditor */,
				C2C98283C436DB934D7E7994 /* Treatments */,
				190EBCC229FF134900BA767D /* UserInterfaceSettings */,
				CE94597C29E9E1CD0047C9C6 /* WatchConfig */,
			);
			path = Modules;
			sourceTree = "<group>";
		};
		3811DE0425C9D32E00A708ED /* Base */ = {
			isa = PBXGroup;
			children = (
				3811DE0725C9D32E00A708ED /* BaseView.swift */,
				3811DE0825C9D32F00A708ED /* BaseProvider.swift */,
				38FEF3F92737E42000574A46 /* BaseStateModel.swift */,
			);
			path = Base;
			sourceTree = "<group>";
		};
		3811DE1325C9D39E00A708ED /* Sources */ = {
			isa = PBXGroup;
			children = (
				CE7CA3422A064973004BE681 /* Shortcuts */,
				3811DEDE25C9E2DD00A708ED /* Application */,
				3811DF0A25CAAAA500A708ED /* APS */,
				E00EEBFC27368630002FF094 /* Assemblies */,
				38E98A3225F5300800C0CED0 /* Config */,
				388E5A5A25B6F05F0019842D /* Helpers */,
				38DF178A27733E0F00B3528F /* AnimatedBackground */,
				198377CF266BFEDE004DE65E /* Localizations */,
				38E98A1A25F52C9300C0CED0 /* Logger */,
				388E5A5925B6F0250019842D /* Models */,
				3811DE0325C9D31700A708ED /* Modules */,
				3811DE1425C9D40400A708ED /* Router */,
				3811DE9125C9D88200A708ED /* Services */,
				3883582E25EEAFC000E024B2 /* Views */,
			);
			path = Sources;
			sourceTree = "<group>";
		};
		3811DE1425C9D40400A708ED /* Router */ = {
			isa = PBXGroup;
			children = (
				3811DE1525C9D40400A708ED /* Screen.swift */,
				3811DE1625C9D40400A708ED /* Router.swift */,
			);
			path = Router;
			sourceTree = "<group>";
		};
		3811DE1A25C9D48300A708ED /* Main */ = {
			isa = PBXGroup;
			children = (
				3811DE1D25C9D48300A708ED /* MainDataFlow.swift */,
				3811DE1C25C9D48300A708ED /* MainProvider.swift */,
				38FEF3FB2737E53800574A46 /* MainStateModel.swift */,
				3811DE1F25C9D48300A708ED /* View */,
			);
			path = Main;
			sourceTree = "<group>";
		};
		3811DE1F25C9D48300A708ED /* View */ = {
			isa = PBXGroup;
			children = (
				3BAD36B12D7CDC1400CC298D /* MainLoadingView.swift */,
				3811DE2025C9D48300A708ED /* MainRootView.swift */,
			);
			path = View;
			sourceTree = "<group>";
		};
		3811DE2725C9D49500A708ED /* Home */ = {
			isa = PBXGroup;
			children = (
				3811DE2A25C9D49500A708ED /* HomeDataFlow.swift */,
				3811DE2925C9D49500A708ED /* HomeProvider.swift */,
				3811DE2825C9D49500A708ED /* HomeStateModel.swift */,
				3B4196DF2D8C4BBB0091DFF7 /* HomeStateModel+CGM.swift */,
				58645B972CA2D16A008AFCE7 /* HomeStateModel+Setup */,
				3811DE2C25C9D49500A708ED /* View */,
			);
			path = Home;
			sourceTree = "<group>";
		};
		3811DE2C25C9D49500A708ED /* View */ = {
			isa = PBXGroup;
			children = (
				3811DE2E25C9D49500A708ED /* HomeRootView.swift */,
				3833B51E260264AC003021B3 /* Chart */,
				3833B51F260264B6003021B3 /* Header */,
			);
			path = View;
			sourceTree = "<group>";
		};
		3811DE3825C9D4A100A708ED /* Settings */ = {
			isa = PBXGroup;
			children = (
				3811DE3D25C9D4A100A708ED /* SettingsDataFlow.swift */,
				3811DE3E25C9D4A100A708ED /* SettingsProvider.swift */,
				3811DE3925C9D4A100A708ED /* SettingsStateModel.swift */,
				3811DE3B25C9D4A100A708ED /* View */,
				BDCAF2372C639F35002DC907 /* SettingItems.swift */,
			);
			path = Settings;
			sourceTree = "<group>";
		};
		3811DE3B25C9D4A100A708ED /* View */ = {
			isa = PBXGroup;
			children = (
				DD1745112C54168300211FAC /* Subviews */,
				3811DE3C25C9D4A100A708ED /* SettingsRootView.swift */,
				CE1F6DE82BAF37C90064EB8D /* TidepoolConfigView.swift */,
				65070A322BFDCB83006F213F /* TidepoolStartView.swift */,
			);
			path = View;
			sourceTree = "<group>";
		};
		3811DE9125C9D88200A708ED /* Services */ = {
			isa = PBXGroup;
			children = (
				BD47FD112D88AA630043966B /* OnboardingManager */,
				DDA9AC072D67291600E6F1A9 /* AppVersionChecker */,
				BD7DB88C2D2C49FF003D3155 /* BolusCalculator */,
				3811DE9225C9D88200A708ED /* Appearance */,
				CEB434E128B8F9BC00B70274 /* Bluetooth */,
				3862CC2C2743F9DC00BF832C /* Calendar */,
				E592A37E2CEEC046009A472C /* ContactImage */,
				F90692A8274B7A980037068D /* HealthKit */,
				6B1A8D2C2B156EC100E76752 /* LiveActivity */,
				3811DE9425C9D88200A708ED /* Network */,
				38B4F3C425E5016800E76A18 /* Notifications */,
				DD9ECB662CA99EFE00AA7C45 /* RemoteControl */,
				38AEE75025F021F10013F05B /* SettingsManager */,
				3811DE9825C9D88300A708ED /* Storage */,
				3811DEA525C9D88300A708ED /* UnlockManager */,
				38E87406274F9AA500975559 /* UserNotifications */,
				38E8754D275556E100975559 /* WatchManager */,
			);
			path = Services;
			sourceTree = "<group>";
		};
		3811DE9225C9D88200A708ED /* Appearance */ = {
			isa = PBXGroup;
			children = (
				3811DE9325C9D88200A708ED /* AppearanceManager.swift */,
			);
			path = Appearance;
			sourceTree = "<group>";
		};
		3811DE9425C9D88200A708ED /* Network */ = {
			isa = PBXGroup;
			children = (
				38E44521274E3DDC00EC9A94 /* NetworkReachabilityManager.swift */,
				38192E03261B82FA0094D973 /* ReachabilityManager.swift */,
				3811DE9625C9D88300A708ED /* HTTPResponseStatus.swift */,
				DDC9B9962CFD2332003E7721 /* Nightscout */,
				38FE826925CC82DB001FF17A /* NetworkService.swift */,
				CE1F6DDA2BAE08B60064EB8D /* TidepoolManager.swift */,
			);
			path = Network;
			sourceTree = "<group>";
		};
		3811DE9825C9D88300A708ED /* Storage */ = {
			isa = PBXGroup;
			children = (
				383948D525CD4D8900E91849 /* FileStorage.swift */,
				3811DE9C25C9D88300A708ED /* KeyValueStorage.swift */,
				3811DE9925C9D88300A708ED /* Cache */,
				38E44529274E40F100EC9A94 /* Disk */,
				3811DE9D25C9D88300A708ED /* Keychain */,
			);
			path = Storage;
			sourceTree = "<group>";
		};
		3811DE9925C9D88300A708ED /* Cache */ = {
			isa = PBXGroup;
			children = (
				3811DE9A25C9D88300A708ED /* UserDefaults+Cache.swift */,
				3811DE9B25C9D88300A708ED /* Cache.swift */,
			);
			path = Cache;
			sourceTree = "<group>";
		};
		3811DE9D25C9D88300A708ED /* Keychain */ = {
			isa = PBXGroup;
			children = (
				3811DE9E25C9D88300A708ED /* BaseKeychain.swift */,
				3811DE9F25C9D88300A708ED /* Keychain.swift */,
				3811DEA025C9D88300A708ED /* KeychainItemAccessibility.swift */,
			);
			path = Keychain;
			sourceTree = "<group>";
		};
		3811DEA525C9D88300A708ED /* UnlockManager */ = {
			isa = PBXGroup;
			children = (
				3811DEA625C9D88300A708ED /* UnlockManager.swift */,
			);
			path = UnlockManager;
			sourceTree = "<group>";
		};
		3811DED425C9E1E300A708ED /* Resources */ = {
			isa = PBXGroup;
			children = (
				388E597125AD9CF10019842D /* json */,
				388E596E25AD96040019842D /* javascript */,
				3811DEC725C9DA7300A708ED /* Trio.entitlements */,
				388E596425AD948E0019842D /* Info.plist */,
				8A91342B2D63D9A2007F8874 /* InfoPlist.xcstrings */,
				19DA487F29CD2B8400EEA1E7 /* Assets.xcassets */,
			);
			path = Resources;
			sourceTree = "<group>";
		};
		3811DEDE25C9E2DD00A708ED /* Application */ = {
			isa = PBXGroup;
			children = (
				38E4451D274DB04600EC9A94 /* AppDelegate.swift */,
				388E595B25AD948C0019842D /* TrioApp.swift */,
				BD4ED4FC2CF9D5E8000EDC9C /* AppState.swift */,
			);
			path = Application;
			sourceTree = "<group>";
		};
		3811DEE325CA063400A708ED /* PropertyWrappers */ = {
			isa = PBXGroup;
			children = (
				38E44527274E401C00EC9A94 /* Protected.swift */,
				3811DEE425CA063400A708ED /* Injected.swift */,
				3811DEE625CA063400A708ED /* SyncAccess.swift */,
				3811DEE725CA063400A708ED /* PersistedProperty.swift */,
			);
			path = PropertyWrappers;
			sourceTree = "<group>";
		};
		3811DF0A25CAAAA500A708ED /* APS */ = {
			isa = PBXGroup;
			children = (
				CE95BF562BA5F5FE00DC3DE3 /* PluginManager.swift */,
				3811DF0F25CAAAE200A708ED /* APSManager.swift */,
				38BF021E25E7F0DE00579895 /* DeviceDataManager.swift */,
				38DAB289260D349500F74C1A /* FetchGlucoseManager.swift */,
				38192E06261BA9960094D973 /* FetchTreatmentsManager.swift */,
				3856933F270B57A00002C50D /* CGM */,
				38A504F625DDA0E200C5B9E8 /* Extensions */,
				388E5A5825B6F0070019842D /* OpenAPS */,
				38A0362725ECF05300FCBB52 /* Storage */,
			);
			path = APS;
			sourceTree = "<group>";
		};
		3818AA44274C229000843DB3 /* Packages */ = {
			isa = PBXGroup;
			children = (
				3818AA45274C229000843DB3 /* LibreTransmitter */,
			);
			name = Packages;
			sourceTree = "<group>";
		};
		3818AA48274C267000843DB3 /* Frameworks */ = {
			isa = PBXGroup;
			children = (
				3B4BA7882D8DC0EC0069D5B8 /* TidepoolServiceKit.framework */,
				3B4BA7892D8DC0EC0069D5B8 /* TidepoolServiceKitUI.framework */,
				3B4BA75B2D8DBD690069D5B8 /* CGMBLEKit.framework */,
				3B4BA75C2D8DBD690069D5B8 /* CGMBLEKitUI.framework */,
				3B4BA75D2D8DBD690069D5B8 /* DanaKit.framework */,
				3B4BA75E2D8DBD690069D5B8 /* G7SensorKit.framework */,
				3B4BA75F2D8DBD690069D5B8 /* G7SensorKitUI.framework */,
				3B4BA7602D8DBD690069D5B8 /* LibreTransmitter.framework */,
				3B4BA7612D8DBD690069D5B8 /* LibreTransmitterUI.framework */,
				3B4BA7622D8DBD690069D5B8 /* MinimedKit.framework */,
				3B4BA7632D8DBD690069D5B8 /* MinimedKitUI.framework */,
				3B4BA7642D8DBD690069D5B8 /* OmniBLE.framework */,
				3B4BA7652D8DBD690069D5B8 /* OmniKit.framework */,
				3B4BA7662D8DBD690069D5B8 /* OmniKitUI.framework */,
				3B4BA7672D8DBD690069D5B8 /* RileyLinkBLEKit.framework */,
				3B4BA7682D8DBD690069D5B8 /* RileyLinkKit.framework */,
				3B4BA7692D8DBD690069D5B8 /* RileyLinkKitUI.framework */,
				CE95BF492BA5CED700DC3DE3 /* LoopKit.framework */,
				CE95BF4A2BA5CED700DC3DE3 /* LoopKitUI.framework */,
				CE51DD1B2A01970800F163F7 /* ConnectIQ 2.xcframework */,
				CE94597929E9DF7B0047C9C6 /* ConnectIQ.framework */,
				CEC751D529D88262006E9D24 /* MinimedKit.framework */,
				CEC751D729D88262006E9D24 /* MinimedKitUI.framework */,
				CEC751D129D88257006E9D24 /* OmniKit.framework */,
				CEC751D329D88257006E9D24 /* OmniKitUI.framework */,
				CE79502D29980E4D00FA576E /* ShareClientUI.framework */,
				CE79502929980C9F00FA576E /* G7SensorKitUI.framework */,
				CE79502729980C9600FA576E /* CGMBLEKitUI.framework */,
				CE398D1A297D69A900DF218F /* ShareClient.framework */,
				CE398D17297C9EE800DF218F /* G7SensorKit.framework */,
				CE398D012977349800DF218F /* CryptoKit.framework */,
				CE6B025628F350FF000C5502 /* HealthKit.framework */,
				CEB434DE28B8F5C400B70274 /* OmniBLE.framework */,
				CEB434DB28B8F5B900B70274 /* MKRingProgressView.framework */,
				E0CC2C5B275B9DAE00A7BC71 /* HealthKit.framework */,
				38E87402274F78C000975559 /* libswiftCoreNFC.tbd */,
				38E873FD274F761800975559 /* CoreNFC.framework */,
				3818AA70274C278200843DB3 /* LoopTestingKit.framework */,
				3818AA4C274C26A300843DB3 /* LoopKit.framework */,
				3818AA4D274C26A300843DB3 /* LoopKitUI.framework */,
				3818AA4E274C26A300843DB3 /* MockKit.framework */,
				3818AA4F274C26A300843DB3 /* MockKitUI.framework */,
				3818AA51274C26A300843DB3 /* MinimedKit.framework */,
				3818AA52274C26A300843DB3 /* MinimedKitUI.framework */,
				3818AA53274C26A300843DB3 /* OmniKit.framework */,
				3818AA54274C26A300843DB3 /* OmniKitUI.framework */,
				3818AA55274C26A300843DB3 /* RileyLinkBLEKit.framework */,
				3818AA56274C26A300843DB3 /* RileyLinkKit.framework */,
				3818AA57274C26A300843DB3 /* RileyLinkKitUI.framework */,
				3818AA49274C267000843DB3 /* CGMBLEKit.framework */,
				6B1A8D012B14D88B00E76752 /* UniformTypeIdentifiers.framework */,
				6B1A8D182B14D91600E76752 /* WidgetKit.framework */,
				6B1A8D1A2B14D91600E76752 /* SwiftUI.framework */,
			);
			name = Frameworks;
			sourceTree = "<group>";
		};
		3833B51E260264AC003021B3 /* Chart */ = {
			isa = PBXGroup;
			children = (
				DDA6E24F2D22187500C2988C /* ChartLegendView.swift */,
				BD3CC0712B0B89D50013189E /* MainChartView.swift */,
				BDDAF9F12D0055CC00B34E7A /* ChartElements */,
			);
			path = Chart;
			sourceTree = "<group>";
		};
		3833B51F260264B6003021B3 /* Header */ = {
			isa = PBXGroup;
			children = (
				DD1E53582D273F20008F32A4 /* LoopStatusHelpView.swift */,
				DDA6E2842D2361F800C2988C /* LoopStatusView.swift */,
				383420D525FFE38C002D46C1 /* LoopView.swift */,
				38AAF85425FFF846004AF583 /* CurrentGlucoseView.swift */,
				38DAB27F260CBB7F00F74C1A /* PumpView.swift */,
			);
			path = Header;
			sourceTree = "<group>";
		};
		3856933F270B57A00002C50D /* CGM */ = {
			isa = PBXGroup;
			children = (
				CEE9A65A2BBB41AD00EB5194 /* Calibrations */,
				F816825F28DB441800054060 /* BluetoothTransmitter.swift */,
				F816825D28DB441200054060 /* HeartBeatManager.swift */,
				38569346270B5DFB0002C50D /* AppGroupSource.swift */,
				38569344270B5DFA0002C50D /* CGMType.swift */,
				38569345270B5DFA0002C50D /* GlucoseSource.swift */,
				E013D871273AC6FE0014109C /* GlucoseSimulatorSource.swift */,
				CE95BF592BA62E4A00DC3DE3 /* PluginSource.swift */,
			);
			path = CGM;
			sourceTree = "<group>";
		};
		3862CC2C2743F9DC00BF832C /* Calendar */ = {
			isa = PBXGroup;
			children = (
				3862CC2D2743F9F700BF832C /* CalendarManager.swift */,
			);
			path = Calendar;
			sourceTree = "<group>";
		};
		3883582E25EEAFC000E024B2 /* Views */ = {
			isa = PBXGroup;
			children = (
				3811DE5925C9D4D500A708ED /* ViewModifiers.swift */,
				3883581B25EE79BB00E024B2 /* TextFieldWithToolBar.swift */,
				383420D825FFEB3F002D46C1 /* Popup.swift */,
				389ECDFD2601061500D86C4F /* View+Snapshot.swift */,
				38EA05FF262091870064E39B /* BolusProgressViewStyle.swift */,
				38DF1785276A73D400B3528F /* TagCloudView.swift */,
				DD88C8E12C50420800F2D558 /* DefinitionRow.swift */,
				DD1745282C55642100211FAC /* SettingInputSection.swift */,
				DD17452A2C556E8100211FAC /* SettingInputHintView.swift */,
			);
			path = Views;
			sourceTree = "<group>";
		};
		388E594F25AD948C0019842D = {
			isa = PBXGroup;
			children = (
				DDA9AC0A2D678DAD00E6F1A9 /* blacklisted-versions.json */,
				CE1F6DE62BAF1A180064EB8D /* BuildDetails.plist */,
				38F3783A2613555C009DB701 /* Config.xcconfig */,
				BD1CF8B72C1A4A8400CB930A /* ConfigOverride.xcconfig */,
				388E595A25AD948C0019842D /* Trio */,
				587A54C82BCDCE0F009D38E2 /* Model */,
				38FCF3EE25E9028E0078B0D1 /* TrioTests */,
				6B1A8D1C2B14D91600E76752 /* LiveActivity */,
				BDFF7AA12D25FAC70016C40C /* Trio Watch App */,
				BDFF7A9C2D25FA730016C40C /* Trio Watch App Extension */,
				BDFF7AA02D25FAA80016C40C /* Trio Watch App Tests */,
				DD09D6492D2B6253000D82C9 /* Trio Watch Complication */,
				3818AA48274C267000843DB3 /* Frameworks */,
				3818AA44274C229000843DB3 /* Packages */,
				388E595925AD948C0019842D /* Products */,
				192F0FF5276AC36D0085BE4D /* Recovered References */,
			);
			sourceTree = "<group>";
		};
		388E595925AD948C0019842D /* Products */ = {
			isa = PBXGroup;
			children = (
				388E595825AD948C0019842D /* Trio.app */,
				38FCF3ED25E9028E0078B0D1 /* TrioTests.xctest */,
				6B1A8D172B14D91600E76752 /* LiveActivityExtension.appex */,
				BDFF797C2D25AA870016C40C /* Trio Watch App.app */,
				BDFF798B2D25AA890016C40C /* Trio Watch AppTests.xctest */,
				BD8207C32D2B42E50023339D /* Trio Watch Complication Extension.appex */,
			);
			name = Products;
			sourceTree = "<group>";
		};
		388E595A25AD948C0019842D /* Trio */ = {
			isa = PBXGroup;
			children = (
				3B3B57C82DA07B3400849D16 /* GoogleService-Info.plist */,
				3811DED425C9E1E300A708ED /* Resources */,
				3811DE1325C9D39E00A708ED /* Sources */,
			);
			path = Trio;
			sourceTree = "<group>";
		};
		388E5A5825B6F0070019842D /* OpenAPS */ = {
			isa = PBXGroup;
			children = (
				388E596B25AD95110019842D /* OpenAPS.swift */,
				384E803325C385E60086DB71 /* JavaScriptWorker.swift */,
				384E803725C388640086DB71 /* Script.swift */,
				3821ED4B25DD18BA00BC42AD /* Constants.swift */,
			);
			path = OpenAPS;
			sourceTree = "<group>";
		};
		388E5A5925B6F0250019842D /* Models */ = {
			isa = PBXGroup;
			children = (
				DDFF204F2DB2C11900AB8A96 /* WatchStateSnapshot.swift */,
				DDEBB05B2D89E9050032305D /* TimeInRangeType.swift */,
				3B2F77852D7E52ED005ED9FA /* TDD.swift */,
				DD4FFF322D458EE600B6CFF9 /* GarminWatchState.swift */,
				DD3078692D42F94000DE0490 /* GarminDevice.swift */,
				DD3078672D42F5CE00DE0490 /* WatchGlucoseObject.swift */,
				BD432CA02D2F4E3300D1EB79 /* WatchMessageKeys.swift */,
				BD54A9722D281A9C00F9C1EE /* TempTargetPresetWatch.swift */,
				BD54A95A2D28087700F9C1EE /* OverridePresetWatch.swift */,
				BDA25EFC2D261BF200035F34 /* WatchState.swift */,
				715120D12D3C2B84005D9FB6 /* GlucoseNotificationsOption.swift */,
				DD940BA92CA7585D000830A5 /* GlucoseColorScheme.swift */,
				DD6D67E32C9C253500660C9B /* ColorSchemeOption.swift */,
				388E5A5F25B6F2310019842D /* Autosens.swift */,
				388358C725EEF6D200E024B2 /* BasalProfileEntry.swift */,
				38D0B3B525EBE24900CB6E88 /* Battery.swift */,
				382C134A25F14E3700715CE1 /* BGTargets.swift */,
				3870FF4225EC13F40088248F /* BloodGlucose.swift */,
				38A9260425F012D8009E3739 /* CarbRatios.swift */,
				38D0B3D825EC07C400CB6E88 /* CarbsEntry.swift */,
				3811DF0125CA9FEA00A708ED /* Credentials.swift */,
				E592A36F2CEEC01E009A472C /* ContactTrickEntry.swift */,
				38AEE73C25F0200C0013F05B /* TrioSettings.swift */,
				382C133625F13A1E00715CE1 /* InsulinSensitivities.swift */,
				38887CCD25F5725200944304 /* IOBEntry.swift */,
				DD68889C2C386E17006E3C44 /* NightscoutExercise.swift */,
				385CEA8125F23DFD002D6D5B /* NightscoutStatus.swift */,
				389442CA25F65F7100FA1F27 /* NightscoutTreatment.swift */,
				3895E4C525B9E00D00214B37 /* Preferences.swift */,
				38A13D3125E28B4B00EAA382 /* PumpHistoryEvent.swift */,
				3883583325EEB38000E024B2 /* PumpSettings.swift */,
				38E989DC25F5021400C0CED0 /* PumpStatus.swift */,
				38BF021C25E7E3AF00579895 /* Reservoir.swift */,
				38A0364125ED069400FCBB52 /* TempBasal.swift */,
				3871F39B25ED892B0013ECB5 /* TempTarget.swift */,
				3811DE8E25C9D80400A708ED /* User.swift */,
				E0D4F80427513ECF00BDF1FE /* HealthKitSample.swift */,
				1935363F28496F7D001E0B16 /* Oref2_variables.swift */,
				CE82E02628E869DF00473A9C /* AlertEntry.swift */,
				19B0EF2028F6D66200069496 /* Statistics.swift */,
				19012CDB291D2CB900FB8210 /* LoopStats.swift */,
				FE41E4D529463EE20047FD55 /* NightscoutPreferences.swift */,
				191F62672AD6B05A004D7911 /* NightscoutSettings.swift */,
				1967DFBD29D052C200759F30 /* Icons.swift */,
				19D4E4EA29FC6A9F00351451 /* Charts.swift */,
				19A910352A24D6D700C8951B /* DateFilter.swift */,
				193F6CDC2A512C8F001240FD /* Loops.swift */,
				CC6C406D2ACDD69E009B8058 /* RawFetchedProfile.swift */,
				BDF530D72B40F8AC002CAF43 /* LockScreenView.swift */,
				583684072BD195A700070A60 /* Determination.swift */,
				BDC2EA462C3045AD00E5BBD0 /* Override.swift */,
				DD21FCB42C6952AD00AF2C25 /* DecimalPickerSettings.swift */,
				DD6B7CB32C7B71F700B75029 /* ForecastDisplayType.swift */,
				DD9ECB692CA99F6C00AA7C45 /* PushMessage.swift */,
				DDD6D4D22CDE90720029439A /* EstimatedA1cDisplayUnit.swift */,
			);
			path = Models;
			sourceTree = "<group>";
		};
		388E5A5A25B6F05F0019842D /* Helpers */ = {
			isa = PBXGroup;
			children = (
				DDCAE8322D78D49C00B1BB51 /* TherapySettingsUtil.swift */,
				BD249DA62D42FE3800412DEB /* Calendar+GlucoseStatsChart.swift */,
				DD73FA0E2D74F57300D19D1E /* BackgroundTask+Helper.swift */,
				CEF1ED6A2D58FB4600FAF41E /* CGMOptions.swift */,
				C2A0A42E2CE0312C003B98E8 /* ConstantValues.swift */,
				DD940BAB2CA75889000830A5 /* DynamicGlucoseColor.swift */,
				38F37827261260DC009DB701 /* Color+Extensions.swift */,
				389ECE042601144100D86C4F /* ConcurrentMap.swift */,
				38192E0C261BAF980094D973 /* ConvenienceExtensions.swift */,
				3871F39E25ED895A0013ECB5 /* Decimal+Extensions.swift */,
				38C4D33625E9A1A200D30B77 /* DispatchQueue+Extensions.swift */,
				389487392614928B004DF424 /* DispatchTimer.swift */,
				3811DE5425C9D4D500A708ED /* Formatters.swift */,
				38FEF412273B317A00574A46 /* HKUnit.swift */,
				38B4F3AE25E2979F00E76A18 /* IndexedCollection.swift */,
				389A571F26079BAA00BC102F /* Interpolation.swift */,
				388E5A5B25B6F0770019842D /* JSON.swift */,
				38A00B2225FC2B55006BC0B0 /* LRUCache.swift */,
				38FCF3D525E8FDF40078B0D1 /* MD5.swift */,
				38E98A2C25F52DC400C0CED0 /* NSLocking+Extensions.swift */,
				38C4D33925E9A1ED00D30B77 /* NSObject+AssociatedValues.swift */,
				3811DE5725C9D4D500A708ED /* ProgressBar.swift */,
				3811DE5525C9D4D500A708ED /* Publisher.swift */,
				38E98A3625F5509500C0CED0 /* String+Extensions.swift */,
				3811DEE325CA063400A708ED /* PropertyWrappers */,
				E06B9119275B5EEA003C04B6 /* Array+Extension.swift */,
				CEB434E428B8FF5D00B70274 /* UIColor.swift */,
				FE66D16A291F74F8005D6F77 /* Bundle+Extensions.swift */,
				FEFFA7A12929FE49007B8193 /* UIDevice+Extensions.swift */,
				CEA4F62229BE10F70011ADF7 /* SavitzkyGolayFilter.swift */,
				BD2FF19F2AE29D43005D1C5D /* ToggleStyles.swift */,
				BD1661302B82ADAB00256551 /* CustomProgressView.swift */,
				581516A32BCED84A00BF67D7 /* DebuggingIdentifiers.swift */,
				DD1DB7CB2BECCA1F0048B367 /* BuildDetails.swift */,
				DD6B7CB12C7B6F0800B75029 /* Rounding.swift */,
				582DF9782C8CE1E5001F516D /* MainChartHelper.swift */,
			);
			path = Helpers;
			sourceTree = "<group>";
		};
		38A0362725ECF05300FCBB52 /* Storage */ = {
			isa = PBXGroup;
			children = (
				38AEE75625F0F18E0013F05B /* CarbsStorage.swift */,
				DDB37CC42D05048F00D99BF4 /* ContactImageStorage.swift */,
				38A0363A25ECF07E00FCBB52 /* GlucoseStorage.swift */,
				38FCF3FC25E997A80078B0D1 /* PumpHistoryStorage.swift */,
				38F3B2EE25ED8E2A005C48AA /* TempTargetsStorage.swift */,
				CE82E02428E867BA00473A9C /* AlertStorage.swift */,
				BDC2EA442C3043B000E5BBD0 /* OverrideStorage.swift */,
				5864E8582C42CFAE00294306 /* DeterminationStorage.swift */,
				BD4D73A12D15A4220052227B /* TDDStorage.swift */,
			);
			path = Storage;
			sourceTree = "<group>";
		};
		38A504F625DDA0E200C5B9E8 /* Extensions */ = {
			isa = PBXGroup;
			children = (
				DDB37CC62D05127500D99BF4 /* FontExtensions.swift */,
				38A5049125DD9C4000C5B9E8 /* UserDefaultsExtensions.swift */,
				38BF021625E7CBBC00579895 /* PumpManagerExtensions.swift */,
				CEB434E628B9053300B70274 /* LoopUIColorPalette+Default.swift */,
				CE48C86328CA69D5007C0598 /* OmniBLEPumpManagerExtensions.swift */,
				CE48C86528CA6B48007C0598 /* OmniPodManagerExtensions.swift */,
				CE2FAD39297D93F0001A872C /* BloodGlucoseExtensions.swift */,
			);
			path = Extensions;
			sourceTree = "<group>";
		};
		38AEE75025F021F10013F05B /* SettingsManager */ = {
			isa = PBXGroup;
			children = (
				38AEE75125F022080013F05B /* SettingsManager.swift */,
			);
			path = SettingsManager;
			sourceTree = "<group>";
		};
		38B4F3C425E5016800E76A18 /* Notifications */ = {
			isa = PBXGroup;
			children = (
				71D44AAA2CA5F5EA0036EE9E /* AlertPermissionsChecker.swift */,
				38B4F3CC25E5031100E76A18 /* Broadcaster.swift */,
				38B4F3C525E5017E00E76A18 /* NotificationCenter.swift */,
				38B4F3C725E502C000E76A18 /* SwiftNotificationCenter */,
			);
			path = Notifications;
			sourceTree = "<group>";
		};
		38B4F3C725E502C000E76A18 /* SwiftNotificationCenter */ = {
			isa = PBXGroup;
			children = (
				38B4F3C825E502E100E76A18 /* SwiftNotificationCenter.swift */,
				38B4F3C925E502E100E76A18 /* WeakObjectSet.swift */,
			);
			path = SwiftNotificationCenter;
			sourceTree = "<group>";
		};
		38DF178A27733E0F00B3528F /* AnimatedBackground */ = {
			isa = PBXGroup;
			children = (
				38DF178B27733E6800B3528F /* snow.sks */,
				38DF178C27733E6800B3528F /* Assets.xcassets */,
				38DF178F27733EAD00B3528F /* SnowScene.swift */,
			);
			path = AnimatedBackground;
			sourceTree = "<group>";
		};
		38E44529274E40F100EC9A94 /* Disk */ = {
			isa = PBXGroup;
			children = (
				38E4452C274E411600EC9A94 /* Disk.swift */,
				38E4452E274E411600EC9A94 /* Disk+[Data].swift */,
				38E44530274E411700EC9A94 /* Disk+[UIImage].swift */,
				38E44532274E411700EC9A94 /* Disk+Codable.swift */,
				38E4452B274E411600EC9A94 /* Disk+Data.swift */,
				38E44533274E411700EC9A94 /* Disk+Errors.swift */,
				38E4452D274E411600EC9A94 /* Disk+Helpers.swift */,
				38E4452A274E411600EC9A94 /* Disk+InternalHelpers.swift */,
				38E4452F274E411600EC9A94 /* Disk+UIImage.swift */,
				38E44531274E411700EC9A94 /* Disk+VolumeInformation.swift */,
			);
			path = Disk;
			sourceTree = "<group>";
		};
		38E87406274F9AA500975559 /* UserNotifications */ = {
			isa = PBXGroup;
			children = (
				38E87407274F9AD000975559 /* UserNotificationsManager.swift */,
			);
			path = UserNotifications;
			sourceTree = "<group>";
		};
		38E8754D275556E100975559 /* WatchManager */ = {
			isa = PBXGroup;
			children = (
				BDA25EE32D260CCF00035F34 /* AppleWatchManager.swift */,
				CE94597D29E9E1EE0047C9C6 /* GarminManager.swift */,
			);
			path = WatchManager;
			sourceTree = "<group>";
		};
		38E98A1A25F52C9300C0CED0 /* Logger */ = {
			isa = PBXGroup;
			children = (
				38E98A1B25F52C9300C0CED0 /* Signpost.swift */,
				38E98A1C25F52C9300C0CED0 /* Logger.swift */,
				38E98A1D25F52C9300C0CED0 /* IssueReporter */,
				38E98A2225F52C9300C0CED0 /* Error+Extensions.swift */,
			);
			path = Logger;
			sourceTree = "<group>";
		};
		38E98A1D25F52C9300C0CED0 /* IssueReporter */ = {
			isa = PBXGroup;
			children = (
				38E98A1E25F52C9300C0CED0 /* IssueReporter.swift */,
				38E98A2025F52C9300C0CED0 /* CollectionIssueReporter.swift */,
				38EA05D9261F6E7C0064E39B /* SimpleLogReporter.swift */,
			);
			path = IssueReporter;
			sourceTree = "<group>";
		};
		38E98A3225F5300800C0CED0 /* Config */ = {
			isa = PBXGroup;
			children = (
				38E98A2F25F52FF700C0CED0 /* Config.swift */,
			);
			path = Config;
			sourceTree = "<group>";
		};
		38FCF3EE25E9028E0078B0D1 /* TrioTests */ = {
			isa = PBXGroup;
			children = (
				3B997DD22DC02AEF006B6BB2 /* JSONImporterData */,
				BD8FC05C2D6618BE00B95AED /* BolusCalculatorTests */,
				BD8FC0552D66187700B95AED /* CoreDataTests */,
				38FCF3F125E9028E0078B0D1 /* Info.plist */,
				CEE9A65D2BBC9F6500EB5194 /* CalibrationsTests.swift */,
				38FCF3F825E902C20078B0D1 /* FileStorageTests.swift */,
				3B997DCE2DC00A3A006B6BB2 /* JSONImporterTests.swift */,
				CE1F6DD82BADF4620064EB8D /* PluginManagerTests.swift */,
				BD8FC0532D66186000B95AED /* TestError.swift */,
			);
			path = TrioTests;
			sourceTree = "<group>";
		};
		3B997DD22DC02AEF006B6BB2 /* JSONImporterData */ = {
			isa = PBXGroup;
			children = (
				DDD78A902DC4064800AC63F3 /* carbhistory.json */,
				3B997DD12DC02AEF006B6BB2 /* glucose.json */,
				3BD6CE252DC24CFD00FA0472 /* pumphistory-24h-zoned.json */,
			);
			path = JSONImporterData;
			sourceTree = "<group>";
		};
		4E8C7B59F8065047ECE20965 /* View */ = {
			isa = PBXGroup;
			children = (
				920DDB21E5D0EB813197500D /* ConfigEditorRootView.swift */,
			);
			path = View;
			sourceTree = "<group>";
		};
		4F4AE4D901E8BA872B207D7F /* View */ = {
			isa = PBXGroup;
			children = (
				8782B44544F38F2B2D82C38E /* NightscoutConfigRootView.swift */,
				5A2325512BFCBF55003518CA /* NightscoutUploadView.swift */,
				5A2325532BFCBF65003518CA /* NightscoutFetchView.swift */,
				5A2325572BFCC168003518CA /* NightscoutConnectView.swift */,
			);
			path = View;
			sourceTree = "<group>";
		};
		5031FE61F63C2A8A8B7674DD /* ManualTempBasal */ = {
			isa = PBXGroup;
			children = (
				96653287EDB276A111288305 /* ManualTempBasalDataFlow.swift */,
				680C4420C9A345D46D90D06C /* ManualTempBasalProvider.swift */,
				CFCFE0781F9074C2917890E8 /* ManualTempBasalStateModel.swift */,
				84BDC840A57C65A1E6F9F780 /* View */,
			);
			path = ManualTempBasal;
			sourceTree = "<group>";
		};
		510CCF29FD3216C5BBC49A15 /* View */ = {
			isa = PBXGroup;
			children = (
				2AD22C985B79A2F0D2EA3D9D /* PumpConfigRootView.swift */,
				38B4F3C225E2A20B00E76A18 /* PumpSetupView.swift */,
				38BF021A25E7D06400579895 /* PumpSettingsView.swift */,
			);
			path = View;
			sourceTree = "<group>";
		};
		54946647FDCFE43028F60511 /* View */ = {
			isa = PBXGroup;
			children = (
				D0BDC6993C1087310EDFC428 /* CarbRatioEditorRootView.swift */,
			);
			path = View;
			sourceTree = "<group>";
		};
		5825D1622BD405AE00F36E9B /* Helper */ = {
			isa = PBXGroup;
			children = (
				49B9B57E2D5768D2009C6B59 /* AdjustmentStored+Helper.swift */,
				581516A82BCEEDF800BF67D7 /* NSPredicates.swift */,
				583684052BD178DB00070A60 /* GlucoseStored+helper.swift */,
				58F107732BD1A4D000B1A680 /* Determination+helper.swift */,
				5837A52F2BD2E3C700A5DC04 /* CarbEntryStored+helper.swift */,
				585E2CAD2BE7BF46006ECF1A /* PumpEvent+helper.swift */,
				CC76E9502BD4812E008BEB61 /* Forecast+helper.swift */,
				5887527B2BD986E1008B081D /* OpenAPSBattery.swift */,
				581AC4382BE22ED10038760C /* JSONConverter.swift */,
				BDB3C1182C03DD1000CEEAA1 /* UserDefaultsExtension.swift */,
				582FAE422C05102C00D1C13F /* CoreDataError.swift */,
				BDF34EBD2C0A31D000D51995 /* CustomNotification.swift */,
				BDCD47AE2C1F3F1700F8BCD5 /* OverrideStored+helper.swift */,
				BD793CAF2CE7C60E00D669AC /* OverrideRunStored+helper.swift */,
				BDB899892C565D0B006F3298 /* CarbsGlucose+helper.swift */,
				58A3D5432C96DE11003F90FC /* TempTargetStored+Helper.swift */,
				BD793CB12CE8032E00D669AC /* TempTargetRunStored.swift */,
			);
			path = Helper;
			sourceTree = "<group>";
		};
		58645B972CA2D16A008AFCE7 /* HomeStateModel+Setup */ = {
			isa = PBXGroup;
			children = (
				3B2F77872D7E5387005ED9FA /* CurrentTDDSetup.swift */,
				BD4E1A7B2D3686D400D21626 /* StartEndMarkerSetup.swift */,
				BD4E1A792D3681AD00D21626 /* GlucoseTargetSetup.swift */,
				BDA6CC872CAF219800F942F9 /* TempTargetSetup.swift */,
				58645B982CA2D1A4008AFCE7 /* GlucoseSetup.swift */,
				58645B9A2CA2D24F008AFCE7 /* CarbSetup.swift */,
				58645B9C2CA2D275008AFCE7 /* DeterminationSetup.swift */,
				58645B9E2CA2D2BE008AFCE7 /* PumpHistorySetup.swift */,
				58645BA02CA2D2F8008AFCE7 /* OverrideSetup.swift */,
				58645BA22CA2D325008AFCE7 /* BatterySetup.swift */,
				58645BA42CA2D347008AFCE7 /* ForecastSetup.swift */,
				58645BA62CA2D390008AFCE7 /* ChartAxisSetup.swift */,
			);
			path = "HomeStateModel+Setup";
			sourceTree = "<group>";
		};
		587A54C82BCDCE0F009D38E2 /* Model */ = {
			isa = PBXGroup;
			children = (
				3BAD36CB2D7D420500CC298D /* CoreDataInitializationCoordinator.swift */,
				BDF34F8F2C10CF8C00D51995 /* CoreDataStack.swift */,
				BD4064D02C4ED26900582F43 /* CoreDataObserver.swift */,
				3B997DCA2DC00849006B6BB2 /* JSONImporter.swift */,
				DDD1631D2C4C6F6900CD525A /* TrioCoreDataPersistentContainer.xcdatamodeld */,
				DDE179112C9100FA003CDDB7 /* Classes+Properties */,
				5825D1622BD405AE00F36E9B /* Helper */,
			);
			path = Model;
			sourceTree = "<group>";
		};
		6517011F19F244F64E1FF14B /* TargetsEditor */ = {
			isa = PBXGroup;
			children = (
				BA49538D56989D8DA6FCF538 /* TargetsEditorDataFlow.swift */,
				3BDEA2DC60EDE0A3CA54DC73 /* TargetsEditorProvider.swift */,
				36F58DDD71F0E795464FA3F0 /* TargetsEditorStateModel.swift */,
				34CA4DF169B53D67EF18ED8A /* View */,
			);
			path = TargetsEditor;
			sourceTree = "<group>";
		};
		6B1A8D1C2B14D91600E76752 /* LiveActivity */ = {
			isa = PBXGroup;
			children = (
				DDCEBF412CC1B42500DF4C36 /* Views */,
				6B1A8D1D2B14D91600E76752 /* LiveActivityBundle.swift */,
				6B1A8D1F2B14D91600E76752 /* LiveActivity.swift */,
				6B1A8D232B14D91700E76752 /* Assets.xcassets */,
				6B1A8D252B14D91700E76752 /* Info.plist */,
				DDCEBF5A2CC1B76400DF4C36 /* LiveActivity+Helper.swift */,
			);
			path = LiveActivity;
			sourceTree = "<group>";
		};
		6B1A8D2C2B156EC100E76752 /* LiveActivity */ = {
			isa = PBXGroup;
			children = (
				6B1A8D2D2B156EEF00E76752 /* LiveActivityManager.swift */,
				6BCF84DC2B16843A003AD46E /* LiveActitiyAttributes.swift */,
				BDF34F922C10D0E100D51995 /* LiveActivityAttributes+Helper.swift */,
				BDF34F882C10C65E00D51995 /* Data */,
			);
			path = LiveActivity;
			sourceTree = "<group>";
		};
		84BDC840A57C65A1E6F9F780 /* View */ = {
			isa = PBXGroup;
			children = (
				C377490C77661D75E8C50649 /* ManualTempBasalRootView.swift */,
			);
			path = View;
			sourceTree = "<group>";
		};
		99C01B871ACAB3F32CE755C7 /* PumpConfig */ = {
			isa = PBXGroup;
			children = (
				AF65DA88F972B56090AD6AC3 /* PumpConfigDataFlow.swift */,
				A8630D58BDAD6D9C650B9B39 /* PumpConfigProvider.swift */,
				3F60E97100041040446F44E7 /* PumpConfigStateModel.swift */,
				510CCF29FD3216C5BBC49A15 /* View */,
			);
			path = PumpConfig;
			sourceTree = "<group>";
		};
		9E56E3626FAD933385101B76 /* DataTable */ = {
			isa = PBXGroup;
			children = (
				A401509D21F7F35D4E109EDA /* DataTableDataFlow.swift */,
				60744C3E9BB3652895C908CC /* DataTableProvider.swift */,
				9455FA2D92E77A6C4AFED8A3 /* DataTableStateModel.swift */,
				0EE66DD474AFFD4FD787D5B9 /* View */,
			);
			path = DataTable;
			sourceTree = "<group>";
		};
		A42F1FEDFFD0DDE00AAD54D3 /* BasalProfileEditor */ = {
			isa = PBXGroup;
			children = (
				67F94DD2853CF42BA4E30616 /* BasalProfileEditorDataFlow.swift */,
				42369F66CF91F30624C0B3A6 /* BasalProfileEditorProvider.swift */,
				AAFF91130F2FCCC7EBBA11AD /* BasalProfileEditorStateModel.swift */,
				18B49BC9587A59E3A347C1CD /* View */,
			);
			path = BasalProfileEditor;
			sourceTree = "<group>";
		};
		B9488883C59C31550E0B4CEC /* View */ = {
			isa = PBXGroup;
			children = (
				BDFD16592AE40438007F0DDA /* TreatmentsRootView.swift */,
				58237D9D2BCF0A6B00A47A79 /* PopupView.swift */,
				BDB899872C564509006F3298 /* ForecastChart.swift */,
				DD07CA5A2CE950B9002D45A9 /* MealPreset */,
			);
			path = View;
			sourceTree = "<group>";
		};
		BD249D842D42FBD200412DEB /* ViewElements */ = {
			isa = PBXGroup;
			children = (
				DDCAE97A2D79F99B00B1BB51 /* Glucose */,
				DDCAE9792D79F99200B1BB51 /* Meal */,
				DDCAE9782D79F98E00B1BB51 /* Insulin */,
				DDCAE9772D79F98600B1BB51 /* Looping */,
			);
			path = ViewElements;
			sourceTree = "<group>";
		};
		BD249D952D42FCA800412DEB /* StatStateModel+Setup */ = {
			isa = PBXGroup;
			children = (
				BD249DA02D42FD1000412DEB /* TDDSetup.swift */,
				BD249D9C2D42FCF300412DEB /* MealStatsSetup.swift */,
				BD249D982D42FCCA00412DEB /* BolusStatsSetup.swift */,
				BD249D962D42FCBD00412DEB /* AreaChartSetup.swift */,
				BD249D9E2D42FD0200412DEB /* StackedChartSetup.swift */,
				BD249D9A2D42FCD800412DEB /* LoopChartSetup.swift */,
			);
			path = "StatStateModel+Setup";
			sourceTree = "<group>";
		};
		BD47FD112D88AA630043966B /* OnboardingManager */ = {
			isa = PBXGroup;
			children = (
				BD47FD122D88AA6B0043966B /* OnboardingManager.swift */,
			);
			path = OnboardingManager;
			sourceTree = "<group>";
		};
		BD47FD142D88AACC0043966B /* Onboarding */ = {
			isa = PBXGroup;
			children = (
				BD8E6B222D9036F700ABF8FA /* OnboardingDataFlow.swift */,
				BD8E6B202D9036CA00ABF8FA /* OnboardingProvider.swift */,
				BD47FD1A2D88AB4A0043966B /* OnboardingStateModel.swift */,
				DDF68FFB2D9ECF77008BF16C /* OnboardingStateModel+Nightscout.swift */,
				BD47FD152D88AAD80043966B /* View */,
			);
			path = Onboarding;
			sourceTree = "<group>";
		};
		BD47FD152D88AAD80043966B /* View */ = {
			isa = PBXGroup;
			children = (
				DDB0E3722DB1BABB004B826F /* Animations */,
				DD4A00202DAEEEC400AB7387 /* OnboardingView+AlgorithmUtil.swift */,
				DD3F1F882D9E078300DCE7B3 /* TherapySettingEditorView.swift */,
				DDC38E0F2D9B376900ADCB46 /* OnboardingView+Util.swift */,
				BD47FD182D88AAF90043966B /* OnboardingRootView.swift */,
				BD47FDD52D8B64AE0043966B /* OnboardingSteps */,
			);
			path = View;
			sourceTree = "<group>";
		};
		BD47FDD52D8B64AE0043966B /* OnboardingSteps */ = {
			isa = PBXGroup;
			children = (
				DD6A4E4E2DBEBC7B008C4B26 /* StartupGuide */,
				DDFF20302DB1D15500AB8A96 /* BluetoothPermissionStepView.swift */,
				DDFF202E2DB1D14500AB8A96 /* NotificationPermissionStepView.swift */,
				DD4A00222DAEF5CD00AB7387 /* AlgorithmSettings */,
				DDBD53FB2DAA903100F940A6 /* OverviewStepView.swift */,
				DDF6905B2DA0AFC5008BF16C /* WelcomeStepView.swift */,
				DDF6902B2DA028D3008BF16C /* DiagnosticsStepView.swift */,
				DD3F1F8E2D9E151200DCE7B3 /* Nightscout */,
				DD3F1F842D9DD83B00DCE7B3 /* DeliveryLimitsStepView.swift */,
				DD3F1F822D9DC78300DCE7B3 /* UnitSelectionStepView.swift */,
				BD47FD162D88AAEF0043966B /* CompletedStepView.swift */,
				BD47FDDC2D8B65AD0043966B /* GlucoseTargetStepView.swift */,
				BD47FDDA2D8B65960043966B /* BasalProfileStepView.swift */,
				BD47FDD82D8B65730043966B /* InsulinSensitivityStepView.swift */,
				BD47FDD62D8B64CC0043966B /* CarbRatioStepView.swift */,
			);
			path = OnboardingSteps;
			sourceTree = "<group>";
		};
		BD793CAD2CE7660C00D669AC /* Overrides */ = {
			isa = PBXGroup;
			children = (
				DDAA29822D2D1D7B006546A1 /* AdjustmentsRootView+Overrides.swift */,
				DDA6E31F2D258E0500C2988C /* OverrideHelpView.swift */,
				DDD1631B2C4C697400CD525A /* AddOverrideForm.swift */,
				DDD163192C4C695E00CD525A /* EditOverrideForm.swift */,
			);
			path = Overrides;
			sourceTree = "<group>";
		};
		BD793CAE2CE7661D00D669AC /* TempTargets */ = {
			isa = PBXGroup;
			children = (
				DDA6E3212D25901100C2988C /* TempTargetHelpView.swift */,
				58A3D5392C96D4DE003F90FC /* AddTempTargetForm.swift */,
				5825A1BD2C97335C0046467E /* EditTempTargetForm.swift */,
				DDAA29842D2D1D98006546A1 /* AdjustmentsRootView+TempTargets.swift */,
			);
			path = TempTargets;
			sourceTree = "<group>";
		};
		BD7DA9A32AE06DBA00601B20 /* BolusCalculatorConfig */ = {
			isa = PBXGroup;
			children = (
				BD7DA9A42AE06DFC00601B20 /* BolusCalculatorConfigDataFlow.swift */,
				BD7DA9A62AE06E2B00601B20 /* BolusCalculatorConfigProvider.swift */,
				BD7DA9A82AE06E9200601B20 /* BolusCalculatorStateModel.swift */,
				BD7DA9AA2AE06E9600601B20 /* View */,
			);
			path = BolusCalculatorConfig;
			sourceTree = "<group>";
		};
		BD7DA9AA2AE06E9600601B20 /* View */ = {
			isa = PBXGroup;
			children = (
				BD7DA9AB2AE06EB900601B20 /* BolusCalculatorConfigRootView.swift */,
			);
			path = View;
			sourceTree = "<group>";
		};
		BD7DB88C2D2C49FF003D3155 /* BolusCalculator */ = {
			isa = PBXGroup;
			children = (
				BD7DB88D2D2C4A0A003D3155 /* BolusCalculationManager.swift */,
			);
			path = BolusCalculator;
			sourceTree = "<group>";
		};
		BD8FC0552D66187700B95AED /* CoreDataTests */ = {
			isa = PBXGroup;
			children = (
				BD8FC0562D66188700B95AED /* PumpHistoryStorageTests.swift */,
				BD8FC0582D66189700B95AED /* TestAssembly.swift */,
				BD8FC05A2D6618AF00B95AED /* DeterminationStorageTests.swift */,
				BD8FC05F2D6619DB00B95AED /* CarbsStorageTests.swift */,
				BD8FC0612D6619E600B95AED /* OverrideStorageTests.swift */,
				BD8FC0632D6619EF00B95AED /* TempTargetStorageTests.swift */,
				BD8FC0652D661A0000B95AED /* GlucoseStorageTests.swift */,
			);
			path = CoreDataTests;
			sourceTree = "<group>";
		};
		BD8FC05C2D6618BE00B95AED /* BolusCalculatorTests */ = {
			isa = PBXGroup;
			children = (
				BD8FC05D2D6618CE00B95AED /* BolusCalculatorTests.swift */,
			);
			path = BolusCalculatorTests;
			sourceTree = "<group>";
		};
		BDA25F1A2D26BCE800035F34 /* Views */ = {
			isa = PBXGroup;
			children = (
				DD09D5C82D29F3D0000D82C9 /* AcknowledgementPendingView.swift */,
				BD04ECCD2D299522008C5FEB /* BolusProgressOverlay.swift */,
				DD8262CA2D289297009F6F62 /* BolusConfirmationView.swift */,
				BDA25F212D26D62200035F34 /* BolusInputView.swift */,
				BDA25F1F2D26D5FB00035F34 /* CarbsInputView.swift */,
				BDA25F1D2D26D5D800035F34 /* GlucoseChartView.swift */,
				DD246F052D2836AA0027DDE0 /* GlucoseTrendView.swift */,
				BD54A9582D27FB6A00F9C1EE /* OverridePresetsView.swift */,
				BD54A9702D281A7A00F9C1EE /* TempTargetPresetsView.swift */,
				DD6F63CB2D27F606007D94CF /* TreatmentMenuView.swift */,
				BDA25F1B2D26BD0300035F34 /* TrendShape.swift */,
				BDFF7A842D25F97D0016C40C /* TrioMainWatchView.swift */,
			);
			path = Views;
			sourceTree = "<group>";
		};
		BDDAF9F12D0055CC00B34E7A /* ChartElements */ = {
			isa = PBXGroup;
			children = (
				DD2CC85B2D25D9CE00445446 /* GlucoseTargetsView.swift */,
				BDDAF9EE2D00553E00B34E7A /* SelectionPopoverView.swift */,
				582DF9742C8CDB92001F516D /* GlucoseChartView.swift */,
				582DF9762C8CDBE7001F516D /* InsulinView.swift */,
				582DF97A2C8CE209001F516D /* CarbView.swift */,
				58D08B212C8DAA8E00AA37D3 /* OverrideView.swift */,
				58D08B2F2C8DEA7500AA37D3 /* ForecastView.swift */,
				58D08B312C8DF88900AA37D3 /* DummyCharts.swift */,
				58D08B332C8DF9A700AA37D3 /* CobIobChart.swift */,
				58D08B372C8DFB6000AA37D3 /* BasalChart.swift */,
				58D08B392C8DFECD00AA37D3 /* TempTargets.swift */,
			);
			path = ChartElements;
			sourceTree = "<group>";
		};
		BDF34F882C10C65E00D51995 /* Data */ = {
			isa = PBXGroup;
			children = (
				BDF34F822C10C5B600D51995 /* DataManager.swift */,
				BDF34F842C10C62E00D51995 /* GlucoseData.swift */,
				BDF34F942C10D27300D51995 /* DeterminationData.swift */,
				BDBAACF92C2D439700370AAE /* OverrideData.swift */,
			);
			path = Data;
			sourceTree = "<group>";
		};
		BDFF7A9C2D25FA730016C40C /* Trio Watch App Extension */ = {
			isa = PBXGroup;
			children = (
				DDFF204D2DB2C00B00AB8A96 /* WatchStateSnapshot.swift */,
				DDFF20492DB29EF500AB8A96 /* WatchLogger.swift */,
				BDA25EE52D260D5800035F34 /* WatchState.swift */,
				BDAE3FFF2D372BA8009C12B1 /* WatchState+Requests.swift */,
				DD3A3CEC2D29CFBA00AE478E /* Helper */,
				BDA25F1A2D26BCE800035F34 /* Views */,
				BDFF7A9E2D25FA970016C40C /* Preview Content */,
				BDFF7A832D25F97D0016C40C /* Assets.xcassets */,
				BDFF7A852D25F97D0016C40C /* TrioWatchApp.swift */,
			);
			path = "Trio Watch App Extension";
			sourceTree = "<group>";
		};
		BDFF7AA02D25FAA80016C40C /* Trio Watch App Tests */ = {
			isa = PBXGroup;
			children = (
				BDFF7A8A2D25F97D0016C40C /* Unit Tests.swift */,
			);
			path = "Trio Watch App Tests";
			sourceTree = "<group>";
		};
		BDFF7AA12D25FAC70016C40C /* Trio Watch App */ = {
			isa = PBXGroup;
			children = (
				DD09D6162D2A2E4A000D82C9 /* Assets.xcassets */,
				BDFF7A902D25F97D0016C40C /* Info.plist */,
				BDFF7A912D25F97D0016C40C /* TrioWatchApp.swift */,
				BDFF7A922D25F97D0016C40C /* TrioWatchAppExtension.swift */,
			);
			path = "Trio Watch App";
			sourceTree = "<group>";
		};
		C2C98283C436DB934D7E7994 /* Treatments */ = {
			isa = PBXGroup;
			children = (
				C8D1A7CA8C10C4403D4BBFA7 /* TreatmentsDataFlow.swift */,
				C19984D62EFC0035A9E9644D /* TreatmentsProvider.swift */,
				223EC0494F55A91E3EA69EF4 /* TreatmentsStateModel.swift */,
				B9488883C59C31550E0B4CEC /* View */,
			);
			path = Treatments;
			sourceTree = "<group>";
		};
		CE1856F32ADC4835007E39C7 /* Carbs */ = {
			isa = PBXGroup;
			children = (
				CE1856F42ADC4858007E39C7 /* AddCarbPresetIntent.swift */,
				CE1856F62ADC4869007E39C7 /* CarbPresetIntentRequest.swift */,
			);
			path = Carbs;
			sourceTree = "<group>";
		};
		CE7CA3422A064973004BE681 /* Shortcuts */ = {
			isa = PBXGroup;
			children = (
				DD4C57A42D73ADDA001BFF2C /* LiveActivity */,
				118DF7692C5ECBC60067FEB7 /* Override */,
				110AEDE22C5193D100615CC9 /* Bolus */,
				CE1856F32ADC4835007E39C7 /* Carbs */,
				CE7CA3432A064973004BE681 /* AppShortcuts.swift */,
				CE7CA3442A064973004BE681 /* BaseIntentsRequest.swift */,
				CE7CA3452A064973004BE681 /* TempPresets */,
				CE7CA34B2A064973004BE681 /* State */,
			);
			path = Shortcuts;
			sourceTree = "<group>";
		};
		CE7CA3452A064973004BE681 /* TempPresets */ = {
			isa = PBXGroup;
			children = (
				CE7CA3472A064973004BE681 /* ApplyTempPresetIntent.swift */,
				CE7CA3462A064973004BE681 /* CancelTempPresetIntent.swift */,
				CE7CA3492A064973004BE681 /* TempPresetIntent.swift */,
				CE7CA34A2A064973004BE681 /* TempPresetsIntentRequest.swift */,
			);
			path = TempPresets;
			sourceTree = "<group>";
		};
		CE7CA34B2A064973004BE681 /* State */ = {
			isa = PBXGroup;
			children = (
				CE7CA34C2A064973004BE681 /* ListStateIntent.swift */,
				CE7CA34D2A064973004BE681 /* StateIntentRequest.swift */,
				CE7CA3572A064E2F004BE681 /* ListStateView.swift */,
			);
			path = State;
			sourceTree = "<group>";
		};
		CE94597C29E9E1CD0047C9C6 /* WatchConfig */ = {
			isa = PBXGroup;
			children = (
				CE94598529E9E3FE0047C9C6 /* View */,
				CE94597F29E9E3BD0047C9C6 /* WatchConfigDataFlow.swift */,
				CE94598129E9E3D30047C9C6 /* WatchConfigProvider.swift */,
				CE94598329E9E3E60047C9C6 /* WatchConfigStateModel.swift */,
			);
			path = WatchConfig;
			sourceTree = "<group>";
		};
		CE94598529E9E3FE0047C9C6 /* View */ = {
			isa = PBXGroup;
			children = (
				CE94598629E9E4110047C9C6 /* WatchConfigRootView.swift */,
				DDF847E72C5DABA30049BB3B /* WatchConfigAppleWatchView.swift */,
				DDF847E92C5DABAC0049BB3B /* WatchConfigGarminView.swift */,
			);
			path = View;
			sourceTree = "<group>";
		};
		CEB434E128B8F9BC00B70274 /* Bluetooth */ = {
			isa = PBXGroup;
			children = (
				CEB434E228B8F9DB00B70274 /* BluetoothStateManager.swift */,
			);
			path = Bluetooth;
			sourceTree = "<group>";
		};
		CEE9A64D2BBB411C00EB5194 /* Calibrations */ = {
			isa = PBXGroup;
			children = (
				CEE9A6542BBB418300EB5194 /* CalibrationsDataFlow.swift */,
				CEE9A64F2BBB418300EB5194 /* CalibrationsProvider.swift */,
				CEE9A6532BBB418300EB5194 /* CalibrationsStateModel.swift */,
				CEE9A6502BBB418300EB5194 /* View */,
			);
			path = Calibrations;
			sourceTree = "<group>";
		};
		CEE9A6502BBB418300EB5194 /* View */ = {
			isa = PBXGroup;
			children = (
				CEE9A6512BBB418300EB5194 /* CalibrationsRootView.swift */,
				CEE9A6522BBB418300EB5194 /* CalibrationsChart.swift */,
			);
			path = View;
			sourceTree = "<group>";
		};
		CEE9A65A2BBB41AD00EB5194 /* Calibrations */ = {
			isa = PBXGroup;
			children = (
				CEE9A65B2BBB41C800EB5194 /* CalibrationService.swift */,
			);
			path = Calibrations;
			sourceTree = "<group>";
		};
		D533BF261CDC1C3F871E7BFD /* NightscoutConfig */ = {
			isa = PBXGroup;
			children = (
				2F2A13DF0EDEEEDC4106AA2A /* NightscoutConfigDataFlow.swift */,
				3BF768BD6264FF7D71D66767 /* NightscoutConfigProvider.swift */,
				A0A48AE3AC813A49A517846A /* NightscoutConfigStateModel.swift */,
				4F4AE4D901E8BA872B207D7F /* View */,
			);
			path = NightscoutConfig;
			sourceTree = "<group>";
		};
		D8F047E14D567F2B5DBEFD96 /* ISFEditor */ = {
			isa = PBXGroup;
			children = (
				79BDA519C9B890FD9A5DFCF3 /* ISFEditorDataFlow.swift */,
				9F9F137F126D9F8DEB799F26 /* ISFEditorProvider.swift */,
				505E09DC17A0C3D0AF4B66FE /* ISFEditorStateModel.swift */,
				EEC747824D6593B5CD87E195 /* View */,
			);
			path = ISFEditor;
			sourceTree = "<group>";
		};
		DD07CA5A2CE950B9002D45A9 /* MealPreset */ = {
			isa = PBXGroup;
			children = (
				BD0B2EF22C5998E600B3298F /* MealPresetView.swift */,
				DDF847E52C5D66490049BB3B /* AddMealPresetView.swift */,
			);
			path = MealPreset;
			sourceTree = "<group>";
		};
		DD09D4792C5986BA003FEA5D /* CalendarEventSettings */ = {
			isa = PBXGroup;
			children = (
				DD09D4802C5986E8003FEA5D /* View */,
				DD09D47A2C5986D1003FEA5D /* CalendarEventSettingsDataFlow.swift */,
				DD09D47C2C5986DA003FEA5D /* CalendarEventSettingsProvider.swift */,
				DD09D47E2C5986E5003FEA5D /* CalendarEventSettingsStateModel.swift */,
			);
			path = CalendarEventSettings;
			sourceTree = "<group>";
		};
		DD09D4802C5986E8003FEA5D /* View */ = {
			isa = PBXGroup;
			children = (
				DD09D4812C5986F6003FEA5D /* CalendarEventSettingsRootView.swift */,
			);
			path = View;
			sourceTree = "<group>";
		};
		DD09D6492D2B6253000D82C9 /* Trio Watch Complication */ = {
			isa = PBXGroup;
			children = (
				DD09D6412D2B553A000D82C9 /* Assets.xcassets */,
				DD09D6422D2B553A000D82C9 /* Info.plist */,
				DD09D6432D2B553A000D82C9 /* TrioWatchComplication.swift */,
			);
			path = "Trio Watch Complication";
			sourceTree = "<group>";
		};
		DD1745112C54168300211FAC /* Subviews */ = {
			isa = PBXGroup;
			children = (
				DDCE790E2D6F97F7000A4D7A /* SubmodulesView.swift */,
				DD1745122C54169400211FAC /* DevicesView.swift */,
				DD1745142C54388A00211FAC /* TherapySettingsView.swift */,
				DD1745162C54389F00211FAC /* FeatureSettingsView.swift */,
				DD1745182C543B5700211FAC /* NotificationsView.swift */,
				DD17451C2C543C5F00211FAC /* ServicesView.swift */,
				DD1745362C55B74200211FAC /* AlgorithmSettings.swift */,
			);
			path = Subviews;
			sourceTree = "<group>";
		};
		DD17451E2C55520000211FAC /* SMBSettings */ = {
			isa = PBXGroup;
			children = (
				DD1745272C5553C400211FAC /* View */,
				DD17451F2C55523E00211FAC /* SMBSettingsDataFlow.swift */,
				DD1745212C55524800211FAC /* SMBSettingsProvider.swift */,
				DD1745232C55526000211FAC /* SMBSettingsStateModel.swift */,
			);
			path = SMBSettings;
			sourceTree = "<group>";
		};
		DD1745272C5553C400211FAC /* View */ = {
			isa = PBXGroup;
			children = (
				DD1745252C55526F00211FAC /* SMBSettingsRootView.swift */,
			);
			path = View;
			sourceTree = "<group>";
		};
		DD17452C2C55AE3500211FAC /* TargetBehavoir */ = {
			isa = PBXGroup;
			children = (
				DD1745332C55AE6500211FAC /* View */,
				DD17452D2C55AE4800211FAC /* TargetBehavoirDataFlow.swift */,
				DD17452F2C55AE5300211FAC /* TargetBehaviorProvider.swift */,
				DD1745312C55AE6000211FAC /* TargetBehavoirStateModel.swift */,
			);
			path = TargetBehavoir;
			sourceTree = "<group>";
		};
		DD1745332C55AE6500211FAC /* View */ = {
			isa = PBXGroup;
			children = (
				DD1745342C55AE7E00211FAC /* TargetBehavoirRootView.swift */,
			);
			path = View;
			sourceTree = "<group>";
		};
		DD1745382C55BF8B00211FAC /* AlgorithmAdvancedSettings */ = {
			isa = PBXGroup;
			children = (
				DD1745412C55BFC400211FAC /* View */,
				DD1745392C55BFA600211FAC /* AlgorithmAdvancedSettingsDataFlow.swift */,
				DD17453B2C55BFAD00211FAC /* AlgorithmAdvancedSettingsProvider.swift */,
				DD17453D2C55BFB600211FAC /* AlgorithmAdvancedSettingsStateModel.swift */,
			);
			path = AlgorithmAdvancedSettings;
			sourceTree = "<group>";
		};
		DD1745412C55BFC400211FAC /* View */ = {
			isa = PBXGroup;
			children = (
				DD17453F2C55BFC100211FAC /* AlgorithmAdvancedSettingsRootView.swift */,
			);
			path = View;
			sourceTree = "<group>";
		};
		DD1745422C55C5C400211FAC /* AutosensSettings */ = {
			isa = PBXGroup;
			children = (
				DD1745492C55C62000211FAC /* View */,
				DD1745432C55C60E00211FAC /* AutosensSettingsDataFlow.swift */,
				DD1745452C55C61500211FAC /* AutosensSettingsProvider.swift */,
				DD1745472C55C61D00211FAC /* AutosensSettingsStateModel.swift */,
			);
			path = AutosensSettings;
			sourceTree = "<group>";
		};
		DD1745492C55C62000211FAC /* View */ = {
			isa = PBXGroup;
			children = (
				DD17454A2C55C62800211FAC /* AutosensSettingsRootView.swift */,
			);
			path = View;
			sourceTree = "<group>";
		};
		DD17454C2C55CA0200211FAC /* GeneralSettings */ = {
			isa = PBXGroup;
			children = (
				DD1745532C55CA6100211FAC /* View */,
				DD17454D2C55CA4D00211FAC /* UnitsLimitsSettingsDataFlow.swift */,
				DD17454F2C55CA5500211FAC /* UnitsLimitsSettingsProvider.swift */,
				DD1745512C55CA5D00211FAC /* UnitsLimitsSettingsStateModel.swift */,
			);
			path = GeneralSettings;
			sourceTree = "<group>";
		};
		DD1745532C55CA6100211FAC /* View */ = {
			isa = PBXGroup;
			children = (
				DD1745542C55CA6C00211FAC /* UnitsLimitsSettingsRootView.swift */,
			);
			path = View;
			sourceTree = "<group>";
		};
		DD3A3CEC2D29CFBA00AE478E /* Helper */ = {
			isa = PBXGroup;
			children = (
				DD09D5C62D29EB26000D82C9 /* Helper+Enums.swift */,
				DD3A3CE82D29C97800AE478E /* Helper+ButtonStyles.swift */,
				DD3A3CE62D29C93F00AE478E /* Helper+Extensions.swift */,
			);
			path = Helper;
			sourceTree = "<group>";
		};
		DD3F1F8E2D9E151200DCE7B3 /* Nightscout */ = {
			isa = PBXGroup;
			children = (
				DD3F1F8F2D9E153A00DCE7B3 /* NightscoutImportStepView.swift */,
				DD3F1F8C2D9E0E0000DCE7B3 /* NightscoutSetupStepView.swift */,
				DD3F1F8A2D9E08B200DCE7B3 /* NightscoutLoginStepView.swift */,
			);
			path = Nightscout;
			sourceTree = "<group>";
		};
		DD4A00222DAEF5CD00AB7387 /* AlgorithmSettings */ = {
			isa = PBXGroup;
			children = (
				DD6A4E832DBEDD39008C4B26 /* AlgorithmSettingsImportantNotesStepView.swift */,
				DD4A00232DAEF5DC00AB7387 /* AlgorithmSettingsSubstepView.swift */,
				DD4AFFF02DADB59100AB7387 /* AlgorithmSettingsContentsStepView.swift */,
			);
			path = AlgorithmSettings;
			sourceTree = "<group>";
		};
		DD4C57A42D73ADDA001BFF2C /* LiveActivity */ = {
			isa = PBXGroup;
			children = (
				DD4C57A92D73B3D9001BFF2C /* RestartLiveActivityIntentRequest.swift */,
				DD4C57A72D73ADEA001BFF2C /* RestartLiveActivityIntent.swift */,
			);
			path = LiveActivity;
			sourceTree = "<group>";
		};
		DD5DC9EF2CF3D95400AB8703 /* AdjustmentsStateModel+Extensions */ = {
			isa = PBXGroup;
			children = (
				DD5DC9FA2CF3E1AA00AB8703 /* AdjustmentsStateModel+Helpers.swift */,
				DD5DC9F22CF3D9D600AB8703 /* AdjustmentsStateModel+TempTargets.swift */,
				DD5DC9F02CF3D96E00AB8703 /* AdjustmentsStateModel+Overrides.swift */,
			);
			path = "AdjustmentsStateModel+Extensions";
			sourceTree = "<group>";
		};
		DD5DC9F52CF3DA8900AB8703 /* ViewElements */ = {
			isa = PBXGroup;
			children = (
				DD5DC9F82CF3DAA900AB8703 /* RadioButton.swift */,
				DD5DC9F62CF3DA9300AB8703 /* TargetPicker.swift */,
			);
			path = ViewElements;
			sourceTree = "<group>";
		};
		DD6A4E4E2DBEBC7B008C4B26 /* StartupGuide */ = {
			isa = PBXGroup;
			children = (
				DD6A4E7F2DBEC3EE008C4B26 /* StartupForceCloseWarningStepView.swift */,
				DD6A4E7D2DBEBF0F008C4B26 /* StartupReturningUserStepView.swift */,
				DDF691362DA30332008BF16C /* StartupGuideStepView.swift */,
			);
			path = StartupGuide;
			sourceTree = "<group>";
		};
		DD9ECB662CA99EFE00AA7C45 /* RemoteControl */ = {
			isa = PBXGroup;
			children = (
				DD32CFA12CC824E1003686D6 /* TrioRemoteControl+Helpers.swift */,
				DD32CF9F2CC824D3003686D6 /* TrioRemoteControl+APNS.swift */,
				DD32CF9D2CC824C2003686D6 /* TrioRemoteControl+Override.swift */,
				DD32CF9B2CC82495003686D6 /* TrioRemoteControl+TempTarget.swift */,
				DD32CF992CC8246F003686D6 /* TrioRemoteControl+Meal.swift */,
				DD32CF972CC82460003686D6 /* TrioRemoteControl+Bolus.swift */,
				DD9ECB672CA99F4500AA7C45 /* TrioRemoteControl.swift */,
			);
			path = RemoteControl;
			sourceTree = "<group>";
		};
		DD9ECB6B2CA99FA400AA7C45 /* RemoteControlConfig */ = {
			isa = PBXGroup;
			children = (
				DD9ECB6F2CA9A0BA00AA7C45 /* RemoteControlConfigDataFlow.swift */,
				DD9ECB6E2CA9A0BA00AA7C45 /* RemoteControlConfigProvider.swift */,
				DD9ECB6D2CA9A0BA00AA7C45 /* RemoteControlConfigStateModel.swift */,
				DD9ECB6C2CA99FAE00AA7C45 /* View */,
			);
			path = RemoteControlConfig;
			sourceTree = "<group>";
		};
		DD9ECB6C2CA99FAE00AA7C45 /* View */ = {
			isa = PBXGroup;
			children = (
				DD9ECB732CA9A0C300AA7C45 /* RemoteControlConfig.swift */,
			);
			path = View;
			sourceTree = "<group>";
		};
		DDA9AC072D67291600E6F1A9 /* AppVersionChecker */ = {
			isa = PBXGroup;
			children = (
				DDA9AC082D672CEB00E6F1A9 /* AppVersionChecker.swift */,
			);
			path = AppVersionChecker;
			sourceTree = "<group>";
		};
		DDB0E3722DB1BABB004B826F /* Animations */ = {
			isa = PBXGroup;
			children = (
				BD10516C2DA986DC007C6D89 /* PulsingLogoAnimation.swift */,
				DDB0E3732DB1BAC1004B826F /* LogoBurstSplash.swift */,
			);
			path = Animations;
			sourceTree = "<group>";
		};
		DDC9B9962CFD2332003E7721 /* Nightscout */ = {
			isa = PBXGroup;
			children = (
				3811DE9725C9D88300A708ED /* NightscoutManager.swift */,
				38FE826C25CC8461001FF17A /* NightscoutAPI.swift */,
			);
			path = Nightscout;
			sourceTree = "<group>";
		};
		DDCAE9772D79F98600B1BB51 /* Looping */ = {
			isa = PBXGroup;
			children = (
				DD4C581E2D73C43D001BFF2C /* LoopStatsView.swift */,
				BD249D8D2D42FC3600412DEB /* LoopBarChartView.swift */,
			);
			path = Looping;
			sourceTree = "<group>";
		};
		DDCAE9782D79F98E00B1BB51 /* Insulin */ = {
			isa = PBXGroup;
			children = (
				BD249D932D42FC5C00412DEB /* TotalDailyDoseChart.swift */,
				BD249D872D42FBFB00412DEB /* BolusStatsView.swift */,
			);
			path = Insulin;
			sourceTree = "<group>";
		};
		DDCAE9792D79F99200B1BB51 /* Meal */ = {
			isa = PBXGroup;
			children = (
				BD249D8F2D42FC4300412DEB /* MealStatsView.swift */,
			);
			path = Meal;
			sourceTree = "<group>";
		};
		DDCAE97A2D79F99B00B1BB51 /* Glucose */ = {
			isa = PBXGroup;
			children = (
				BD249D912D42FC5000412DEB /* GlucoseSectorChart.swift */,
				BD249D8B2D42FC2500412DEB /* GlucoseDistributionChart.swift */,
				BD249D892D42FC0E00412DEB /* GlucosePercentileChart.swift */,
				BD249D852D42FBE600412DEB /* GlucoseMetricsView.swift */,
			);
			path = Glucose;
			sourceTree = "<group>";
		};
		DDD163032C4C67B400CD525A /* Adjustments */ = {
			isa = PBXGroup;
			children = (
				DD5DC9EF2CF3D95400AB8703 /* AdjustmentsStateModel+Extensions */,
				DDD1630A2C4C67F000CD525A /* View */,
				DDD163112C4C689900CD525A /* AdjustmentsStateModel.swift */,
				DDD163132C4C68D300CD525A /* AdjustmentsProvider.swift */,
				DDD163152C4C690300CD525A /* AdjustmentsDataFlow.swift */,
			);
			path = Adjustments;
			sourceTree = "<group>";
		};
		DDD1630A2C4C67F000CD525A /* View */ = {
			isa = PBXGroup;
			children = (
				DD5DC9F52CF3DA8900AB8703 /* ViewElements */,
				DDD163172C4C694000CD525A /* AdjustmentsRootView.swift */,
				BD793CAD2CE7660C00D669AC /* Overrides */,
				BD793CAE2CE7661D00D669AC /* TempTargets */,
			);
			path = View;
			sourceTree = "<group>";
		};
		DDE179112C9100FA003CDDB7 /* Classes+Properties */ = {
			isa = PBXGroup;
			children = (
				BD4D738B2D15A4080052227B /* TDDStored+CoreDataClass.swift */,
				BD4D738C2D15A4080052227B /* TDDStored+CoreDataProperties.swift */,
				DDE179362C910127003CDDB7 /* BolusStored+CoreDataClass.swift */,
				DDE179372C910127003CDDB7 /* BolusStored+CoreDataProperties.swift */,
				DDE1793A2C910127003CDDB7 /* CarbEntryStored+CoreDataClass.swift */,
				DDE1793B2C910127003CDDB7 /* CarbEntryStored+CoreDataProperties.swift */,
				DDB37CC22D05044D00D99BF4 /* ContactTrickEntryStored+CoreDataClass.swift */,
				DDB37CC32D05044D00D99BF4 /* ContactTrickEntryStored+CoreDataProperties.swift */,
				DDE179422C910127003CDDB7 /* Forecast+CoreDataClass.swift */,
				DDE179432C910127003CDDB7 /* Forecast+CoreDataProperties.swift */,
				DDE179382C910127003CDDB7 /* ForecastValue+CoreDataClass.swift */,
				DDE179392C910127003CDDB7 /* ForecastValue+CoreDataProperties.swift */,
				DDE179442C910127003CDDB7 /* GlucoseStored+CoreDataClass.swift */,
				DDE179452C910127003CDDB7 /* GlucoseStored+CoreDataProperties.swift */,
				DDE179342C910127003CDDB7 /* LoopStatRecord+CoreDataClass.swift */,
				DDE179352C910127003CDDB7 /* LoopStatRecord+CoreDataProperties.swift */,
				DDE179322C910127003CDDB7 /* MealPresetStored+CoreDataClass.swift */,
				DDE179332C910127003CDDB7 /* MealPresetStored+CoreDataProperties.swift */,
				DDE179462C910127003CDDB7 /* OpenAPS_Battery+CoreDataClass.swift */,
				DDE179472C910127003CDDB7 /* OpenAPS_Battery+CoreDataProperties.swift */,
				DDE1794E2C910127003CDDB7 /* OrefDetermination+CoreDataClass.swift */,
				DDE1794F2C910127003CDDB7 /* OrefDetermination+CoreDataProperties.swift */,
				DDE1794C2C910127003CDDB7 /* OverrideRunStored+CoreDataClass.swift */,
				DDE1794D2C910127003CDDB7 /* OverrideRunStored+CoreDataProperties.swift */,
				DDE179502C910127003CDDB7 /* OverrideStored+CoreDataClass.swift */,
				DDE179512C910127003CDDB7 /* OverrideStored+CoreDataProperties.swift */,
				DDE1793E2C910127003CDDB7 /* PumpEventStored+CoreDataClass.swift */,
				DDE1793F2C910127003CDDB7 /* PumpEventStored+CoreDataProperties.swift */,
				DDE179402C910127003CDDB7 /* StatsData+CoreDataClass.swift */,
				DDE179412C910127003CDDB7 /* StatsData+CoreDataProperties.swift */,
				DDE179482C910127003CDDB7 /* TempBasalStored+CoreDataClass.swift */,
				DDE179492C910127003CDDB7 /* TempBasalStored+CoreDataProperties.swift */,
				491D6FB92D56741C00C49F67 /* TempTargetRunStored+CoreDataClass.swift */,
				491D6FBA2D56741C00C49F67 /* TempTargetRunStored+CoreDataProperties.swift */,
				491D6FBB2D56741C00C49F67 /* TempTargetStored+CoreDataClass.swift */,
				491D6FBC2D56741C00C49F67 /* TempTargetStored+CoreDataProperties.swift */,
			);
			path = "Classes+Properties";
			sourceTree = "<group>";
		};
		DDF690FE2DA2C9EE008BF16C /* AppDiagnostics */ = {
			isa = PBXGroup;
			children = (
				DDF691042DA2CA20008BF16C /* AppDiagnosticsStateModel.swift */,
				DDF691022DA2CA14008BF16C /* AppDiagnosticsProvider.swift */,
				DDF691002DA2CA0B008BF16C /* AppDiagnosticsDataFlow.swift */,
				DDF690FF2DA2CA03008BF16C /* View */,
			);
			path = AppDiagnostics;
			sourceTree = "<group>";
		};
		DDF690FF2DA2CA03008BF16C /* View */ = {
			isa = PBXGroup;
			children = (
				DDB0E3702DB087B6004B826F /* PrivacyPolicyView.swift */,
				DDF691062DA2CA28008BF16C /* AppDiagnosticsRootView.swift */,
			);
			path = View;
			sourceTree = "<group>";
		};
		DDF847DB2C5C28550049BB3B /* LiveActivitySettings */ = {
			isa = PBXGroup;
			children = (
				DDF847E22C5C28830049BB3B /* View */,
				DDF847DC2C5C28720049BB3B /* LiveActivitySettingsDataFlow.swift */,
				DDF847DE2C5C28780049BB3B /* LiveActivitySettingsProvider.swift */,
				DDF847E02C5C287F0049BB3B /* LiveActivitySettingsStateModel.swift */,
			);
			path = LiveActivitySettings;
			sourceTree = "<group>";
		};
		DDF847E22C5C28830049BB3B /* View */ = {
			isa = PBXGroup;
			children = (
				DDF847E32C5C288F0049BB3B /* LiveActivitySettingsRootView.swift */,
				BD6EB2D52C7D049B0086BBB6 /* LiveActivityWidgetConfiguration.swift */,
			);
			path = View;
			sourceTree = "<group>";
		};
		E00EEBFC27368630002FF094 /* Assemblies */ = {
			isa = PBXGroup;
			children = (
				E00EEBFD27368630002FF094 /* ServiceAssembly.swift */,
				E00EEBFE27368630002FF094 /* SecurityAssembly.swift */,
				E00EEBFF27368630002FF094 /* StorageAssembly.swift */,
				E00EEC0027368630002FF094 /* UIAssembly.swift */,
				E00EEC0127368630002FF094 /* APSAssembly.swift */,
				E00EEC0227368630002FF094 /* NetworkAssembly.swift */,
			);
			path = Assemblies;
			sourceTree = "<group>";
		};
		E42231DBF0DBE2B4B92D1B15 /* CarbRatioEditor */ = {
			isa = PBXGroup;
			children = (
				7E22146D3DF4853786C78132 /* CarbRatioEditorDataFlow.swift */,
				9C8D5F457B5AFF763F8CF3DF /* CarbRatioEditorProvider.swift */,
				64AA5E04A2761F6EEA6568E1 /* CarbRatioEditorStateModel.swift */,
				54946647FDCFE43028F60511 /* View */,
			);
			path = CarbRatioEditor;
			sourceTree = "<group>";
		};
		E592A3722CEEC038009A472C /* View */ = {
			isa = PBXGroup;
			children = (
				DDA6E3562D25988500C2988C /* ContactImageHelpView.swift */,
				E592A3712CEEC038009A472C /* ContactImageRootView.swift */,
				BDC531112D1060FA00088832 /* ContactImageDetailView.swift */,
				BDC531132D10611D00088832 /* AddContactImageSheet.swift */,
			);
			path = View;
			sourceTree = "<group>";
		};
		E592A3762CEEC038009A472C /* ContactImage */ = {
			isa = PBXGroup;
			children = (
				E592A3722CEEC038009A472C /* View */,
				E592A3732CEEC038009A472C /* ContactImageDataFlow.swift */,
				E592A3742CEEC038009A472C /* ContactImageProvider.swift */,
				E592A3752CEEC038009A472C /* ContactImageStateModel.swift */,
			);
			path = ContactImage;
			sourceTree = "<group>";
		};
		E592A37E2CEEC046009A472C /* ContactImage */ = {
			isa = PBXGroup;
			children = (
				BDC530FE2D0F6BE300088832 /* ContactImageManager.swift */,
				BDC531152D10629000088832 /* ContactPicture.swift */,
				BDC531172D1062F200088832 /* ContactImageState.swift */,
			);
			path = ContactImage;
			sourceTree = "<group>";
		};
		EEC747824D6593B5CD87E195 /* View */ = {
			isa = PBXGroup;
			children = (
				FBB3BAE7494CB771ABAC7B8B /* ISFEditorRootView.swift */,
			);
			path = View;
			sourceTree = "<group>";
		};
		F5DE2E6D7B2133BBD3353DC7 /* View */ = {
			isa = PBXGroup;
			children = (
				22963BD06A9C83959D4914E4 /* GlucoseNotificationSettingsRootView.swift */,
			);
			path = View;
			sourceTree = "<group>";
		};
		F66B236E00924A05D6A9F9DF /* GlucoseNotificationSettings */ = {
			isa = PBXGroup;
			children = (
				3260468377DA9DB4DEE9AF6D /* GlucoseNotificationSettingsDataFlow.swift */,
				E625985B47742D498CB1681A /* GlucoseNotificationSettingsProvider.swift */,
				DC2C6489D29ECCCAD78E0721 /* GlucoseNotificationSettingsStateModel.swift */,
				F5DE2E6D7B2133BBD3353DC7 /* View */,
			);
			path = GlucoseNotificationSettings;
			sourceTree = "<group>";
		};
		F75CB57ED6971B46F8756083 /* CGMSettings */ = {
			isa = PBXGroup;
			children = (
				B9B5C0607505A38F256BF99A /* CGMSettingsDataFlow.swift */,
				38FEF3FD2738083E00574A46 /* CGMSettingsProvider.swift */,
				5C018D1680307A31C9ED7120 /* CGMSettingsStateModel.swift */,
				0D76BBC81CEDC1A0050F45EF /* View */,
			);
			path = CGMSettings;
			sourceTree = "<group>";
		};
		F90692A8274B7A980037068D /* HealthKit */ = {
			isa = PBXGroup;
			children = (
				F90692A9274B7AAE0037068D /* HealthKitManager.swift */,
			);
			path = HealthKit;
			sourceTree = "<group>";
		};
		F90692CD274B99850037068D /* HealthKit */ = {
			isa = PBXGroup;
			children = (
				F90692CE274B999A0037068D /* HealthKitDataFlow.swift */,
				F90692D0274B99B60037068D /* HealthKitProvider.swift */,
				F90692D5274B9A450037068D /* HealthKitStateModel.swift */,
				F90692D4274B9A160037068D /* View */,
			);
			path = HealthKit;
			sourceTree = "<group>";
		};
		F90692D4274B9A160037068D /* View */ = {
			isa = PBXGroup;
			children = (
				F90692D2274B9A130037068D /* AppleHealthKitRootView.swift */,
			);
			path = View;
			sourceTree = "<group>";
		};
/* End PBXGroup section */

/* Begin PBXNativeTarget section */
		388E595725AD948C0019842D /* Trio */ = {
			isa = PBXNativeTarget;
			buildConfigurationList = 388E596725AD948E0019842D /* Build configuration list for PBXNativeTarget "Trio" */;
			buildPhases = (
				3811DEF525CA169200A708ED /* Swiftformat */,
				388E595425AD948C0019842D /* Sources */,
				388E595525AD948C0019842D /* Frameworks */,
				388E595625AD948C0019842D /* Resources */,
				3821ECD025DC703C00BC42AD /* Embed Frameworks */,
				38E8753D27554D5900975559 /* Embed Watch Content */,
				6B1A8D122B14D88E00E76752 /* Embed Foundation Extensions */,
				DD88C8DF2C4D583900F2D558 /* Run Script: Capture Build Details */,
				3B47C6112DA0A52C00B0E5EF /* Run Script: Copy dSYM to Crashlytics */,
			);
			buildRules = (
			);
			dependencies = (
				6B1A8D272B14D91700E76752 /* PBXTargetDependency */,
				BDFF799E2D25AA890016C40C /* PBXTargetDependency */,
			);
			name = Trio;
			packageProductDependencies = (
				3811DE0F25C9D37700A708ED /* Swinject */,
				38B17B6525DD90E0005CAE3D /* SwiftDate */,
				3833B46C26012030003021B3 /* Algorithms */,
				38DF1788276FC8C400B3528F /* SwiftMessages */,
				CEB434FC28B90B7C00B70274 /* SwiftCharts */,
				B958F1B62BA0711600484851 /* MKRingProgressView */,
				3BD9687B2D8DDD4600899469 /* SlideButton */,
				3BD9687E2D8DDD8800899469 /* CryptoSwift */,
				3B47C60F2DA0A28F00B0E5EF /* FirebaseCrashlytics */,
			);
			productName = Trio;
			productReference = 388E595825AD948C0019842D /* Trio.app */;
			productType = "com.apple.product-type.application";
		};
		38FCF3EC25E9028E0078B0D1 /* TrioTests */ = {
			isa = PBXNativeTarget;
			buildConfigurationList = 38FCF3F425E9028E0078B0D1 /* Build configuration list for PBXNativeTarget "TrioTests" */;
			buildPhases = (
				38FCF3E925E9028E0078B0D1 /* Sources */,
				38FCF3EA25E9028E0078B0D1 /* Frameworks */,
				38FCF3EB25E9028E0078B0D1 /* Resources */,
			);
			buildRules = (
			);
			dependencies = (
				38FCF3F325E9028E0078B0D1 /* PBXTargetDependency */,
			);
			name = TrioTests;
			productName = TrioTests;
			productReference = 38FCF3ED25E9028E0078B0D1 /* TrioTests.xctest */;
			productType = "com.apple.product-type.bundle.unit-test";
		};
		6B1A8D162B14D91500E76752 /* LiveActivityExtension */ = {
			isa = PBXNativeTarget;
			buildConfigurationList = 6B1A8D292B14D91800E76752 /* Build configuration list for PBXNativeTarget "LiveActivityExtension" */;
			buildPhases = (
				6B1A8D132B14D91500E76752 /* Sources */,
				6B1A8D142B14D91500E76752 /* Frameworks */,
				6B1A8D152B14D91500E76752 /* Resources */,
			);
			buildRules = (
			);
			dependencies = (
			);
			fileSystemSynchronizedGroups = (
				DDCEBF412CC1B42500DF4C36 /* Views */,
			);
			name = LiveActivityExtension;
			productName = LiveActivityExtension;
			productReference = 6B1A8D172B14D91600E76752 /* LiveActivityExtension.appex */;
			productType = "com.apple.product-type.app-extension";
		};
		BD8207C22D2B42E50023339D /* Trio Watch Complication Extension */ = {
			isa = PBXNativeTarget;
			buildConfigurationList = BD8207D32D2B42E80023339D /* Build configuration list for PBXNativeTarget "Trio Watch Complication Extension" */;
			buildPhases = (
				BD8207BF2D2B42E50023339D /* Sources */,
				BD8207C02D2B42E50023339D /* Frameworks */,
				BD8207C12D2B42E50023339D /* Resources */,
			);
			buildRules = (
			);
			dependencies = (
			);
			name = "Trio Watch Complication Extension";
			packageProductDependencies = (
			);
			productName = "Trio Watch WidgetExtension";
			productReference = BD8207C32D2B42E50023339D /* Trio Watch Complication Extension.appex */;
			productType = "com.apple.product-type.app-extension";
		};
		BDFF797B2D25AA870016C40C /* Trio Watch App */ = {
			isa = PBXNativeTarget;
			buildConfigurationList = BDFF79A02D25AA890016C40C /* Build configuration list for PBXNativeTarget "Trio Watch App" */;
			buildPhases = (
				BDFF79782D25AA870016C40C /* Sources */,
				BDFF79792D25AA870016C40C /* Frameworks */,
				BDFF797A2D25AA870016C40C /* Resources */,
				BD8207CF2D2B42E80023339D /* Embed Foundation Extensions */,
			);
			buildRules = (
			);
			dependencies = (
				BD8207CD2D2B42E70023339D /* PBXTargetDependency */,
			);
			fileSystemSynchronizedGroups = (
				BDFF7A9E2D25FA970016C40C /* Preview Content */,
			);
			name = "Trio Watch App";
			packageProductDependencies = (
			);
			productName = "TrioWatch Watch App";
			productReference = BDFF797C2D25AA870016C40C /* Trio Watch App.app */;
			productType = "com.apple.product-type.application";
		};
		BDFF798A2D25AA890016C40C /* Trio Watch AppTests */ = {
			isa = PBXNativeTarget;
			buildConfigurationList = BDFF79A32D25AA890016C40C /* Build configuration list for PBXNativeTarget "Trio Watch AppTests" */;
			buildPhases = (
				BDFF79872D25AA890016C40C /* Sources */,
				BDFF79882D25AA890016C40C /* Frameworks */,
				BDFF79892D25AA890016C40C /* Resources */,
			);
			buildRules = (
			);
			dependencies = (
				BDFF798D2D25AA890016C40C /* PBXTargetDependency */,
			);
			name = "Trio Watch AppTests";
			packageProductDependencies = (
			);
			productName = "TrioWatch Watch AppTests";
			productReference = BDFF798B2D25AA890016C40C /* Trio Watch AppTests.xctest */;
			productType = "com.apple.product-type.bundle.unit-test";
		};
/* End PBXNativeTarget section */

/* Begin PBXProject section */
		388E595025AD948C0019842D /* Project object */ = {
			isa = PBXProject;
			attributes = {
				BuildIndependentTargetsInParallel = YES;
				LastSwiftUpdateCheck = 1620;
				LastUpgradeCheck = 1620;
				TargetAttributes = {
					388E595725AD948C0019842D = {
						CreatedOnToolsVersion = 12.3;
					};
					38FCF3EC25E9028E0078B0D1 = {
						CreatedOnToolsVersion = 12.4;
						TestTargetID = 388E595725AD948C0019842D;
					};
					BD8207C22D2B42E50023339D = {
						CreatedOnToolsVersion = 16.2;
					};
					BDFF797B2D25AA870016C40C = {
						CreatedOnToolsVersion = 16.2;
					};
					BDFF798A2D25AA890016C40C = {
						CreatedOnToolsVersion = 16.2;
						TestTargetID = BDFF797B2D25AA870016C40C;
					};
				};
			};
			buildConfigurationList = 388E595325AD948C0019842D /* Build configuration list for PBXProject "Trio" */;
			compatibilityVersion = "Xcode 9.3";
			developmentRegion = en;
			hasScannedForEncodings = 0;
			knownRegions = (
				en,
				Base,
				ar,
				ca,
				"zh-Hans",
				da,
				nl,
				fr,
				de,
				he,
				it,
				nb,
				pl,
				ru,
				es,
				sv,
				tr,
				uk,
				fi,
				"pt-PT",
				"pt-BR",
				sk,
				hu,
				vi,
			);
			mainGroup = 388E594F25AD948C0019842D;
			packageReferences = (
				3811DE0E25C9D37700A708ED /* XCRemoteSwiftPackageReference "Swinject" */,
				38B17B6425DD90E0005CAE3D /* XCRemoteSwiftPackageReference "SwiftDate" */,
				3833B46B26012030003021B3 /* XCRemoteSwiftPackageReference "swift-algorithms" */,
				38DF1787276FC8C300B3528F /* XCRemoteSwiftPackageReference "SwiftMessages" */,
				CEB434FB28B90B7C00B70274 /* XCRemoteSwiftPackageReference "SwiftCharts" */,
				B958F1B52BA0711600484851 /* XCRemoteSwiftPackageReference "MKRingProgressView" */,
				3BD9687A2D8DDD4600899469 /* XCRemoteSwiftPackageReference "SlideButton" */,
				3BD9687D2D8DDD8800899469 /* XCRemoteSwiftPackageReference "CryptoSwift" */,
				3B47C60E2DA0A28F00B0E5EF /* XCRemoteSwiftPackageReference "firebase-ios-sdk" */,
			);
			productRefGroup = 388E595925AD948C0019842D /* Products */;
			projectDirPath = "";
			projectRoot = "";
			targets = (
				388E595725AD948C0019842D /* Trio */,
				38FCF3EC25E9028E0078B0D1 /* TrioTests */,
				6B1A8D162B14D91500E76752 /* LiveActivityExtension */,
				BDFF797B2D25AA870016C40C /* Trio Watch App */,
				BDFF798A2D25AA890016C40C /* Trio Watch AppTests */,
				BD8207C22D2B42E50023339D /* Trio Watch Complication Extension */,
			);
		};
/* End PBXProject section */

/* Begin PBXResourcesBuildPhase section */
		388E595625AD948C0019842D /* Resources */ = {
			isa = PBXResourcesBuildPhase;
			buildActionMask = 2147483647;
			files = (
				8A91342C2D63D9A2007F8874 /* InfoPlist.xcstrings in Resources */,
				CE1F6DE72BAF1A180064EB8D /* BuildDetails.plist in Resources */,
				3B3B57C92DA07B3400849D16 /* GoogleService-Info.plist in Resources */,
				38DF178D27733E6800B3528F /* snow.sks in Resources */,
				388E597225AD9CF10019842D /* json in Resources */,
				38DF178E27733E6800B3528F /* Assets.xcassets in Resources */,
				19DA48E829CD339B00EEA1E7 /* Assets.xcassets in Resources */,
				8A91342A2D63D9A1007F8874 /* Localizable.xcstrings in Resources */,
				388E596F25AD96040019842D /* javascript in Resources */,
			);
			runOnlyForDeploymentPostprocessing = 0;
		};
		38FCF3EB25E9028E0078B0D1 /* Resources */ = {
			isa = PBXResourcesBuildPhase;
			buildActionMask = 2147483647;
			files = (
<<<<<<< HEAD
				3BD6CE262DC24CFD00FA0472 /* pumphistory-24h-zoned.json in Resources */,
=======
				DDD78A912DC4064800AC63F3 /* carbhistory.json in Resources */,
>>>>>>> cf322b39
				3B997DD32DC02AEF006B6BB2 /* glucose.json in Resources */,
			);
			runOnlyForDeploymentPostprocessing = 0;
		};
		6B1A8D152B14D91500E76752 /* Resources */ = {
			isa = PBXResourcesBuildPhase;
			buildActionMask = 2147483647;
			files = (
				DD498F2B2D692BEA00AAEA30 /* Localizable.xcstrings in Resources */,
				6B1A8D242B14D91700E76752 /* Assets.xcassets in Resources */,
			);
			runOnlyForDeploymentPostprocessing = 0;
		};
		BD8207C12D2B42E50023339D /* Resources */ = {
			isa = PBXResourcesBuildPhase;
			buildActionMask = 2147483647;
			files = (
				DD498F2D2D692BEA00AAEA30 /* Localizable.xcstrings in Resources */,
				DD09D6442D2B553A000D82C9 /* Assets.xcassets in Resources */,
			);
			runOnlyForDeploymentPostprocessing = 0;
		};
		BDFF797A2D25AA870016C40C /* Resources */ = {
			isa = PBXResourcesBuildPhase;
			buildActionMask = 2147483647;
			files = (
				BDFF7A872D25F97D0016C40C /* Assets.xcassets in Resources */,
				DD498F2C2D692BEA00AAEA30 /* Localizable.xcstrings in Resources */,
			);
			runOnlyForDeploymentPostprocessing = 0;
		};
		BDFF79892D25AA890016C40C /* Resources */ = {
			isa = PBXResourcesBuildPhase;
			buildActionMask = 2147483647;
			files = (
			);
			runOnlyForDeploymentPostprocessing = 0;
		};
/* End PBXResourcesBuildPhase section */

/* Begin PBXShellScriptBuildPhase section */
		3811DEF525CA169200A708ED /* Swiftformat */ = {
			isa = PBXShellScriptBuildPhase;
			alwaysOutOfDate = 1;
			buildActionMask = 12;
			files = (
			);
			inputFileListPaths = (
			);
			inputPaths = (
			);
			name = Swiftformat;
			outputFileListPaths = (
			);
			outputPaths = (
			);
			runOnlyForDeploymentPostprocessing = 0;
			shellPath = /bin/sh;
			shellScript = "source \"${SRCROOT}\"/scripts/swiftformat.sh\n\n";
		};
		3B47C6112DA0A52C00B0E5EF /* Run Script: Copy dSYM to Crashlytics */ = {
			isa = PBXShellScriptBuildPhase;
			buildActionMask = 2147483647;
			files = (
			);
			inputFileListPaths = (
			);
			inputPaths = (
				"${DWARF_DSYM_FOLDER_PATH}/${DWARF_DSYM_FILE_NAME}",
				"${DWARF_DSYM_FOLDER_PATH}/${DWARF_DSYM_FILE_NAME}/Contents/Resources/DWARF/${PRODUCT_NAME}",
				"${DWARF_DSYM_FOLDER_PATH}/${DWARF_DSYM_FILE_NAME}/Contents/Info.plist",
				"$(TARGET_BUILD_DIR)/$(UNLOCALIZED_RESOURCES_FOLDER_PATH)/GoogleService-Info.plist",
				"$(TARGET_BUILD_DIR)/$(EXECUTABLE_PATH)",
			);
			name = "Run Script: Copy dSYM to Crashlytics";
			outputFileListPaths = (
			);
			outputPaths = (
			);
			runOnlyForDeploymentPostprocessing = 0;
			shellPath = /bin/sh;
			shellScript = "# Type a script or drag a script file from your workspace to insert its path.\n\"${BUILD_DIR%/Build/*}/SourcePackages/checkouts/firebase-ios-sdk/Crashlytics/run\"\n";
		};
		DD88C8DF2C4D583900F2D558 /* Run Script: Capture Build Details */ = {
			isa = PBXShellScriptBuildPhase;
			alwaysOutOfDate = 1;
			buildActionMask = 2147483647;
			files = (
			);
			inputFileListPaths = (
			);
			inputPaths = (
			);
			name = "Run Script: Capture Build Details";
			outputFileListPaths = (
			);
			outputPaths = (
			);
			runOnlyForDeploymentPostprocessing = 0;
			shellPath = /bin/sh;
			shellScript = "\"${SRCROOT}/scripts/capture-build-details.sh\"\n";
		};
/* End PBXShellScriptBuildPhase section */

/* Begin PBXSourcesBuildPhase section */
		388E595425AD948C0019842D /* Sources */ = {
			isa = PBXSourcesBuildPhase;
			buildActionMask = 2147483647;
			files = (
				DD5DC9F12CF3D97C00AB8703 /* AdjustmentsStateModel+Overrides.swift in Sources */,
				3811DE2325C9D48300A708ED /* MainDataFlow.swift in Sources */,
				C2A0A42F2CE03131003B98E8 /* ConstantValues.swift in Sources */,
				BD3CC0722B0B89D50013189E /* MainChartView.swift in Sources */,
				3811DEEB25CA063400A708ED /* PersistedProperty.swift in Sources */,
				38E44537274E411700EC9A94 /* Disk+Helpers.swift in Sources */,
				388E5A6025B6F2310019842D /* Autosens.swift in Sources */,
				DD9ECB6A2CA99F6C00AA7C45 /* PushMessage.swift in Sources */,
				3811DE8F25C9D80400A708ED /* User.swift in Sources */,
				5825A1BE2C97335C0046467E /* EditTempTargetForm.swift in Sources */,
				BD47FDDD2D8B65B10043966B /* GlucoseTargetStepView.swift in Sources */,
				19D466A329AA2B80004D5F33 /* MealSettingsDataFlow.swift in Sources */,
				3811DEB225C9D88300A708ED /* KeychainItemAccessibility.swift in Sources */,
				38AEE73D25F0200C0013F05B /* TrioSettings.swift in Sources */,
				38FCF3FD25E997A80078B0D1 /* PumpHistoryStorage.swift in Sources */,
				58645BA72CA2D390008AFCE7 /* ChartAxisSetup.swift in Sources */,
				38D0B3B625EBE24900CB6E88 /* Battery.swift in Sources */,
				38C4D33725E9A1A300D30B77 /* DispatchQueue+Extensions.swift in Sources */,
				DD3F1F8D2D9E0E0600DCE7B3 /* NightscoutSetupStepView.swift in Sources */,
				F90692CF274B999A0037068D /* HealthKitDataFlow.swift in Sources */,
				CE7CA3552A064973004BE681 /* ListStateIntent.swift in Sources */,
				BDF530D82B40F8AC002CAF43 /* LockScreenView.swift in Sources */,
				195D80B72AF697B800D25097 /* DynamicSettingsDataFlow.swift in Sources */,
				DD98ACC02D71013200C0778F /* StatChartUtils.swift in Sources */,
				BD47FDD92D8B657D0043966B /* InsulinSensitivityStepView.swift in Sources */,
				3862CC2E2743F9F700BF832C /* CalendarManager.swift in Sources */,
				CEA4F62329BE10F70011ADF7 /* SavitzkyGolayFilter.swift in Sources */,
				38B4F3C325E2A20B00E76A18 /* PumpSetupView.swift in Sources */,
				38E4453C274E411700EC9A94 /* Disk+Codable.swift in Sources */,
				58D08B322C8DF88900AA37D3 /* DummyCharts.swift in Sources */,
				19E1F7EF29D08EBA005C8D20 /* IconConfigRootWiew.swift in Sources */,
				1967DFC229D053D300759F30 /* IconImage.swift in Sources */,
				382C134B25F14E3700715CE1 /* BGTargets.swift in Sources */,
				38AEE75725F0F18E0013F05B /* CarbsStorage.swift in Sources */,
				38B4F3CA25E502E200E76A18 /* SwiftNotificationCenter.swift in Sources */,
				38AEE75225F022080013F05B /* SettingsManager.swift in Sources */,
				3894873A2614928B004DF424 /* DispatchTimer.swift in Sources */,
				3895E4C625B9E00D00214B37 /* Preferences.swift in Sources */,
				CE94598429E9E3E60047C9C6 /* WatchConfigStateModel.swift in Sources */,
				38DF1786276A73D400B3528F /* TagCloudView.swift in Sources */,
				38B4F3CD25E5031100E76A18 /* Broadcaster.swift in Sources */,
				383420D925FFEB3F002D46C1 /* Popup.swift in Sources */,
				DD4C57AA2D73B3E2001BFF2C /* RestartLiveActivityIntentRequest.swift in Sources */,
				DDB0E3712DB087B6004B826F /* PrivacyPolicyView.swift in Sources */,
				DD1745402C55BFC100211FAC /* AlgorithmAdvancedSettingsRootView.swift in Sources */,
				58645BA52CA2D347008AFCE7 /* ForecastSetup.swift in Sources */,
				110AEDEE2C51A0AE00615CC9 /* ShortcutsConfigStateModel.swift in Sources */,
				DD9ECB722CA9A0BA00AA7C45 /* RemoteControlConfigDataFlow.swift in Sources */,
				DD1745262C55526F00211FAC /* SMBSettingsRootView.swift in Sources */,
				3811DE3025C9D49500A708ED /* HomeStateModel.swift in Sources */,
				38BF021725E7CBBC00579895 /* PumpManagerExtensions.swift in Sources */,
				118DF76E2C5ECBC60067FEB7 /* OverridePresetsIntentRequest.swift in Sources */,
				CEE9A6552BBB418300EB5194 /* CalibrationsProvider.swift in Sources */,
				19F95FF529F10FCF00314DDC /* StatProvider.swift in Sources */,
				38F3B2EF25ED8E2A005C48AA /* TempTargetsStorage.swift in Sources */,
				5A2325542BFCBF66003518CA /* NightscoutFetchView.swift in Sources */,
				19B0EF2128F6D66200069496 /* Statistics.swift in Sources */,
				DDF847E82C5DABA30049BB3B /* WatchConfigAppleWatchView.swift in Sources */,
				3811DF1025CAAAE200A708ED /* APSManager.swift in Sources */,
				3870FF4725EC187A0088248F /* BloodGlucose.swift in Sources */,
				DDBD53FC2DAA903100F940A6 /* OverviewStepView.swift in Sources */,
				38A0364225ED069400FCBB52 /* TempBasal.swift in Sources */,
				3811DE1725C9D40400A708ED /* Screen.swift in Sources */,
				CE94598029E9E3BD0047C9C6 /* WatchConfigDataFlow.swift in Sources */,
				388E596C25AD95110019842D /* OpenAPS.swift in Sources */,
				E00EEC0527368630002FF094 /* StorageAssembly.swift in Sources */,
				DD1745552C55CA6C00211FAC /* UnitsLimitsSettingsRootView.swift in Sources */,
				384E803825C388640086DB71 /* Script.swift in Sources */,
				CE94597E29E9E1EE0047C9C6 /* GarminManager.swift in Sources */,
				3883583425EEB38000E024B2 /* PumpSettings.swift in Sources */,
				38DAB280260CBB7F00F74C1A /* PumpView.swift in Sources */,
				DDD1631C2C4C697400CD525A /* AddOverrideForm.swift in Sources */,
				3811DEB125C9D88300A708ED /* Keychain.swift in Sources */,
				DD17453E2C55BFB600211FAC /* AlgorithmAdvancedSettingsStateModel.swift in Sources */,
				CE95BF572BA5F5FE00DC3DE3 /* PluginManager.swift in Sources */,
				3BAD36B22D7CDC1A00CC298D /* MainLoadingView.swift in Sources */,
				382C133725F13A1E00715CE1 /* InsulinSensitivities.swift in Sources */,
				19D466A529AA2BD4004D5F33 /* MealSettingsProvider.swift in Sources */,
				DD5DC9F72CF3DA9300AB8703 /* TargetPicker.swift in Sources */,
				DDF68FFC2D9ECF7F008BF16C /* OnboardingStateModel+Nightscout.swift in Sources */,
				383948D625CD4D8900E91849 /* FileStorage.swift in Sources */,
				CEE9A6572BBB418300EB5194 /* CalibrationsChart.swift in Sources */,
				3811DE4125C9D4A100A708ED /* SettingsRootView.swift in Sources */,
				38192E04261B82FA0094D973 /* ReachabilityManager.swift in Sources */,
				38E44539274E411700EC9A94 /* Disk+UIImage.swift in Sources */,
				3BAD36CC2D7D420E00CC298D /* CoreDataInitializationCoordinator.swift in Sources */,
				DD4A00242DAEF5E400AB7387 /* AlgorithmSettingsSubstepView.swift in Sources */,
				DDB0E3742DB1BAC1004B826F /* LogoBurstSplash.swift in Sources */,
				388E595C25AD948C0019842D /* TrioApp.swift in Sources */,
				38FEF3FC2737E53800574A46 /* MainStateModel.swift in Sources */,
				DD1745352C55AE7E00211FAC /* TargetBehavoirRootView.swift in Sources */,
				DDFF20502DB2C11900AB8A96 /* WatchStateSnapshot.swift in Sources */,
				5887527C2BD986E1008B081D /* OpenAPSBattery.swift in Sources */,
				38569348270B5DFB0002C50D /* GlucoseSource.swift in Sources */,
				CEE9A6582BBB418300EB5194 /* CalibrationsStateModel.swift in Sources */,
				BD47FD192D88AAFE0043966B /* OnboardingRootView.swift in Sources */,
				CEB434E328B8F9DB00B70274 /* BluetoothStateManager.swift in Sources */,
				BDC2EA452C3043B000E5BBD0 /* OverrideStorage.swift in Sources */,
				3811DE4225C9D4A100A708ED /* SettingsDataFlow.swift in Sources */,
				CEE9A6562BBB418300EB5194 /* CalibrationsRootView.swift in Sources */,
				3811DE2525C9D48300A708ED /* MainRootView.swift in Sources */,
				CE94598229E9E3D30047C9C6 /* WatchConfigProvider.swift in Sources */,
				DD1745322C55AE6000211FAC /* TargetBehavoirStateModel.swift in Sources */,
				38E44535274E411700EC9A94 /* Disk+Data.swift in Sources */,
				BD8E6B232D9036F700ABF8FA /* OnboardingDataFlow.swift in Sources */,
				3811DE3125C9D49500A708ED /* HomeProvider.swift in Sources */,
				FE41E4D629463EE20047FD55 /* NightscoutPreferences.swift in Sources */,
				E013D872273AC6FE0014109C /* GlucoseSimulatorSource.swift in Sources */,
				BD249D862D42FBEC00412DEB /* GlucoseMetricsView.swift in Sources */,
				58645BA32CA2D325008AFCE7 /* BatterySetup.swift in Sources */,
				388E5A5C25B6F0770019842D /* JSON.swift in Sources */,
				3811DF0225CA9FEA00A708ED /* Credentials.swift in Sources */,
				5837A5302BD2E3C700A5DC04 /* CarbEntryStored+helper.swift in Sources */,
				389A572026079BAA00BC102F /* Interpolation.swift in Sources */,
				DD9ECB702CA9A0BA00AA7C45 /* RemoteControlConfigStateModel.swift in Sources */,
				BD249D942D42FC5E00412DEB /* TotalDailyDoseChart.swift in Sources */,
				BD249D902D42FC4500412DEB /* MealStatsView.swift in Sources */,
				DD32CF9A2CC8247B003686D6 /* TrioRemoteControl+Meal.swift in Sources */,
				BDF34F832C10C5B600D51995 /* DataManager.swift in Sources */,
				38B4F3C625E5017E00E76A18 /* NotificationCenter.swift in Sources */,
				19D466A729AA2C22004D5F33 /* MealSettingsStateModel.swift in Sources */,
				DD17452B2C556E8100211FAC /* SettingInputHintView.swift in Sources */,
				38E44528274E401C00EC9A94 /* Protected.swift in Sources */,
				DD3F1F8B2D9E08B600DCE7B3 /* NightscoutLoginStepView.swift in Sources */,
				3811DEB625C9D88300A708ED /* UnlockManager.swift in Sources */,
				581516A42BCED84A00BF67D7 /* DebuggingIdentifiers.swift in Sources */,
				E00EEC0827368630002FF094 /* NetworkAssembly.swift in Sources */,
				38A13D3225E28B4B00EAA382 /* PumpHistoryEvent.swift in Sources */,
				E00EEC0627368630002FF094 /* UIAssembly.swift in Sources */,
				3811DE1825C9D40400A708ED /* Router.swift in Sources */,
				BD249DA12D42FD1200412DEB /* TDDSetup.swift in Sources */,
				CE7950262998056D00FA576E /* CGMSetupView.swift in Sources */,
				582FAE432C05102C00D1C13F /* CoreDataError.swift in Sources */,
				38A0363B25ECF07E00FCBB52 /* GlucoseStorage.swift in Sources */,
				65070A332BFDCB83006F213F /* TidepoolStartView.swift in Sources */,
				190EBCC629FF138000BA767D /* UserInterfaceSettingsProvider.swift in Sources */,
				38E98A2725F52C9300C0CED0 /* CollectionIssueReporter.swift in Sources */,
				E00EEC0427368630002FF094 /* SecurityAssembly.swift in Sources */,
				3811DEE825CA063400A708ED /* Injected.swift in Sources */,
				DD1745152C54388A00211FAC /* TherapySettingsView.swift in Sources */,
				585E2CAE2BE7BF46006ECF1A /* PumpEvent+helper.swift in Sources */,
				DDAA29832D2D1D93006546A1 /* AdjustmentsRootView+Overrides.swift in Sources */,
				DDD1631F2C4C6F6900CD525A /* TrioCoreDataPersistentContainer.xcdatamodeld in Sources */,
				DD1745482C55C61D00211FAC /* AutosensSettingsStateModel.swift in Sources */,
				DD1745462C55C61500211FAC /* AutosensSettingsProvider.swift in Sources */,
				DD6A4E802DBEC3EE008C4B26 /* StartupForceCloseWarningStepView.swift in Sources */,
				DDA6E2852D2361F800C2988C /* LoopStatusView.swift in Sources */,
				DDF691012DA2CA11008BF16C /* AppDiagnosticsDataFlow.swift in Sources */,
				DDA6E3202D258E0500C2988C /* OverrideHelpView.swift in Sources */,
				DDA6E2502D22187500C2988C /* ChartLegendView.swift in Sources */,
				3811DEAF25C9D88300A708ED /* KeyValueStorage.swift in Sources */,
				DDD6D4D32CDE90720029439A /* EstimatedA1cDisplayUnit.swift in Sources */,
				DDA6E3572D25988500C2988C /* ContactImageHelpView.swift in Sources */,
				38FE826D25CC8461001FF17A /* NightscoutAPI.swift in Sources */,
				388358C825EEF6D200E024B2 /* BasalProfileEntry.swift in Sources */,
				DDA9AC092D672CF100E6F1A9 /* AppVersionChecker.swift in Sources */,
				3811DE0B25C9D32F00A708ED /* BaseView.swift in Sources */,
				3811DE3225C9D49500A708ED /* HomeDataFlow.swift in Sources */,
				DD32CFA22CC824E2003686D6 /* TrioRemoteControl+Helpers.swift in Sources */,
				CE1856F52ADC4858007E39C7 /* AddCarbPresetIntent.swift in Sources */,
				38569347270B5DFB0002C50D /* CGMType.swift in Sources */,
				3821ED4C25DD18BA00BC42AD /* Constants.swift in Sources */,
				384E803425C385E60086DB71 /* JavaScriptWorker.swift in Sources */,
				CE1F6DE92BAF37C90064EB8D /* TidepoolConfigView.swift in Sources */,
				3811DE5D25C9D4D500A708ED /* Publisher.swift in Sources */,
				E00EEC0727368630002FF094 /* APSAssembly.swift in Sources */,
				BD249D8A2D42FC1200412DEB /* GlucosePercentileChart.swift in Sources */,
				38B4F3AF25E2979F00E76A18 /* IndexedCollection.swift in Sources */,
				58D08B222C8DAA8E00AA37D3 /* OverrideView.swift in Sources */,
				BD0B2EF32C5998E600B3298F /* MealPresetView.swift in Sources */,
				E592A3702CEEC01E009A472C /* ContactTrickEntry.swift in Sources */,
				DD6A4E7E2DBEBF0F008C4B26 /* StartupReturningUserStepView.swift in Sources */,
				DD6D67E42C9C253500660C9B /* ColorSchemeOption.swift in Sources */,
				582DF9752C8CDB92001F516D /* GlucoseChartView.swift in Sources */,
				BD432CA12D2F4E3600D1EB79 /* WatchMessageKeys.swift in Sources */,
				DD4C581F2D73C43D001BFF2C /* LoopStatsView.swift in Sources */,
				58A3D53A2C96D4DE003F90FC /* AddTempTargetForm.swift in Sources */,
				DD1745302C55AE5300211FAC /* TargetBehaviorProvider.swift in Sources */,
				58D08B382C8DFB6000AA37D3 /* BasalChart.swift in Sources */,
				118DF76D2C5ECBC60067FEB7 /* OverridePresetEntity.swift in Sources */,
				58645B9F2CA2D2BE008AFCE7 /* PumpHistorySetup.swift in Sources */,
				DD17454E2C55CA4D00211FAC /* UnitsLimitsSettingsDataFlow.swift in Sources */,
				DDF847E62C5D66490049BB3B /* AddMealPresetView.swift in Sources */,
				3811DEAE25C9D88300A708ED /* Cache.swift in Sources */,
				BDA6CC882CAF219B00F942F9 /* TempTargetSetup.swift in Sources */,
				383420D625FFE38C002D46C1 /* LoopView.swift in Sources */,
				DD1745192C543B5700211FAC /* NotificationsView.swift in Sources */,
				3811DEAD25C9D88300A708ED /* UserDefaults+Cache.swift in Sources */,
				CE48C86628CA6B48007C0598 /* OmniPodManagerExtensions.swift in Sources */,
				CEB434E728B9053300B70274 /* LoopUIColorPalette+Default.swift in Sources */,
				19F95FF329F10FBC00314DDC /* StatDataFlow.swift in Sources */,
				582DF97B2C8CE209001F516D /* CarbView.swift in Sources */,
				DD940BAA2CA7585D000830A5 /* GlucoseColorScheme.swift in Sources */,
				3811DE2225C9D48300A708ED /* MainProvider.swift in Sources */,
				BD47FD1B2D88AB4F0043966B /* OnboardingStateModel.swift in Sources */,
				3811DE0C25C9D32F00A708ED /* BaseProvider.swift in Sources */,
				CE95BF5A2BA62E4A00DC3DE3 /* PluginSource.swift in Sources */,
				DD21FCB52C6952AD00AF2C25 /* DecimalPickerSettings.swift in Sources */,
				3811DE5C25C9D4D500A708ED /* Formatters.swift in Sources */,
				3871F39F25ED895A0013ECB5 /* Decimal+Extensions.swift in Sources */,
				CEE9A6592BBB418300EB5194 /* CalibrationsDataFlow.swift in Sources */,
				3811DE3525C9D49500A708ED /* HomeRootView.swift in Sources */,
				38E98A2925F52C9300C0CED0 /* Error+Extensions.swift in Sources */,
				38EA05DA261F6E7C0064E39B /* SimpleLogReporter.swift in Sources */,
				3811DE6125C9D4D500A708ED /* ViewModifiers.swift in Sources */,
				3811DEAC25C9D88300A708ED /* NightscoutManager.swift in Sources */,
				BD793CB22CE8033500D669AC /* TempTargetRunStored.swift in Sources */,
				BD7DA9A92AE06E9200601B20 /* BolusCalculatorStateModel.swift in Sources */,
				CEB434E528B8FF5D00B70274 /* UIColor.swift in Sources */,
				190EBCCB29FF13CB00BA767D /* UserInterfaceSettingsRootView.swift in Sources */,
				3811DEA925C9D88300A708ED /* AppearanceManager.swift in Sources */,
				BD249D8E2D42FC3900412DEB /* LoopBarChartView.swift in Sources */,
				CE7950242997D81700FA576E /* CGMSettingsView.swift in Sources */,
				58237D9E2BCF0A6B00A47A79 /* PopupView.swift in Sources */,
				BD793CB02CE7C61500D669AC /* OverrideRunStored+helper.swift in Sources */,
				3B4196E02D8C4BC00091DFF7 /* HomeStateModel+CGM.swift in Sources */,
				38D0B3D925EC07C400CB6E88 /* CarbsEntry.swift in Sources */,
				DD32CF9C2CC82499003686D6 /* TrioRemoteControl+TempTarget.swift in Sources */,
				BD249D882D42FC0000412DEB /* BolusStatsView.swift in Sources */,
				38A9260525F012D8009E3739 /* CarbRatios.swift in Sources */,
				38FCF3D625E8FDF40078B0D1 /* MD5.swift in Sources */,
				DDD163142C4C68D300CD525A /* AdjustmentsProvider.swift in Sources */,
				3871F39C25ED892B0013ECB5 /* TempTarget.swift in Sources */,
				191F62682AD6B05A004D7911 /* NightscoutSettings.swift in Sources */,
				3811DEAB25C9D88300A708ED /* HTTPResponseStatus.swift in Sources */,
				3811DE5F25C9D4D500A708ED /* ProgressBar.swift in Sources */,
				BD249D8C2D42FC2C00412DEB /* GlucoseDistributionChart.swift in Sources */,
				DDFF20312DB1D15500AB8A96 /* BluetoothPermissionStepView.swift in Sources */,
				38E87408274F9AD000975559 /* UserNotificationsManager.swift in Sources */,
				DD3F1F902D9E153F00DCE7B3 /* NightscoutImportStepView.swift in Sources */,
				CE82E02528E867BA00473A9C /* AlertStorage.swift in Sources */,
				DD1745372C55B74200211FAC /* AlgorithmSettings.swift in Sources */,
				38BF021D25E7E3AF00579895 /* Reservoir.swift in Sources */,
				DDF847E12C5C287F0049BB3B /* LiveActivitySettingsStateModel.swift in Sources */,
				583684082BD195A700070A60 /* Determination.swift in Sources */,
				DD17451D2C543C5F00211FAC /* ServicesView.swift in Sources */,
				38BF021B25E7D06400579895 /* PumpSettingsView.swift in Sources */,
				3811DEEA25CA063400A708ED /* SyncAccess.swift in Sources */,
				190EBCC829FF13AA00BA767D /* UserInterfaceSettingsStateModel.swift in Sources */,
				DDF847EA2C5DABAC0049BB3B /* WatchConfigGarminView.swift in Sources */,
				38BF021F25E7F0DE00579895 /* DeviceDataManager.swift in Sources */,
				BD4E1A7A2D3681B700D21626 /* GlucoseTargetSetup.swift in Sources */,
				BDB3C1192C03DD1000CEEAA1 /* UserDefaultsExtension.swift in Sources */,
				38A504A425DD9C4000C5B9E8 /* UserDefaultsExtensions.swift in Sources */,
				38FE826A25CC82DB001FF17A /* NetworkService.swift in Sources */,
				FE66D16B291F74F8005D6F77 /* Bundle+Extensions.swift in Sources */,
				DD940BAC2CA75889000830A5 /* DynamicGlucoseColor.swift in Sources */,
				3883581C25EE79BB00E024B2 /* TextFieldWithToolBar.swift in Sources */,
				58D08B302C8DEA7500AA37D3 /* ForecastView.swift in Sources */,
				DDF691072DA2CA2D008BF16C /* AppDiagnosticsRootView.swift in Sources */,
				6B1A8D2E2B156EEF00E76752 /* LiveActivityManager.swift in Sources */,
				581516A92BCEEDF800BF67D7 /* NSPredicates.swift in Sources */,
				DD4FFF332D458EE600B6CFF9 /* GarminWatchState.swift in Sources */,
				DD6B7CB22C7B6F0800B75029 /* Rounding.swift in Sources */,
				38DAB28A260D349500F74C1A /* FetchGlucoseManager.swift in Sources */,
				BDB8998A2C565D0C006F3298 /* CarbsGlucose+helper.swift in Sources */,
				BD7DB88E2D2C4A17003D3155 /* BolusCalculationManager.swift in Sources */,
				38F37828261260DC009DB701 /* Color+Extensions.swift in Sources */,
				BDCD47AF2C1F3F1700F8BCD5 /* OverrideStored+helper.swift in Sources */,
				3811DE3F25C9D4A100A708ED /* SettingsStateModel.swift in Sources */,
				CE7CA3582A064E2F004BE681 /* ListStateView.swift in Sources */,
				193F6CDD2A512C8F001240FD /* Loops.swift in Sources */,
				38B4F3CB25E502E200E76A18 /* WeakObjectSet.swift in Sources */,
				38E989DD25F5021400C0CED0 /* PumpStatus.swift in Sources */,
				BDFD165A2AE40438007F0DDA /* TreatmentsRootView.swift in Sources */,
				BD54A9732D281ABC00F9C1EE /* TempTargetPresetWatch.swift in Sources */,
				DD3078682D42F5CE00DE0490 /* WatchGlucoseObject.swift in Sources */,
				38E98A2525F52C9300C0CED0 /* IssueReporter.swift in Sources */,
				DD1745522C55CA5D00211FAC /* UnitsLimitsSettingsStateModel.swift in Sources */,
				DD2CC85C2D25DA1000445446 /* GlucoseTargetsView.swift in Sources */,
				190EBCC429FF136900BA767D /* UserInterfaceSettingsDataFlow.swift in Sources */,
				CE3EEF9A2D463717001944DD /* CustomCGMOptionsView.swift in Sources */,
				5A2325582BFCC168003518CA /* NightscoutConnectView.swift in Sources */,
				DD6A4E842DBEDD39008C4B26 /* AlgorithmSettingsImportantNotesStepView.swift in Sources */,
				3811DEB025C9D88300A708ED /* BaseKeychain.swift in Sources */,
				110AEDE42C5193D200615CC9 /* BolusIntentRequest.swift in Sources */,
				3811DE4325C9D4A100A708ED /* SettingsProvider.swift in Sources */,
				45252C95D220E796FDB3B022 /* ConfigEditorDataFlow.swift in Sources */,
				CE7CA34E2A064973004BE681 /* AppShortcuts.swift in Sources */,
				38C4D33A25E9A1ED00D30B77 /* NSObject+AssociatedValues.swift in Sources */,
				110AEDEB2C51A0AE00615CC9 /* ShortcutsConfigView.swift in Sources */,
				38DF179027733EAD00B3528F /* SnowScene.swift in Sources */,
				DD1DB7CC2BECCA1F0048B367 /* BuildDetails.swift in Sources */,
				1935364028496F7D001E0B16 /* Oref2_variables.swift in Sources */,
				CE2FAD3A297D93F0001A872C /* BloodGlucoseExtensions.swift in Sources */,
				38E4453A274E411700EC9A94 /* Disk+[UIImage].swift in Sources */,
				DD73FA0F2D74F58E00D19D1E /* BackgroundTask+Helper.swift in Sources */,
				72F1BD388F42FCA6C52E4500 /* ConfigEditorProvider.swift in Sources */,
				E39E418C56A5A46B61D960EE /* ConfigEditorStateModel.swift in Sources */,
				45717281F743594AA9D87191 /* ConfigEditorRootView.swift in Sources */,
				DD32CFA02CC824D6003686D6 /* TrioRemoteControl+APNS.swift in Sources */,
				CE7CA3532A064973004BE681 /* TempPresetIntent.swift in Sources */,
				D6DEC113821A7F1056C4AA1E /* NightscoutConfigDataFlow.swift in Sources */,
				38E98A3025F52FF700C0CED0 /* Config.swift in Sources */,
				BDB899882C564509006F3298 /* ForecastChart.swift in Sources */,
				110AEDE32C5193D200615CC9 /* BolusIntent.swift in Sources */,
				58645BA12CA2D2F8008AFCE7 /* OverrideSetup.swift in Sources */,
				DDD1631A2C4C695E00CD525A /* EditOverrideForm.swift in Sources */,
				CE1856F72ADC4869007E39C7 /* CarbPresetIntentRequest.swift in Sources */,
				CE1F6DDB2BAE08B60064EB8D /* TidepoolManager.swift in Sources */,
				BD2B464E0745FBE7B79913F4 /* NightscoutConfigProvider.swift in Sources */,
				9825E5E923F0B8FA80C8C7C7 /* NightscoutConfigStateModel.swift in Sources */,
				DDA6E3222D25901100C2988C /* TempTargetHelpView.swift in Sources */,
				58645B9D2CA2D275008AFCE7 /* DeterminationSetup.swift in Sources */,
				DDFF202F2DB1D14500AB8A96 /* NotificationPermissionStepView.swift in Sources */,
				491D6FBD2D56741C00C49F67 /* TempTargetStored+CoreDataProperties.swift in Sources */,
				491D6FBE2D56741C00C49F67 /* TempTargetRunStored+CoreDataClass.swift in Sources */,
				491D6FBF2D56741C00C49F67 /* TempTargetRunStored+CoreDataProperties.swift in Sources */,
				491D6FC02D56741C00C49F67 /* TempTargetStored+CoreDataClass.swift in Sources */,
				DD1745442C55C60E00211FAC /* AutosensSettingsDataFlow.swift in Sources */,
				BD249DA72D42FE4600412DEB /* Calendar+GlucoseStatsChart.swift in Sources */,
				BDCAF2382C639F35002DC907 /* SettingItems.swift in Sources */,
				58D08B342C8DF9A700AA37D3 /* CobIobChart.swift in Sources */,
				642F76A05A4FF530463A9FD0 /* NightscoutConfigRootView.swift in Sources */,
				BD249D9B2D42FCDB00412DEB /* LoopChartSetup.swift in Sources */,
				BD7DA9AC2AE06EB900601B20 /* BolusCalculatorConfigRootView.swift in Sources */,
				AD3D2CD42CD01B9EB8F26522 /* PumpConfigDataFlow.swift in Sources */,
				DD17452E2C55AE4800211FAC /* TargetBehavoirDataFlow.swift in Sources */,
				53F2382465BF74DB1A967C8B /* PumpConfigProvider.swift in Sources */,
				5D16287A969E64D18CE40E44 /* PumpConfigStateModel.swift in Sources */,
				DDF6902C2DA028D3008BF16C /* DiagnosticsStepView.swift in Sources */,
				19D466AA29AA3099004D5F33 /* MealSettingsRootView.swift in Sources */,
				CEF1ED6B2D58FB5800FAF41E /* CGMOptions.swift in Sources */,
				E974172296125A5AE99E634C /* PumpConfigRootView.swift in Sources */,
				BD8E6B212D9036CA00ABF8FA /* OnboardingProvider.swift in Sources */,
				DD1745502C55CA5500211FAC /* UnitsLimitsSettingsProvider.swift in Sources */,
				581AC4392BE22ED10038760C /* JSONConverter.swift in Sources */,
				BD4064D12C4ED26900582F43 /* CoreDataObserver.swift in Sources */,
				DDF691372DA30332008BF16C /* StartupGuideStepView.swift in Sources */,
				58645B9B2CA2D24F008AFCE7 /* CarbSetup.swift in Sources */,
				38E44536274E411700EC9A94 /* Disk.swift in Sources */,
				19A910362A24D6D700C8951B /* DateFilter.swift in Sources */,
				582DF9792C8CE1E5001F516D /* MainChartHelper.swift in Sources */,
				E06B911A275B5EEA003C04B6 /* Array+Extension.swift in Sources */,
				38EA0600262091870064E39B /* BolusProgressViewStyle.swift in Sources */,
				389ECDFE2601061500D86C4F /* View+Snapshot.swift in Sources */,
				38FEF3FE2738083E00574A46 /* CGMSettingsProvider.swift in Sources */,
				38E98A3725F5509500C0CED0 /* String+Extensions.swift in Sources */,
				CC76E9512BD4812E008BEB61 /* Forecast+helper.swift in Sources */,
				DD1745242C55526000211FAC /* SMBSettingsStateModel.swift in Sources */,
				F90692D1274B99B60037068D /* HealthKitProvider.swift in Sources */,
				19F95FF729F10FEE00314DDC /* StatStateModel.swift in Sources */,
				8B759CFCF47B392BB365C251 /* BasalProfileEditorDataFlow.swift in Sources */,
				195D80B42AF6973A00D25097 /* DynamicSettingsRootView.swift in Sources */,
				389442CB25F65F7100FA1F27 /* NightscoutTreatment.swift in Sources */,
				DD09D47F2C5986E5003FEA5D /* CalendarEventSettingsStateModel.swift in Sources */,
				CE7CA3512A064973004BE681 /* ApplyTempPresetIntent.swift in Sources */,
				FA630397F76B582C8D8681A7 /* BasalProfileEditorProvider.swift in Sources */,
				DD1745172C54389F00211FAC /* FeatureSettingsView.swift in Sources */,
				DD9ECB712CA9A0BA00AA7C45 /* RemoteControlConfigProvider.swift in Sources */,
				63E890B4D951EAA91C071D5C /* BasalProfileEditorStateModel.swift in Sources */,
				38FEF3FA2737E42000574A46 /* BaseStateModel.swift in Sources */,
				DDCAE8332D78D4A800B1BB51 /* TherapySettingsUtil.swift in Sources */,
				BDA25EFD2D261C0000035F34 /* WatchState.swift in Sources */,
				CC6C406E2ACDD69E009B8058 /* RawFetchedProfile.swift in Sources */,
				385CEA8225F23DFD002D6D5B /* NightscoutStatus.swift in Sources */,
				DD17453C2C55BFAD00211FAC /* AlgorithmAdvancedSettingsProvider.swift in Sources */,
				F90692AA274B7AAE0037068D /* HealthKitManager.swift in Sources */,
				38887CCE25F5725200944304 /* IOBEntry.swift in Sources */,
				38E98A2425F52C9300C0CED0 /* Logger.swift in Sources */,
				DD1E53592D273F26008F32A4 /* LoopStatusHelpView.swift in Sources */,
				CA370FC152BC98B3D1832968 /* BasalProfileEditorRootView.swift in Sources */,
				195D80BB2AF6980B00D25097 /* DynamicSettingsStateModel.swift in Sources */,
				E00EEC0327368630002FF094 /* ServiceAssembly.swift in Sources */,
				38192E07261BA9960094D973 /* FetchTreatmentsManager.swift in Sources */,
				19012CDC291D2CB900FB8210 /* LoopStats.swift in Sources */,
				6632A0DC746872439A858B44 /* ISFEditorDataFlow.swift in Sources */,
				DD17454B2C55C62800211FAC /* AutosensSettingsRootView.swift in Sources */,
				DDF847DF2C5C28780049BB3B /* LiveActivitySettingsProvider.swift in Sources */,
				DDB37CC52D05048F00D99BF4 /* ContactImageStorage.swift in Sources */,
				BD54A95B2D28087C00F9C1EE /* OverridePresetWatch.swift in Sources */,
				3B2F77882D7E5387005ED9FA /* CurrentTDDSetup.swift in Sources */,
				DBA5254DBB2586C98F61220C /* ISFEditorProvider.swift in Sources */,
				BDF34EBE2C0A31D100D51995 /* CustomNotification.swift in Sources */,
				DDC38E102D9B377800ADCB46 /* OnboardingView+Util.swift in Sources */,
				BDC2EA472C3045AD00E5BBD0 /* Override.swift in Sources */,
				1BBB001DAD60F3B8CEA4B1C7 /* ISFEditorStateModel.swift in Sources */,
				DDB37CC72D05127500D99BF4 /* FontExtensions.swift in Sources */,
				582DF9772C8CDBE7001F516D /* InsulinView.swift in Sources */,
				BD47FD132D88AA700043966B /* OnboardingManager.swift in Sources */,
				F816826028DB441800054060 /* BluetoothTransmitter.swift in Sources */,
				DD68889D2C386E17006E3C44 /* NightscoutExercise.swift in Sources */,
				5864E8592C42CFAE00294306 /* DeterminationStorage.swift in Sources */,
				BD7DA9A72AE06E2B00601B20 /* BolusCalculatorConfigProvider.swift in Sources */,
				38192E0D261BAF980094D973 /* ConvenienceExtensions.swift in Sources */,
				88AB39B23C9552BD6E0C9461 /* ISFEditorRootView.swift in Sources */,
				BD249D9D2D42FCF500412DEB /* MealStatsSetup.swift in Sources */,
				BD6EB2D62C7D049B0086BBB6 /* LiveActivityWidgetConfiguration.swift in Sources */,
				DD32CF982CC82463003686D6 /* TrioRemoteControl+Bolus.swift in Sources */,
				F816825E28DB441200054060 /* HeartBeatManager.swift in Sources */,
				58F107742BD1A4D000B1A680 /* Determination+helper.swift in Sources */,
				38FEF413273B317A00574A46 /* HKUnit.swift in Sources */,
				A33352ED40476125EBAC6EE0 /* CarbRatioEditorDataFlow.swift in Sources */,
				17A9D0899046B45E87834820 /* CarbRatioEditorProvider.swift in Sources */,
				69B9A368029F7EB39F525422 /* CarbRatioEditorStateModel.swift in Sources */,
				118DF76B2C5ECBC60067FEB7 /* CancelOverrideIntent.swift in Sources */,
				38E44538274E411700EC9A94 /* Disk+[Data].swift in Sources */,
				98641AF4F92123DA668AB931 /* CarbRatioEditorRootView.swift in Sources */,
				BDF34F902C10CF8C00D51995 /* CoreDataStack.swift in Sources */,
				CEE9A65C2BBB41C800EB5194 /* CalibrationService.swift in Sources */,
				110AEDED2C51A0AE00615CC9 /* ShortcutsConfigProvider.swift in Sources */,
				38E4453D274E411700EC9A94 /* Disk+Errors.swift in Sources */,
				58D08B3A2C8DFECD00AA37D3 /* TempTargets.swift in Sources */,
				38E98A2325F52C9300C0CED0 /* Signpost.swift in Sources */,
				CE7CA3542A064973004BE681 /* TempPresetsIntentRequest.swift in Sources */,
				58A3D5442C96DE11003F90FC /* TempTargetStored+Helper.swift in Sources */,
				DD6B7CB42C7B71F700B75029 /* ForecastDisplayType.swift in Sources */,
				BD47FD172D88AAF50043966B /* CompletedStepView.swift in Sources */,
				DD4AFFF12DADB59100AB7387 /* AlgorithmSettingsContentsStepView.swift in Sources */,
				DDEBB05C2D89E9050032305D /* TimeInRangeType.swift in Sources */,
				DD5DC9F32CF3D9DD00AB8703 /* AdjustmentsStateModel+TempTargets.swift in Sources */,
				BD47FDDB2D8B659B0043966B /* BasalProfileStepView.swift in Sources */,
				F5F7E6C1B7F098F59EB67EC5 /* TargetsEditorDataFlow.swift in Sources */,
				DD17453A2C55BFA600211FAC /* AlgorithmAdvancedSettingsDataFlow.swift in Sources */,
				5075C1608E6249A51495C422 /* TargetsEditorProvider.swift in Sources */,
				E13B7DAB2A435F57066AF02E /* TargetsEditorStateModel.swift in Sources */,
				3B997DCB2DC00849006B6BB2 /* JSONImporter.swift in Sources */,
				BD249D992D42FCCD00412DEB /* BolusStatsSetup.swift in Sources */,
				9702FF92A09C53942F20D7EA /* TargetsEditorRootView.swift in Sources */,
				1967DFBE29D052C200759F30 /* Icons.swift in Sources */,
				DDD163182C4C694000CD525A /* AdjustmentsRootView.swift in Sources */,
				389ECE052601144100D86C4F /* ConcurrentMap.swift in Sources */,
				110AEDEC2C51A0AE00615CC9 /* ShortcutsConfigDataFlow.swift in Sources */,
				CE7CA3562A064973004BE681 /* StateIntentRequest.swift in Sources */,
				DD4C57A82D73ADEA001BFF2C /* RestartLiveActivityIntent.swift in Sources */,
				19E1F7EA29D082ED005C8D20 /* IconConfigProvider.swift in Sources */,
				DD09D4822C5986F6003FEA5D /* CalendarEventSettingsRootView.swift in Sources */,
				CE48C86428CA69D5007C0598 /* OmniBLEPumpManagerExtensions.swift in Sources */,
				DD5DC9F92CF3DAA900AB8703 /* RadioButton.swift in Sources */,
				38E44522274E3DDC00EC9A94 /* NetworkReachabilityManager.swift in Sources */,
				CE7CA34F2A064973004BE681 /* BaseIntentsRequest.swift in Sources */,
				E592A3772CEEC038009A472C /* ContactImageStateModel.swift in Sources */,
				E592A3782CEEC038009A472C /* ContactImageDataFlow.swift in Sources */,
				DDAA29852D2D1D9E006546A1 /* AdjustmentsRootView+TempTargets.swift in Sources */,
				E592A3792CEEC038009A472C /* ContactImageRootView.swift in Sources */,
				BDC531182D1062F200088832 /* ContactImageState.swift in Sources */,
				BD249D9F2D42FD0600412DEB /* StackedChartSetup.swift in Sources */,
				E592A37A2CEEC038009A472C /* ContactImageProvider.swift in Sources */,
				CE82E02728E869DF00473A9C /* AlertEntry.swift in Sources */,
				DD30786A2D42F94000DE0490 /* GarminDevice.swift in Sources */,
				38E4451E274DB04600EC9A94 /* AppDelegate.swift in Sources */,
				BD2FF1A02AE29D43005D1C5D /* ToggleStyles.swift in Sources */,
				DDD163162C4C690300CD525A /* AdjustmentsDataFlow.swift in Sources */,
				BDF34F932C10D0E100D51995 /* LiveActivityAttributes+Helper.swift in Sources */,
				E0D4F80527513ECF00BDF1FE /* HealthKitSample.swift in Sources */,
				38AAF85525FFF846004AF583 /* CurrentGlucoseView.swift in Sources */,
				041D1E995A6AE92E9289DC49 /* TreatmentsDataFlow.swift in Sources */,
				DD32CF9E2CC824C5003686D6 /* TrioRemoteControl+Override.swift in Sources */,
				BD249D922D42FC5300412DEB /* GlucoseSectorChart.swift in Sources */,
				23888883D4EA091C88480FF2 /* TreatmentsProvider.swift in Sources */,
				38E98A2D25F52DC400C0CED0 /* NSLocking+Extensions.swift in Sources */,
				715120D22D3C2BB4005D9FB6 /* GlucoseNotificationsOption.swift in Sources */,
				BDBAACFA2C2D439700370AAE /* OverrideData.swift in Sources */,
				DD9ECB682CA99F4500AA7C45 /* TrioRemoteControl.swift in Sources */,
				38569353270B5E350002C50D /* CGMRootView.swift in Sources */,
				69A31254F2451C20361D172F /* TreatmentsStateModel.swift in Sources */,
				DDF6905C2DA0AFC5008BF16C /* WelcomeStepView.swift in Sources */,
				1967DFC029D053AC00759F30 /* IconSelection.swift in Sources */,
				19D4E4EB29FC6A9F00351451 /* Charts.swift in Sources */,
				BDC531162D10629000088832 /* ContactPicture.swift in Sources */,
				FEFFA7A22929FE49007B8193 /* UIDevice+Extensions.swift in Sources */,
				BD4E1A7C2D3686D900D21626 /* StartEndMarkerSetup.swift in Sources */,
				F90692D3274B9A130037068D /* AppleHealthKitRootView.swift in Sources */,
				BDF34F852C10C62E00D51995 /* GlucoseData.swift in Sources */,
				19E1F7EC29D082FE005C8D20 /* IconConfigStateModel.swift in Sources */,
				711C0CB42CAABE788916BC9D /* ManualTempBasalDataFlow.swift in Sources */,
				DD1745222C55524800211FAC /* SMBSettingsProvider.swift in Sources */,
				BF1667ADE69E4B5B111CECAE /* ManualTempBasalProvider.swift in Sources */,
				583684062BD178DB00070A60 /* GlucoseStored+helper.swift in Sources */,
				49B9B57F2D5768D2009C6B59 /* AdjustmentStored+Helper.swift in Sources */,
				F90692D6274B9A450037068D /* HealthKitStateModel.swift in Sources */,
				BD1661312B82ADAB00256551 /* CustomProgressView.swift in Sources */,
				C967DACD3B1E638F8B43BE06 /* ManualTempBasalStateModel.swift in Sources */,
				38E4453B274E411700EC9A94 /* Disk+VolumeInformation.swift in Sources */,
				BDA7593E2D37CFC400E649A4 /* CarbEntryEditorView.swift in Sources */,
				118DF76A2C5ECBC60067FEB7 /* ApplyOverridePresetIntent.swift in Sources */,
				58645B992CA2D1A4008AFCE7 /* GlucoseSetup.swift in Sources */,
				7BCFACB97C821041BA43A114 /* ManualTempBasalRootView.swift in Sources */,
				38E44534274E411700EC9A94 /* Disk+InternalHelpers.swift in Sources */,
				DDF691052DA2CA23008BF16C /* AppDiagnosticsStateModel.swift in Sources */,
				38A00B2325FC2B55006BC0B0 /* LRUCache.swift in Sources */,
				DDD163122C4C689900CD525A /* AdjustmentsStateModel.swift in Sources */,
				BD47FDD72D8B64D20043966B /* CarbRatioStepView.swift in Sources */,
				3B2F77862D7E52ED005ED9FA /* TDD.swift in Sources */,
				DD3F1F892D9E078D00DCE7B3 /* TherapySettingEditorView.swift in Sources */,
				DD1745132C54169400211FAC /* DevicesView.swift in Sources */,
				7F7B756BE8543965D9FDF1A2 /* DataTableDataFlow.swift in Sources */,
				1D845DF2E3324130E1D95E67 /* DataTableProvider.swift in Sources */,
				DDCE790F2D6F97FC000A4D7A /* SubmodulesView.swift in Sources */,
				19F95FFA29F1102A00314DDC /* StatRootView.swift in Sources */,
				0D9A5E34A899219C5C4CDFAF /* DataTableStateModel.swift in Sources */,
				6BCF84DD2B16843A003AD46E /* LiveActitiyAttributes.swift in Sources */,
				195D80B92AF697F700D25097 /* DynamicSettingsProvider.swift in Sources */,
				DD3F1F832D9DC78800DCE7B3 /* UnitSelectionStepView.swift in Sources */,
				DD09D47D2C5986DA003FEA5D /* CalendarEventSettingsProvider.swift in Sources */,
				DD09D47B2C5986D1003FEA5D /* CalendarEventSettingsDataFlow.swift in Sources */,
				DD1745202C55523E00211FAC /* SMBSettingsDataFlow.swift in Sources */,
				D6D02515BBFBE64FEBE89856 /* DataTableRootView.swift in Sources */,
				DD1745292C55642100211FAC /* SettingInputSection.swift in Sources */,
				38569349270B5DFB0002C50D /* AppGroupSource.swift in Sources */,
				F5CA3DB1F9DC8B05792BBFAA /* CGMSettingsDataFlow.swift in Sources */,
				BDF34F952C10D27300D51995 /* DeterminationData.swift in Sources */,
				BA00D96F7B2FF169A06FB530 /* CGMSettingsStateModel.swift in Sources */,
				BD7DA9A52AE06DFC00601B20 /* BolusCalculatorConfigDataFlow.swift in Sources */,
				6EADD581738D64431902AC0A /* (null) in Sources */,
				CE94598729E9E4110047C9C6 /* WatchConfigRootView.swift in Sources */,
				DD5DC9FB2CF3E1B100AB8703 /* AdjustmentsStateModel+Helpers.swift in Sources */,
				BD249D972D42FCBF00412DEB /* AreaChartSetup.swift in Sources */,
				DDF847E42C5C288F0049BB3B /* LiveActivitySettingsRootView.swift in Sources */,
				DD88C8E22C50420800F2D558 /* DefinitionRow.swift in Sources */,
				B7C465E9472624D8A2BE2A6A /* (null) in Sources */,
				71D44AAB2CA5F5EA0036EE9E /* AlertPermissionsChecker.swift in Sources */,
				DDF691032DA2CA1E008BF16C /* AppDiagnosticsProvider.swift in Sources */,
				320D030F724170A637F06D50 /* (null) in Sources */,
				19E1F7E829D082D0005C8D20 /* IconConfigDataFlow.swift in Sources */,
				5A2325522BFCBF55003518CA /* NightscoutUploadView.swift in Sources */,
				E3A08AAE59538BC8A8ABE477 /* GlucoseNotificationSettingsDataFlow.swift in Sources */,
				0F7A65FBD2CD8D6477ED4539 /* GlucoseNotificationSettingsProvider.swift in Sources */,
				3171D2818C7C72CD1584BB5E /* GlucoseNotificationSettingsStateModel.swift in Sources */,
				DDE179522C910127003CDDB7 /* MealPresetStored+CoreDataClass.swift in Sources */,
				DDE179532C910127003CDDB7 /* MealPresetStored+CoreDataProperties.swift in Sources */,
				DDE179542C910127003CDDB7 /* LoopStatRecord+CoreDataClass.swift in Sources */,
				BDC530FF2D0F6BE300088832 /* ContactImageManager.swift in Sources */,
				BDC531122D1060FA00088832 /* ContactImageDetailView.swift in Sources */,
				DDE179552C910127003CDDB7 /* LoopStatRecord+CoreDataProperties.swift in Sources */,
				BD10516D2DA986E1007C6D89 /* PulsingLogoAnimation.swift in Sources */,
				DDE179562C910127003CDDB7 /* BolusStored+CoreDataClass.swift in Sources */,
				DDE179572C910127003CDDB7 /* BolusStored+CoreDataProperties.swift in Sources */,
				BD4D738D2D15A4080052227B /* TDDStored+CoreDataClass.swift in Sources */,
				BD4D738E2D15A4080052227B /* TDDStored+CoreDataProperties.swift in Sources */,
				DDE179582C910127003CDDB7 /* ForecastValue+CoreDataClass.swift in Sources */,
				DDE179592C910127003CDDB7 /* ForecastValue+CoreDataProperties.swift in Sources */,
				DDE1795A2C910127003CDDB7 /* CarbEntryStored+CoreDataClass.swift in Sources */,
				DDE1795B2C910127003CDDB7 /* CarbEntryStored+CoreDataProperties.swift in Sources */,
				DDE1795E2C910127003CDDB7 /* PumpEventStored+CoreDataClass.swift in Sources */,
				BDDAF9EF2D00554500B34E7A /* SelectionPopoverView.swift in Sources */,
				DDE1795F2C910127003CDDB7 /* PumpEventStored+CoreDataProperties.swift in Sources */,
				DDE179602C910127003CDDB7 /* StatsData+CoreDataClass.swift in Sources */,
				DD3F1F852D9DD84000DCE7B3 /* DeliveryLimitsStepView.swift in Sources */,
				DDE179612C910127003CDDB7 /* StatsData+CoreDataProperties.swift in Sources */,
				DDE179622C910127003CDDB7 /* Forecast+CoreDataClass.swift in Sources */,
				DDE179632C910127003CDDB7 /* Forecast+CoreDataProperties.swift in Sources */,
				DDE179642C910127003CDDB7 /* GlucoseStored+CoreDataClass.swift in Sources */,
				DDE179652C910127003CDDB7 /* GlucoseStored+CoreDataProperties.swift in Sources */,
				BDC531142D10611D00088832 /* AddContactImageSheet.swift in Sources */,
				DDE179662C910127003CDDB7 /* OpenAPS_Battery+CoreDataClass.swift in Sources */,
				DDE179672C910127003CDDB7 /* OpenAPS_Battery+CoreDataProperties.swift in Sources */,
				DDE179682C910127003CDDB7 /* TempBasalStored+CoreDataClass.swift in Sources */,
				DDE179692C910127003CDDB7 /* TempBasalStored+CoreDataProperties.swift in Sources */,
				BD4D73A22D15A42A0052227B /* TDDStorage.swift in Sources */,
				DDE1796C2C910127003CDDB7 /* OverrideRunStored+CoreDataClass.swift in Sources */,
				DDE1796D2C910127003CDDB7 /* OverrideRunStored+CoreDataProperties.swift in Sources */,
				DDE1796E2C910127003CDDB7 /* OrefDetermination+CoreDataClass.swift in Sources */,
				DDE1796F2C910127003CDDB7 /* OrefDetermination+CoreDataProperties.swift in Sources */,
				DDE179702C910127003CDDB7 /* OverrideStored+CoreDataClass.swift in Sources */,
				DD9ECB742CA9A0C300AA7C45 /* RemoteControlConfig.swift in Sources */,
				DD4A00212DAEEED800AB7387 /* OnboardingView+AlgorithmUtil.swift in Sources */,
				DDE179712C910127003CDDB7 /* OverrideStored+CoreDataProperties.swift in Sources */,
				CD78BB94E43B249D60CC1A1B /* GlucoseNotificationSettingsRootView.swift in Sources */,
				CE7CA3502A064973004BE681 /* CancelTempPresetIntent.swift in Sources */,
				6B1F539F9FF75646D1606066 /* SnoozeDataFlow.swift in Sources */,
				6FFAE524D1D9C262F2407CAE /* SnoozeProvider.swift in Sources */,
				BD4ED4FD2CF9D5E8000EDC9C /* AppState.swift in Sources */,
				DDF847DD2C5C28720049BB3B /* LiveActivitySettingsDataFlow.swift in Sources */,
				8194B80890CDD6A3C13B0FEE /* SnoozeStateModel.swift in Sources */,
				BDA25EE42D260CD500035F34 /* AppleWatchManager.swift in Sources */,
				0437CE46C12535A56504EC19 /* SnoozeRootView.swift in Sources */,
			);
			runOnlyForDeploymentPostprocessing = 0;
		};
		38FCF3E925E9028E0078B0D1 /* Sources */ = {
			isa = PBXSourcesBuildPhase;
			buildActionMask = 2147483647;
			files = (
				BD8FC0572D66188700B95AED /* PumpHistoryStorageTests.swift in Sources */,
				BD8FC0642D6619EF00B95AED /* TempTargetStorageTests.swift in Sources */,
				BD8FC0542D66186000B95AED /* TestError.swift in Sources */,
				CEE9A65E2BBC9F6500EB5194 /* CalibrationsTests.swift in Sources */,
				BD8FC0622D6619E600B95AED /* OverrideStorageTests.swift in Sources */,
				BD8FC0592D66189700B95AED /* TestAssembly.swift in Sources */,
				3B997DCF2DC00A3A006B6BB2 /* JSONImporterTests.swift in Sources */,
				BD8FC0662D661A0000B95AED /* GlucoseStorageTests.swift in Sources */,
				BD8FC05B2D6618AF00B95AED /* DeterminationStorageTests.swift in Sources */,
				CE1F6DD92BADF4620064EB8D /* PluginManagerTests.swift in Sources */,
				38FCF3F925E902C20078B0D1 /* FileStorageTests.swift in Sources */,
				BD8FC0602D6619DB00B95AED /* CarbsStorageTests.swift in Sources */,
				BD8FC05E2D6618CE00B95AED /* BolusCalculatorTests.swift in Sources */,
			);
			runOnlyForDeploymentPostprocessing = 0;
		};
		6B1A8D132B14D91500E76752 /* Sources */ = {
			isa = PBXSourcesBuildPhase;
			buildActionMask = 2147483647;
			files = (
				6BCF84DE2B16843A003AD46E /* LiveActitiyAttributes.swift in Sources */,
				DDCEBF5B2CC1B76400DF4C36 /* LiveActivity+Helper.swift in Sources */,
				6B1A8D1E2B14D91600E76752 /* LiveActivityBundle.swift in Sources */,
				6B1A8D202B14D91600E76752 /* LiveActivity.swift in Sources */,
			);
			runOnlyForDeploymentPostprocessing = 0;
		};
		BD8207BF2D2B42E50023339D /* Sources */ = {
			isa = PBXSourcesBuildPhase;
			buildActionMask = 2147483647;
			files = (
				DD09D6462D2B553A000D82C9 /* TrioWatchComplication.swift in Sources */,
			);
			runOnlyForDeploymentPostprocessing = 0;
		};
		BDFF79782D25AA870016C40C /* Sources */ = {
			isa = PBXSourcesBuildPhase;
			buildActionMask = 2147483647;
			files = (
				BDA25F222D26D62800035F34 /* BolusInputView.swift in Sources */,
				BDFF7A882D25F97D0016C40C /* TrioMainWatchView.swift in Sources */,
				BDA25F202D26D5FE00035F34 /* CarbsInputView.swift in Sources */,
				BDA25F1C2D26BD0700035F34 /* TrendShape.swift in Sources */,
				BDFF7A892D25F97D0016C40C /* TrioWatchApp.swift in Sources */,
				DD09D5C72D29EB2F000D82C9 /* Helper+Enums.swift in Sources */,
				BD54A9742D281AEF00F9C1EE /* TempTargetPresetWatch.swift in Sources */,
				BD54A95C2D2808A300F9C1EE /* OverridePresetWatch.swift in Sources */,
				BD54A9592D27FB7800F9C1EE /* OverridePresetsView.swift in Sources */,
				BDA25F1E2D26D5DD00035F34 /* GlucoseChartView.swift in Sources */,
				DDFF204E2DB2C00B00AB8A96 /* WatchStateSnapshot.swift in Sources */,
				DD6F63CC2D27F615007D94CF /* TreatmentMenuView.swift in Sources */,
				DD3A3CE72D29C93F00AE478E /* Helper+Extensions.swift in Sources */,
				DD246F062D2836AA0027DDE0 /* GlucoseTrendView.swift in Sources */,
				BD432CA22D2F4E4000D1EB79 /* WatchMessageKeys.swift in Sources */,
				DD8262CB2D289297009F6F62 /* BolusConfirmationView.swift in Sources */,
				BD54A9712D281A8100F9C1EE /* TempTargetPresetsView.swift in Sources */,
				DD3A3CE92D29C97800AE478E /* Helper+ButtonStyles.swift in Sources */,
				BDAE40002D372BAD009C12B1 /* WatchState+Requests.swift in Sources */,
				BDA25EE62D260D5E00035F34 /* WatchState.swift in Sources */,
				BD04ECCE2D29952A008C5FEB /* BolusProgressOverlay.swift in Sources */,
				DD09D5C92D29F3D0000D82C9 /* AcknowledgementPendingView.swift in Sources */,
				DDFF204A2DB29EF500AB8A96 /* WatchLogger.swift in Sources */,
			);
			runOnlyForDeploymentPostprocessing = 0;
		};
		BDFF79872D25AA890016C40C /* Sources */ = {
			isa = PBXSourcesBuildPhase;
			buildActionMask = 2147483647;
			files = (
				BDFF7A8B2D25F97D0016C40C /* Unit Tests.swift in Sources */,
			);
			runOnlyForDeploymentPostprocessing = 0;
		};
/* End PBXSourcesBuildPhase section */

/* Begin PBXTargetDependency section */
		38FCF3F325E9028E0078B0D1 /* PBXTargetDependency */ = {
			isa = PBXTargetDependency;
			target = 388E595725AD948C0019842D /* Trio */;
			targetProxy = 38FCF3F225E9028E0078B0D1 /* PBXContainerItemProxy */;
		};
		6B1A8D272B14D91700E76752 /* PBXTargetDependency */ = {
			isa = PBXTargetDependency;
			target = 6B1A8D162B14D91500E76752 /* LiveActivityExtension */;
			targetProxy = 6B1A8D262B14D91700E76752 /* PBXContainerItemProxy */;
		};
		BD8207CD2D2B42E70023339D /* PBXTargetDependency */ = {
			isa = PBXTargetDependency;
			target = BD8207C22D2B42E50023339D /* Trio Watch Complication Extension */;
			targetProxy = BD8207CC2D2B42E70023339D /* PBXContainerItemProxy */;
		};
		BDFF798D2D25AA890016C40C /* PBXTargetDependency */ = {
			isa = PBXTargetDependency;
			target = BDFF797B2D25AA870016C40C /* Trio Watch App */;
			targetProxy = BDFF798C2D25AA890016C40C /* PBXContainerItemProxy */;
		};
		BDFF799E2D25AA890016C40C /* PBXTargetDependency */ = {
			isa = PBXTargetDependency;
			target = BDFF797B2D25AA870016C40C /* Trio Watch App */;
			targetProxy = BDFF799D2D25AA890016C40C /* PBXContainerItemProxy */;
		};
/* End PBXTargetDependency section */

/* Begin XCBuildConfiguration section */
		388E596525AD948E0019842D /* Debug */ = {
			isa = XCBuildConfiguration;
			baseConfigurationReference = 38F3783A2613555C009DB701 /* Config.xcconfig */;
			buildSettings = {
				ALWAYS_SEARCH_USER_PATHS = NO;
				APP_GROUP_ID = "group.$(BUNDLE_IDENTIFIER).trio-app-group";
				CLANG_ANALYZER_LOCALIZABILITY_NONLOCALIZED = YES;
				CLANG_ANALYZER_NONNULL = YES;
				CLANG_ANALYZER_NUMBER_OBJECT_CONVERSION = YES_AGGRESSIVE;
				CLANG_CXX_LANGUAGE_STANDARD = "gnu++14";
				CLANG_CXX_LIBRARY = "libc++";
				CLANG_ENABLE_MODULES = YES;
				CLANG_ENABLE_OBJC_ARC = YES;
				CLANG_ENABLE_OBJC_WEAK = YES;
				CLANG_WARN_BLOCK_CAPTURE_AUTORELEASING = YES;
				CLANG_WARN_BOOL_CONVERSION = YES;
				CLANG_WARN_COMMA = YES;
				CLANG_WARN_CONSTANT_CONVERSION = YES;
				CLANG_WARN_DEPRECATED_OBJC_IMPLEMENTATIONS = YES;
				CLANG_WARN_DIRECT_OBJC_ISA_USAGE = YES_ERROR;
				CLANG_WARN_DOCUMENTATION_COMMENTS = YES;
				CLANG_WARN_EMPTY_BODY = YES;
				CLANG_WARN_ENUM_CONVERSION = YES;
				CLANG_WARN_INFINITE_RECURSION = YES;
				CLANG_WARN_INT_CONVERSION = YES;
				CLANG_WARN_NON_LITERAL_NULL_CONVERSION = YES;
				CLANG_WARN_OBJC_IMPLICIT_RETAIN_SELF = YES;
				CLANG_WARN_OBJC_LITERAL_CONVERSION = YES;
				CLANG_WARN_OBJC_ROOT_CLASS = YES_ERROR;
				CLANG_WARN_QUOTED_INCLUDE_IN_FRAMEWORK_HEADER = YES;
				CLANG_WARN_RANGE_LOOP_ANALYSIS = YES;
				CLANG_WARN_STRICT_PROTOTYPES = YES;
				CLANG_WARN_SUSPICIOUS_MOVE = YES;
				CLANG_WARN_UNGUARDED_AVAILABILITY = YES_AGGRESSIVE;
				CLANG_WARN_UNREACHABLE_CODE = YES;
				CLANG_WARN__DUPLICATE_METHOD_MATCH = YES;
				COPY_PHASE_STRIP = NO;
				CURRENT_PROJECT_VERSION = "$(APP_BUILD_NUMBER)";
				DEBUG_INFORMATION_FORMAT = dwarf;
				ENABLE_STRICT_OBJC_MSGSEND = YES;
				ENABLE_TESTABILITY = YES;
				GCC_C_LANGUAGE_STANDARD = gnu11;
				GCC_DYNAMIC_NO_PIC = NO;
				GCC_NO_COMMON_BLOCKS = YES;
				GCC_OPTIMIZATION_LEVEL = 0;
				GCC_PREPROCESSOR_DEFINITIONS = (
					"DEBUG=1",
					"$(inherited)",
				);
				GCC_WARN_64_TO_32_BIT_CONVERSION = YES;
				GCC_WARN_ABOUT_RETURN_TYPE = YES_ERROR;
				GCC_WARN_UNDECLARED_SELECTOR = YES;
				GCC_WARN_UNINITIALIZED_AUTOS = YES_AGGRESSIVE;
				GCC_WARN_UNUSED_FUNCTION = YES;
				GCC_WARN_UNUSED_VARIABLE = YES;
				IPHONEOS_DEPLOYMENT_TARGET = 17.0;
				LOCALIZATION_PREFERS_STRING_CATALOGS = YES;
				MARKETING_VERSION = "$(APP_VERSION)";
				MTL_ENABLE_DEBUG_INFO = INCLUDE_SOURCE;
				MTL_FAST_MATH = YES;
				ONLY_ACTIVE_ARCH = YES;
				SDKROOT = iphoneos;
				SWIFT_ACTIVE_COMPILATION_CONDITIONS = DEBUG;
				SWIFT_EMIT_LOC_STRINGS = YES;
				SWIFT_OPTIMIZATION_LEVEL = "-Onone";
			};
			name = Debug;
		};
		388E596625AD948E0019842D /* Release */ = {
			isa = XCBuildConfiguration;
			baseConfigurationReference = 38F3783A2613555C009DB701 /* Config.xcconfig */;
			buildSettings = {
				ALWAYS_SEARCH_USER_PATHS = NO;
				APP_GROUP_ID = "group.$(BUNDLE_IDENTIFIER).trio-app-group";
				CLANG_ANALYZER_LOCALIZABILITY_NONLOCALIZED = YES;
				CLANG_ANALYZER_NONNULL = YES;
				CLANG_ANALYZER_NUMBER_OBJECT_CONVERSION = YES_AGGRESSIVE;
				CLANG_CXX_LANGUAGE_STANDARD = "gnu++14";
				CLANG_CXX_LIBRARY = "libc++";
				CLANG_ENABLE_MODULES = YES;
				CLANG_ENABLE_OBJC_ARC = YES;
				CLANG_ENABLE_OBJC_WEAK = YES;
				CLANG_WARN_BLOCK_CAPTURE_AUTORELEASING = YES;
				CLANG_WARN_BOOL_CONVERSION = YES;
				CLANG_WARN_COMMA = YES;
				CLANG_WARN_CONSTANT_CONVERSION = YES;
				CLANG_WARN_DEPRECATED_OBJC_IMPLEMENTATIONS = YES;
				CLANG_WARN_DIRECT_OBJC_ISA_USAGE = YES_ERROR;
				CLANG_WARN_DOCUMENTATION_COMMENTS = YES;
				CLANG_WARN_EMPTY_BODY = YES;
				CLANG_WARN_ENUM_CONVERSION = YES;
				CLANG_WARN_INFINITE_RECURSION = YES;
				CLANG_WARN_INT_CONVERSION = YES;
				CLANG_WARN_NON_LITERAL_NULL_CONVERSION = YES;
				CLANG_WARN_OBJC_IMPLICIT_RETAIN_SELF = YES;
				CLANG_WARN_OBJC_LITERAL_CONVERSION = YES;
				CLANG_WARN_OBJC_ROOT_CLASS = YES_ERROR;
				CLANG_WARN_QUOTED_INCLUDE_IN_FRAMEWORK_HEADER = YES;
				CLANG_WARN_RANGE_LOOP_ANALYSIS = YES;
				CLANG_WARN_STRICT_PROTOTYPES = YES;
				CLANG_WARN_SUSPICIOUS_MOVE = YES;
				CLANG_WARN_UNGUARDED_AVAILABILITY = YES_AGGRESSIVE;
				CLANG_WARN_UNREACHABLE_CODE = YES;
				CLANG_WARN__DUPLICATE_METHOD_MATCH = YES;
				COPY_PHASE_STRIP = NO;
				CURRENT_PROJECT_VERSION = "$(APP_BUILD_NUMBER)";
				DEBUG_INFORMATION_FORMAT = "dwarf-with-dsym";
				ENABLE_NS_ASSERTIONS = NO;
				ENABLE_STRICT_OBJC_MSGSEND = YES;
				GCC_C_LANGUAGE_STANDARD = gnu11;
				GCC_NO_COMMON_BLOCKS = YES;
				GCC_WARN_64_TO_32_BIT_CONVERSION = YES;
				GCC_WARN_ABOUT_RETURN_TYPE = YES_ERROR;
				GCC_WARN_UNDECLARED_SELECTOR = YES;
				GCC_WARN_UNINITIALIZED_AUTOS = YES_AGGRESSIVE;
				GCC_WARN_UNUSED_FUNCTION = YES;
				GCC_WARN_UNUSED_VARIABLE = YES;
				IPHONEOS_DEPLOYMENT_TARGET = 17.0;
				LOCALIZATION_PREFERS_STRING_CATALOGS = YES;
				MARKETING_VERSION = "$(APP_VERSION)";
				MTL_ENABLE_DEBUG_INFO = NO;
				MTL_FAST_MATH = YES;
				SDKROOT = iphoneos;
				SWIFT_COMPILATION_MODE = wholemodule;
				SWIFT_EMIT_LOC_STRINGS = YES;
				SWIFT_OPTIMIZATION_LEVEL = "-O";
				VALIDATE_PRODUCT = YES;
			};
			name = Release;
		};
		388E596825AD948E0019842D /* Debug */ = {
			isa = XCBuildConfiguration;
			buildSettings = {
				APP_DISPLAY_NAME = "$(APP_DISPLAY_NAME)";
				APP_GROUP_ID = "$(APP_GROUP_ID)";
				ASSETCATALOG_COMPILER_APPICON_NAME = "$(APP_ICON)";
				ASSETCATALOG_COMPILER_GLOBAL_ACCENT_COLOR_NAME = AccentColor;
				ASSETCATALOG_COMPILER_INCLUDE_ALL_APPICON_ASSETS = YES;
				BUNDLE_IDENTIFIER = "$(BUNDLE_IDENTIFIER)";
				CODE_SIGN_ENTITLEMENTS = Trio/Resources/Trio.entitlements;
				CODE_SIGN_IDENTITY = "Apple Development";
				CODE_SIGN_STYLE = Automatic;
				CURRENT_PROJECT_VERSION = $APP_BUILD_NUMBER;
				DEBUG_INFORMATION_FORMAT = "dwarf-with-dsym";
				DEVELOPER_TEAM = "$(DEVELOPER_TEAM)";
				DEVELOPMENT_ASSET_PATHS = "";
				DEVELOPMENT_TEAM = "$(DEVELOPER_TEAM)";
				ENABLE_PREVIEWS = YES;
				INFOPLIST_FILE = Trio/Resources/Info.plist;
				IPHONEOS_DEPLOYMENT_TARGET = 17.0;
				LD_RUNPATH_SEARCH_PATHS = (
					"$(inherited)",
					"@executable_path/Frameworks",
				);
				LIBRARY_SEARCH_PATHS = (
					"$(inherited)",
					"$(SDKROOT)/usr/lib/swift",
				);
				MARKETING_VERSION = "$(APP_VERSION)";
				OTHER_LDFLAGS = (
					"-weak_framework",
					CoreNFC,
					"-ObjC",
				);
				PRODUCT_BUNDLE_IDENTIFIER = "$(BUNDLE_IDENTIFIER)";
				PRODUCT_NAME = "$(TARGET_NAME)";
				PROVISIONING_PROFILE_SPECIFIER = "";
				SWIFT_VERSION = 5.0;
				TARGETED_DEVICE_FAMILY = "1,2";
			};
			name = Debug;
		};
		388E596925AD948E0019842D /* Release */ = {
			isa = XCBuildConfiguration;
			buildSettings = {
				APP_DISPLAY_NAME = "$(APP_DISPLAY_NAME)";
				APP_GROUP_ID = "$(APP_GROUP_ID)";
				ASSETCATALOG_COMPILER_APPICON_NAME = "$(APP_ICON)";
				ASSETCATALOG_COMPILER_GLOBAL_ACCENT_COLOR_NAME = AccentColor;
				ASSETCATALOG_COMPILER_INCLUDE_ALL_APPICON_ASSETS = YES;
				BUNDLE_IDENTIFIER = "$(BUNDLE_IDENTIFIER)";
				CODE_SIGN_ENTITLEMENTS = Trio/Resources/Trio.entitlements;
				CODE_SIGN_IDENTITY = "Apple Development";
				CODE_SIGN_STYLE = Automatic;
				CURRENT_PROJECT_VERSION = $APP_BUILD_NUMBER;
				DEVELOPER_TEAM = "$(DEVELOPER_TEAM)";
				DEVELOPMENT_ASSET_PATHS = "";
				DEVELOPMENT_TEAM = "$(DEVELOPER_TEAM)";
				ENABLE_PREVIEWS = YES;
				INFOPLIST_FILE = Trio/Resources/Info.plist;
				IPHONEOS_DEPLOYMENT_TARGET = 17.0;
				LD_RUNPATH_SEARCH_PATHS = (
					"$(inherited)",
					"@executable_path/Frameworks",
				);
				LIBRARY_SEARCH_PATHS = (
					"$(inherited)",
					"$(SDKROOT)/usr/lib/swift",
				);
				MARKETING_VERSION = "$(APP_VERSION)";
				OTHER_LDFLAGS = (
					"-weak_framework",
					CoreNFC,
					"-ObjC",
				);
				PRODUCT_BUNDLE_IDENTIFIER = "$(BUNDLE_IDENTIFIER)";
				PRODUCT_NAME = "$(TARGET_NAME)";
				PROVISIONING_PROFILE_SPECIFIER = "";
				SWIFT_VERSION = 5.0;
				TARGETED_DEVICE_FAMILY = "1,2";
			};
			name = Release;
		};
		38FCF3F525E9028E0078B0D1 /* Debug */ = {
			isa = XCBuildConfiguration;
			buildSettings = {
				BUNDLE_LOADER = "$(TEST_HOST)";
				CODE_SIGN_STYLE = Automatic;
				DEVELOPMENT_TEAM = "$(DEVELOPER_TEAM)";
				INFOPLIST_FILE = TrioTests/Info.plist;
				IPHONEOS_DEPLOYMENT_TARGET = 17.0;
				LD_RUNPATH_SEARCH_PATHS = (
					"$(inherited)",
					"@executable_path/Frameworks",
					"@loader_path/Frameworks",
				);
				PRODUCT_BUNDLE_IDENTIFIER = "$(BUNDLE_IDENTIFIER).TrioTests";
				PRODUCT_NAME = "$(TARGET_NAME)";
				SWIFT_VERSION = 5.0;
				TARGETED_DEVICE_FAMILY = "1,2";
				TEST_HOST = "$(BUILT_PRODUCTS_DIR)/Trio.app/Trio";
			};
			name = Debug;
		};
		38FCF3F625E9028E0078B0D1 /* Release */ = {
			isa = XCBuildConfiguration;
			buildSettings = {
				BUNDLE_LOADER = "$(TEST_HOST)";
				CODE_SIGN_STYLE = Automatic;
				DEVELOPMENT_TEAM = "$(DEVELOPER_TEAM)";
				INFOPLIST_FILE = TrioTests/Info.plist;
				IPHONEOS_DEPLOYMENT_TARGET = 17.0;
				LD_RUNPATH_SEARCH_PATHS = (
					"$(inherited)",
					"@executable_path/Frameworks",
					"@loader_path/Frameworks",
				);
				PRODUCT_BUNDLE_IDENTIFIER = "$(BUNDLE_IDENTIFIER).TrioTests";
				PRODUCT_NAME = "$(TARGET_NAME)";
				SWIFT_VERSION = 5.0;
				TARGETED_DEVICE_FAMILY = "1,2";
				TEST_HOST = "$(BUILT_PRODUCTS_DIR)/Trio.app/Trio";
			};
			name = Release;
		};
		6B1A8D2A2B14D91800E76752 /* Debug */ = {
			isa = XCBuildConfiguration;
			buildSettings = {
				ASSETCATALOG_COMPILER_GENERATE_SWIFT_ASSET_SYMBOL_EXTENSIONS = YES;
				ASSETCATALOG_COMPILER_GLOBAL_ACCENT_COLOR_NAME = AccentColor;
				ASSETCATALOG_COMPILER_WIDGET_BACKGROUND_COLOR_NAME = WidgetBackground;
				CLANG_CXX_LANGUAGE_STANDARD = "gnu++20";
				CODE_SIGN_STYLE = Automatic;
				CURRENT_PROJECT_VERSION = 1;
				DEVELOPMENT_TEAM = "$(DEVELOPER_TEAM)";
				ENABLE_USER_SCRIPT_SANDBOXING = YES;
				GCC_C_LANGUAGE_STANDARD = gnu17;
				GENERATE_INFOPLIST_FILE = YES;
				INFOPLIST_FILE = LiveActivity/Info.plist;
				INFOPLIST_KEY_CFBundleDisplayName = LiveActivity;
				INFOPLIST_KEY_NSHumanReadableCopyright = "";
				IPHONEOS_DEPLOYMENT_TARGET = 17.0;
				LD_RUNPATH_SEARCH_PATHS = (
					"$(inherited)",
					"@executable_path/Frameworks",
					"@executable_path/../../Frameworks",
				);
				LOCALIZATION_PREFERS_STRING_CATALOGS = YES;
				MARKETING_VERSION = 1.0;
				PRODUCT_BUNDLE_IDENTIFIER = "$(BUNDLE_IDENTIFIER).LiveActivity";
				PRODUCT_NAME = "$(TARGET_NAME)";
				SKIP_INSTALL = YES;
				SWIFT_ACTIVE_COMPILATION_CONDITIONS = "DEBUG $(inherited)";
				SWIFT_EMIT_LOC_STRINGS = YES;
				SWIFT_VERSION = 5.0;
				TARGETED_DEVICE_FAMILY = "1,2";
			};
			name = Debug;
		};
		6B1A8D2B2B14D91800E76752 /* Release */ = {
			isa = XCBuildConfiguration;
			buildSettings = {
				ASSETCATALOG_COMPILER_GENERATE_SWIFT_ASSET_SYMBOL_EXTENSIONS = YES;
				ASSETCATALOG_COMPILER_GLOBAL_ACCENT_COLOR_NAME = AccentColor;
				ASSETCATALOG_COMPILER_WIDGET_BACKGROUND_COLOR_NAME = WidgetBackground;
				CLANG_CXX_LANGUAGE_STANDARD = "gnu++20";
				CODE_SIGN_STYLE = Automatic;
				CURRENT_PROJECT_VERSION = 1;
				DEVELOPMENT_TEAM = "$(DEVELOPER_TEAM)";
				ENABLE_USER_SCRIPT_SANDBOXING = YES;
				GCC_C_LANGUAGE_STANDARD = gnu17;
				GENERATE_INFOPLIST_FILE = YES;
				INFOPLIST_FILE = LiveActivity/Info.plist;
				INFOPLIST_KEY_CFBundleDisplayName = LiveActivity;
				INFOPLIST_KEY_NSHumanReadableCopyright = "";
				IPHONEOS_DEPLOYMENT_TARGET = 17.0;
				LD_RUNPATH_SEARCH_PATHS = (
					"$(inherited)",
					"@executable_path/Frameworks",
					"@executable_path/../../Frameworks",
				);
				LOCALIZATION_PREFERS_STRING_CATALOGS = YES;
				MARKETING_VERSION = 1.0;
				PRODUCT_BUNDLE_IDENTIFIER = "$(BUNDLE_IDENTIFIER).LiveActivity";
				PRODUCT_NAME = "$(TARGET_NAME)";
				SKIP_INSTALL = YES;
				SWIFT_EMIT_LOC_STRINGS = YES;
				SWIFT_VERSION = 5.0;
				TARGETED_DEVICE_FAMILY = "1,2";
			};
			name = Release;
		};
		BD8207D02D2B42E80023339D /* Debug */ = {
			isa = XCBuildConfiguration;
			buildSettings = {
				ASSETCATALOG_COMPILER_GENERATE_SWIFT_ASSET_SYMBOL_EXTENSIONS = YES;
				ASSETCATALOG_COMPILER_GLOBAL_ACCENT_COLOR_NAME = AccentColor;
				ASSETCATALOG_COMPILER_WIDGET_BACKGROUND_COLOR_NAME = WidgetBackground;
				CLANG_CXX_LANGUAGE_STANDARD = "gnu++20";
				CODE_SIGN_IDENTITY = "Apple Development";
				CODE_SIGN_STYLE = Automatic;
				CURRENT_PROJECT_VERSION = 1;
				DEVELOPMENT_TEAM = "$(DEVELOPER_TEAM)";
				ENABLE_USER_SCRIPT_SANDBOXING = YES;
				GCC_C_LANGUAGE_STANDARD = gnu17;
				GENERATE_INFOPLIST_FILE = YES;
				INFOPLIST_FILE = "Trio Watch Complication/Info.plist";
				INFOPLIST_KEY_CFBundleDisplayName = Trio;
				INFOPLIST_KEY_NSHumanReadableCopyright = "";
				LD_RUNPATH_SEARCH_PATHS = (
					"$(inherited)",
					"@executable_path/Frameworks",
					"@executable_path/../../Frameworks",
					"@executable_path/../../../../Frameworks",
				);
				LOCALIZATION_PREFERS_STRING_CATALOGS = YES;
				MARKETING_VERSION = 1.0;
				PRODUCT_BUNDLE_IDENTIFIER = "$(BUNDLE_IDENTIFIER).watchkitapp.TrioWatchComplication";
				PRODUCT_NAME = "$(TARGET_NAME)";
				SDKROOT = watchos;
				SKIP_INSTALL = YES;
				SWIFT_ACTIVE_COMPILATION_CONDITIONS = "DEBUG $(inherited)";
				SWIFT_EMIT_LOC_STRINGS = YES;
				SWIFT_VERSION = 5.0;
				TARGETED_DEVICE_FAMILY = 4;
				WATCHOS_DEPLOYMENT_TARGET = 10;
			};
			name = Debug;
		};
		BD8207D12D2B42E80023339D /* Release */ = {
			isa = XCBuildConfiguration;
			buildSettings = {
				ASSETCATALOG_COMPILER_GENERATE_SWIFT_ASSET_SYMBOL_EXTENSIONS = YES;
				ASSETCATALOG_COMPILER_GLOBAL_ACCENT_COLOR_NAME = AccentColor;
				ASSETCATALOG_COMPILER_WIDGET_BACKGROUND_COLOR_NAME = WidgetBackground;
				CLANG_CXX_LANGUAGE_STANDARD = "gnu++20";
				CODE_SIGN_IDENTITY = "Apple Development";
				CODE_SIGN_STYLE = Automatic;
				CURRENT_PROJECT_VERSION = 1;
				DEVELOPMENT_TEAM = "$(DEVELOPER_TEAM)";
				ENABLE_USER_SCRIPT_SANDBOXING = YES;
				GCC_C_LANGUAGE_STANDARD = gnu17;
				GENERATE_INFOPLIST_FILE = YES;
				INFOPLIST_FILE = "Trio Watch Complication/Info.plist";
				INFOPLIST_KEY_CFBundleDisplayName = Trio;
				INFOPLIST_KEY_NSHumanReadableCopyright = "";
				LD_RUNPATH_SEARCH_PATHS = (
					"$(inherited)",
					"@executable_path/Frameworks",
					"@executable_path/../../Frameworks",
					"@executable_path/../../../../Frameworks",
				);
				LOCALIZATION_PREFERS_STRING_CATALOGS = YES;
				MARKETING_VERSION = 1.0;
				PRODUCT_BUNDLE_IDENTIFIER = "$(BUNDLE_IDENTIFIER).watchkitapp.TrioWatchComplication";
				PRODUCT_NAME = "$(TARGET_NAME)";
				SDKROOT = watchos;
				SKIP_INSTALL = YES;
				SWIFT_EMIT_LOC_STRINGS = YES;
				SWIFT_VERSION = 5.0;
				TARGETED_DEVICE_FAMILY = 4;
				WATCHOS_DEPLOYMENT_TARGET = 10;
			};
			name = Release;
		};
		BDFF79A12D25AA890016C40C /* Debug */ = {
			isa = XCBuildConfiguration;
			buildSettings = {
				ASSETCATALOG_COMPILER_APPICON_NAME = AppIcon;
				ASSETCATALOG_COMPILER_GENERATE_SWIFT_ASSET_SYMBOL_EXTENSIONS = YES;
				ASSETCATALOG_COMPILER_GLOBAL_ACCENT_COLOR_NAME = AccentColor;
				CLANG_CXX_LANGUAGE_STANDARD = "gnu++20";
				CODE_SIGN_IDENTITY = "Apple Development";
				CODE_SIGN_STYLE = Automatic;
				CURRENT_PROJECT_VERSION = 1;
				DEVELOPMENT_ASSET_PATHS = "\"Trio Watch App Extension/Preview Content\"";
				DEVELOPMENT_TEAM = "$(DEVELOPER_TEAM)";
				ENABLE_PREVIEWS = YES;
				ENABLE_USER_SCRIPT_SANDBOXING = YES;
				GCC_C_LANGUAGE_STANDARD = gnu17;
				GENERATE_INFOPLIST_FILE = YES;
				INFOPLIST_KEY_CFBundleDisplayName = Trio;
				INFOPLIST_KEY_UISupportedInterfaceOrientations = "UIInterfaceOrientationPortrait UIInterfaceOrientationPortraitUpsideDown";
				INFOPLIST_KEY_WKCompanionAppBundleIdentifier = "$(BUNDLE_IDENTIFIER)";
				LD_RUNPATH_SEARCH_PATHS = (
					"$(inherited)",
					"@executable_path/Frameworks",
				);
				LOCALIZATION_PREFERS_STRING_CATALOGS = YES;
				MARKETING_VERSION = 1.0;
				PRODUCT_BUNDLE_IDENTIFIER = "$(BUNDLE_IDENTIFIER).watchkitapp";
				PRODUCT_NAME = "$(TARGET_NAME)";
				SDKROOT = watchos;
				SKIP_INSTALL = YES;
				SWIFT_ACTIVE_COMPILATION_CONDITIONS = "DEBUG $(inherited)";
				SWIFT_EMIT_LOC_STRINGS = YES;
				SWIFT_VERSION = 5.0;
				TARGETED_DEVICE_FAMILY = 4;
				WATCHOS_DEPLOYMENT_TARGET = 10;
			};
			name = Debug;
		};
		BDFF79A22D25AA890016C40C /* Release */ = {
			isa = XCBuildConfiguration;
			buildSettings = {
				ASSETCATALOG_COMPILER_APPICON_NAME = AppIcon;
				ASSETCATALOG_COMPILER_GENERATE_SWIFT_ASSET_SYMBOL_EXTENSIONS = YES;
				ASSETCATALOG_COMPILER_GLOBAL_ACCENT_COLOR_NAME = AccentColor;
				CLANG_CXX_LANGUAGE_STANDARD = "gnu++20";
				CODE_SIGN_IDENTITY = "Apple Development";
				CODE_SIGN_STYLE = Automatic;
				CURRENT_PROJECT_VERSION = 1;
				DEVELOPMENT_ASSET_PATHS = "\"Trio Watch App Extension/Preview Content\"";
				DEVELOPMENT_TEAM = "$(DEVELOPER_TEAM)";
				ENABLE_PREVIEWS = YES;
				ENABLE_USER_SCRIPT_SANDBOXING = YES;
				GCC_C_LANGUAGE_STANDARD = gnu17;
				GENERATE_INFOPLIST_FILE = YES;
				INFOPLIST_KEY_CFBundleDisplayName = Trio;
				INFOPLIST_KEY_UISupportedInterfaceOrientations = "UIInterfaceOrientationPortrait UIInterfaceOrientationPortraitUpsideDown";
				INFOPLIST_KEY_WKCompanionAppBundleIdentifier = "$(BUNDLE_IDENTIFIER)";
				LD_RUNPATH_SEARCH_PATHS = (
					"$(inherited)",
					"@executable_path/Frameworks",
				);
				LOCALIZATION_PREFERS_STRING_CATALOGS = YES;
				MARKETING_VERSION = 1.0;
				PRODUCT_BUNDLE_IDENTIFIER = "$(BUNDLE_IDENTIFIER).watchkitapp";
				PRODUCT_NAME = "$(TARGET_NAME)";
				SDKROOT = watchos;
				SKIP_INSTALL = YES;
				SWIFT_EMIT_LOC_STRINGS = YES;
				SWIFT_VERSION = 5.0;
				TARGETED_DEVICE_FAMILY = 4;
				WATCHOS_DEPLOYMENT_TARGET = 10;
			};
			name = Release;
		};
		BDFF79A42D25AA890016C40C /* Debug */ = {
			isa = XCBuildConfiguration;
			buildSettings = {
				ASSETCATALOG_COMPILER_GENERATE_SWIFT_ASSET_SYMBOL_EXTENSIONS = YES;
				BUNDLE_LOADER = "$(TEST_HOST)";
				CLANG_CXX_LANGUAGE_STANDARD = "gnu++20";
				CODE_SIGN_STYLE = Automatic;
				CURRENT_PROJECT_VERSION = 1;
				DEVELOPMENT_TEAM = "$(DEVELOPER_TEAM)";
				ENABLE_USER_SCRIPT_SANDBOXING = YES;
				GCC_C_LANGUAGE_STANDARD = gnu17;
				GENERATE_INFOPLIST_FILE = YES;
				LOCALIZATION_PREFERS_STRING_CATALOGS = YES;
				MARKETING_VERSION = 1.0;
				PRODUCT_BUNDLE_IDENTIFIER = "$(BUNDLE_IDENTIFIER).TrioWatchAppTests";
				PRODUCT_NAME = "$(TARGET_NAME)";
				SDKROOT = watchos;
				SWIFT_ACTIVE_COMPILATION_CONDITIONS = "DEBUG $(inherited)";
				SWIFT_EMIT_LOC_STRINGS = NO;
				SWIFT_VERSION = 5.0;
				TARGETED_DEVICE_FAMILY = 4;
				TEST_HOST = "$(BUILT_PRODUCTS_DIR)/Trio Watch App.app/$(BUNDLE_EXECUTABLE_FOLDER_PATH)/Trio Watch App";
				WATCHOS_DEPLOYMENT_TARGET = 10;
			};
			name = Debug;
		};
		BDFF79A52D25AA890016C40C /* Release */ = {
			isa = XCBuildConfiguration;
			buildSettings = {
				ASSETCATALOG_COMPILER_GENERATE_SWIFT_ASSET_SYMBOL_EXTENSIONS = YES;
				BUNDLE_LOADER = "$(TEST_HOST)";
				CLANG_CXX_LANGUAGE_STANDARD = "gnu++20";
				CODE_SIGN_STYLE = Automatic;
				CURRENT_PROJECT_VERSION = 1;
				DEVELOPMENT_TEAM = "$(DEVELOPER_TEAM)";
				ENABLE_USER_SCRIPT_SANDBOXING = YES;
				GCC_C_LANGUAGE_STANDARD = gnu17;
				GENERATE_INFOPLIST_FILE = YES;
				LOCALIZATION_PREFERS_STRING_CATALOGS = YES;
				MARKETING_VERSION = 1.0;
				PRODUCT_BUNDLE_IDENTIFIER = "$(BUNDLE_IDENTIFIER).TrioWatchAppTests";
				PRODUCT_NAME = "$(TARGET_NAME)";
				SDKROOT = watchos;
				SWIFT_EMIT_LOC_STRINGS = NO;
				SWIFT_VERSION = 5.0;
				TARGETED_DEVICE_FAMILY = 4;
				TEST_HOST = "$(BUILT_PRODUCTS_DIR)/Trio Watch App.app/$(BUNDLE_EXECUTABLE_FOLDER_PATH)/Trio Watch App";
				WATCHOS_DEPLOYMENT_TARGET = 10;
			};
			name = Release;
		};
/* End XCBuildConfiguration section */

/* Begin XCConfigurationList section */
		388E595325AD948C0019842D /* Build configuration list for PBXProject "Trio" */ = {
			isa = XCConfigurationList;
			buildConfigurations = (
				388E596525AD948E0019842D /* Debug */,
				388E596625AD948E0019842D /* Release */,
			);
			defaultConfigurationIsVisible = 0;
			defaultConfigurationName = Debug;
		};
		388E596725AD948E0019842D /* Build configuration list for PBXNativeTarget "Trio" */ = {
			isa = XCConfigurationList;
			buildConfigurations = (
				388E596825AD948E0019842D /* Debug */,
				388E596925AD948E0019842D /* Release */,
			);
			defaultConfigurationIsVisible = 0;
			defaultConfigurationName = Debug;
		};
		38FCF3F425E9028E0078B0D1 /* Build configuration list for PBXNativeTarget "TrioTests" */ = {
			isa = XCConfigurationList;
			buildConfigurations = (
				38FCF3F525E9028E0078B0D1 /* Debug */,
				38FCF3F625E9028E0078B0D1 /* Release */,
			);
			defaultConfigurationIsVisible = 0;
			defaultConfigurationName = Debug;
		};
		6B1A8D292B14D91800E76752 /* Build configuration list for PBXNativeTarget "LiveActivityExtension" */ = {
			isa = XCConfigurationList;
			buildConfigurations = (
				6B1A8D2A2B14D91800E76752 /* Debug */,
				6B1A8D2B2B14D91800E76752 /* Release */,
			);
			defaultConfigurationIsVisible = 0;
			defaultConfigurationName = Debug;
		};
		BD8207D32D2B42E80023339D /* Build configuration list for PBXNativeTarget "Trio Watch Complication Extension" */ = {
			isa = XCConfigurationList;
			buildConfigurations = (
				BD8207D02D2B42E80023339D /* Debug */,
				BD8207D12D2B42E80023339D /* Release */,
			);
			defaultConfigurationIsVisible = 0;
			defaultConfigurationName = Debug;
		};
		BDFF79A02D25AA890016C40C /* Build configuration list for PBXNativeTarget "Trio Watch App" */ = {
			isa = XCConfigurationList;
			buildConfigurations = (
				BDFF79A12D25AA890016C40C /* Debug */,
				BDFF79A22D25AA890016C40C /* Release */,
			);
			defaultConfigurationIsVisible = 0;
			defaultConfigurationName = Debug;
		};
		BDFF79A32D25AA890016C40C /* Build configuration list for PBXNativeTarget "Trio Watch AppTests" */ = {
			isa = XCConfigurationList;
			buildConfigurations = (
				BDFF79A42D25AA890016C40C /* Debug */,
				BDFF79A52D25AA890016C40C /* Release */,
			);
			defaultConfigurationIsVisible = 0;
			defaultConfigurationName = Debug;
		};
/* End XCConfigurationList section */

/* Begin XCRemoteSwiftPackageReference section */
		3811DE0E25C9D37700A708ED /* XCRemoteSwiftPackageReference "Swinject" */ = {
			isa = XCRemoteSwiftPackageReference;
			repositoryURL = "https://github.com/Swinject/Swinject";
			requirement = {
				kind = upToNextMajorVersion;
				minimumVersion = 2.7.1;
			};
		};
		3833B46B26012030003021B3 /* XCRemoteSwiftPackageReference "swift-algorithms" */ = {
			isa = XCRemoteSwiftPackageReference;
			repositoryURL = "https://github.com/apple/swift-algorithms";
			requirement = {
				kind = upToNextMajorVersion;
				minimumVersion = 0.0.3;
			};
		};
		38B17B6425DD90E0005CAE3D /* XCRemoteSwiftPackageReference "SwiftDate" */ = {
			isa = XCRemoteSwiftPackageReference;
			repositoryURL = "https://github.com/malcommac/SwiftDate";
			requirement = {
				kind = upToNextMajorVersion;
				minimumVersion = 6.3.1;
			};
		};
		38DF1787276FC8C300B3528F /* XCRemoteSwiftPackageReference "SwiftMessages" */ = {
			isa = XCRemoteSwiftPackageReference;
			repositoryURL = "https://github.com/SwiftKickMobile/SwiftMessages";
			requirement = {
				kind = upToNextMajorVersion;
				minimumVersion = 9.0.0;
			};
		};
		3B47C60E2DA0A28F00B0E5EF /* XCRemoteSwiftPackageReference "firebase-ios-sdk" */ = {
			isa = XCRemoteSwiftPackageReference;
			repositoryURL = "https://github.com/firebase/firebase-ios-sdk.git";
			requirement = {
				kind = upToNextMajorVersion;
				minimumVersion = 11.11.0;
			};
		};
		3BD9687A2D8DDD4600899469 /* XCRemoteSwiftPackageReference "SlideButton" */ = {
			isa = XCRemoteSwiftPackageReference;
			repositoryURL = "https://github.com/no-comment/SlideButton";
			requirement = {
				branch = main;
				kind = branch;
			};
		};
		3BD9687D2D8DDD8800899469 /* XCRemoteSwiftPackageReference "CryptoSwift" */ = {
			isa = XCRemoteSwiftPackageReference;
			repositoryURL = "https://github.com/krzyzanowskim/CryptoSwift";
			requirement = {
				kind = upToNextMajorVersion;
				minimumVersion = 1.8.2;
			};
		};
		B958F1B52BA0711600484851 /* XCRemoteSwiftPackageReference "MKRingProgressView" */ = {
			isa = XCRemoteSwiftPackageReference;
			repositoryURL = "https://github.com/maxkonovalov/MKRingProgressView.git";
			requirement = {
				branch = master;
				kind = branch;
			};
		};
		CEB434FB28B90B7C00B70274 /* XCRemoteSwiftPackageReference "SwiftCharts" */ = {
			isa = XCRemoteSwiftPackageReference;
			repositoryURL = "https://github.com/ivanschuetz/SwiftCharts.git";
			requirement = {
				branch = master;
				kind = branch;
			};
		};
/* End XCRemoteSwiftPackageReference section */

/* Begin XCSwiftPackageProductDependency section */
		3811DE0F25C9D37700A708ED /* Swinject */ = {
			isa = XCSwiftPackageProductDependency;
			package = 3811DE0E25C9D37700A708ED /* XCRemoteSwiftPackageReference "Swinject" */;
			productName = Swinject;
		};
		3833B46C26012030003021B3 /* Algorithms */ = {
			isa = XCSwiftPackageProductDependency;
			package = 3833B46B26012030003021B3 /* XCRemoteSwiftPackageReference "swift-algorithms" */;
			productName = Algorithms;
		};
		38B17B6525DD90E0005CAE3D /* SwiftDate */ = {
			isa = XCSwiftPackageProductDependency;
			package = 38B17B6425DD90E0005CAE3D /* XCRemoteSwiftPackageReference "SwiftDate" */;
			productName = SwiftDate;
		};
		38DF1788276FC8C400B3528F /* SwiftMessages */ = {
			isa = XCSwiftPackageProductDependency;
			package = 38DF1787276FC8C300B3528F /* XCRemoteSwiftPackageReference "SwiftMessages" */;
			productName = SwiftMessages;
		};
		3B47C60F2DA0A28F00B0E5EF /* FirebaseCrashlytics */ = {
			isa = XCSwiftPackageProductDependency;
			package = 3B47C60E2DA0A28F00B0E5EF /* XCRemoteSwiftPackageReference "firebase-ios-sdk" */;
			productName = FirebaseCrashlytics;
		};
		3BD9687B2D8DDD4600899469 /* SlideButton */ = {
			isa = XCSwiftPackageProductDependency;
			package = 3BD9687A2D8DDD4600899469 /* XCRemoteSwiftPackageReference "SlideButton" */;
			productName = SlideButton;
		};
		3BD9687E2D8DDD8800899469 /* CryptoSwift */ = {
			isa = XCSwiftPackageProductDependency;
			package = 3BD9687D2D8DDD8800899469 /* XCRemoteSwiftPackageReference "CryptoSwift" */;
			productName = CryptoSwift;
		};
		B958F1B62BA0711600484851 /* MKRingProgressView */ = {
			isa = XCSwiftPackageProductDependency;
			package = B958F1B52BA0711600484851 /* XCRemoteSwiftPackageReference "MKRingProgressView" */;
			productName = MKRingProgressView;
		};
		CEB434FC28B90B7C00B70274 /* SwiftCharts */ = {
			isa = XCSwiftPackageProductDependency;
			package = CEB434FB28B90B7C00B70274 /* XCRemoteSwiftPackageReference "SwiftCharts" */;
			productName = SwiftCharts;
		};
/* End XCSwiftPackageProductDependency section */

/* Begin XCVersionGroup section */
		DDD1631D2C4C6F6900CD525A /* TrioCoreDataPersistentContainer.xcdatamodeld */ = {
			isa = XCVersionGroup;
			children = (
				DDD1631E2C4C6F6900CD525A /* TrioCoreDataPersistentContainer.xcdatamodel */,
			);
			currentVersion = DDD1631E2C4C6F6900CD525A /* TrioCoreDataPersistentContainer.xcdatamodel */;
			path = TrioCoreDataPersistentContainer.xcdatamodeld;
			sourceTree = "<group>";
			versionGroupType = wrapper.xcdatamodel;
		};
/* End XCVersionGroup section */
	};
	rootObject = 388E595025AD948C0019842D /* Project object */;
}<|MERGE_RESOLUTION|>--- conflicted
+++ resolved
@@ -3909,11 +3909,8 @@
 			isa = PBXResourcesBuildPhase;
 			buildActionMask = 2147483647;
 			files = (
-<<<<<<< HEAD
 				3BD6CE262DC24CFD00FA0472 /* pumphistory-24h-zoned.json in Resources */,
-=======
 				DDD78A912DC4064800AC63F3 /* carbhistory.json in Resources */,
->>>>>>> cf322b39
 				3B997DD32DC02AEF006B6BB2 /* glucose.json in Resources */,
 			);
 			runOnlyForDeploymentPostprocessing = 0;
