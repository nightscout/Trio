# iAPS

## Introduction 

iAPS - an artificial pancreas system for iOS based on [OpenAPS Reference](https://github.com/openaps/oref0) algorithms (Master 0.7.1) and Ivan Valkous stale Swift repo, freeaps.git.

Thousands of commits later, with many new and unique features added, the iOS app has been renamed to iAPS under a new organisation, Artificial Pancreas. 

<<<<<<< HEAD
To download this repo: 

In Terminal:
git clone --branch=main https://github.com/artificial-pancreas/iaps.git

cd iaps

xed .

Or use the GitHub interface: 
Download and open in Xcode directly using the Code button: "Open with Xcode".
 

=======
iAPS uses lot of frameworks published by the Loop community. 

## To download this repo: 

In Terminal:  
git clone --branch=main https://github.com/artificial-pancreas/iaps.git  
cd iaps  
xed .  

Or use the GitHub interface: 
Download and open in Xcode directly using the Code button: "Open with Xcode".
 

>>>>>>> 1c6fe78b
Please understand that this version is:
- highly experimental and evolving rapidly.
- not CE approved for therapy yet

# Pumps

- Omnipod EROS  
- Omnipod DASH  
- Medtronic 515 or 715 (any firmware)  
- Medtronic 522 or 722 (any firmware)  
- Medtronic 523 or 723 (firmware 2.4 or lower)  
- Medtronic Worldwide Veo 554 or 754 (firmware 2.6A or lower)  
- Medtronic Canadian/Australian Veo 554 or 754 (firmware 2.7A or lower)   

# CGM Sensors

- Dexcom G5  
- Dexcom G6   
- Dexcom G7   
- Libre 1   
- Libre 2 (European)   
- Medtronic Enlite
- Nightscout as CGM

# iPhone and iPod

iAPS app runs on iPhone or iPod. An iPhone 7 or newer is recommended.

# Documentation

[Discord iAPS - main branch channel](https://discord.com/channels/1020905149037813862/1021041588627062854)

[My Crowdin Project for translation of iAPS](https://crowdin.com/project/freeaps-x)

[Middleware code for iAPS](https://github.com/Jon-b-m/middleware)

[freeAPS X original github](https://github.com/ivalkou/freeaps)

[ADD DASH PUMP and SETTINGS](https://loopkit.github.io/loopdocs/loop-3/omnipod/)

[Overview & Onboarding Tips on Loop&Learn](https://www.loopandlearn.org/freeaps-x/)

[OpenAPS documentation](https://openaps.readthedocs.io/en/latest/)

[iAPS documentation (under development)](https://iaps-documentation.readthedocs.io/en/main/)

# Contribute

Code contributions as PRs are welcome!

Translators can click the Crowdin link above  

<<<<<<< HEAD
Code is open for everyone. For questions or contributions: jon.m@live.se
=======
For questions or contributions: jon.m@live.se
>>>>>>> 1c6fe78b
<|MERGE_RESOLUTION|>--- conflicted
+++ resolved
@@ -6,21 +6,6 @@
 
 Thousands of commits later, with many new and unique features added, the iOS app has been renamed to iAPS under a new organisation, Artificial Pancreas. 
 
-<<<<<<< HEAD
-To download this repo: 
-
-In Terminal:
-git clone --branch=main https://github.com/artificial-pancreas/iaps.git
-
-cd iaps
-
-xed .
-
-Or use the GitHub interface: 
-Download and open in Xcode directly using the Code button: "Open with Xcode".
- 
-
-=======
 iAPS uses lot of frameworks published by the Loop community. 
 
 ## To download this repo: 
@@ -34,7 +19,6 @@
 Download and open in Xcode directly using the Code button: "Open with Xcode".
  
 
->>>>>>> 1c6fe78b
 Please understand that this version is:
 - highly experimental and evolving rapidly.
 - not CE approved for therapy yet
@@ -87,8 +71,4 @@
 
 Translators can click the Crowdin link above  
 
-<<<<<<< HEAD
-Code is open for everyone. For questions or contributions: jon.m@live.se
-=======
-For questions or contributions: jon.m@live.se
->>>>>>> 1c6fe78b
+For questions or contributions: jon.m@live.se