[submodule "LoopKit"]
	path = LoopKit
	url = https://github.com/loopandlearn/LoopKit.git
	branch = trio
[submodule "CGMBLEKit"]
	path = CGMBLEKit
	url = https://github.com/loopandlearn/CGMBLEKit.git
	branch = trio
[submodule "dexcom-share-client-swift"]
	path = dexcom-share-client-swift
	url = https://github.com/loopandlearn/dexcom-share-client-swift.git
	branch = trio
[submodule "RileyLinkKit"]
	path = RileyLinkKit
	url = https://github.com/loopandlearn/RileyLinkKit
	branch = trio
[submodule "OmniBLE"]
	path = OmniBLE
	url = https://github.com/loopandlearn/OmniBLE.git
	branch = trio
[submodule "G7SensorKit"]
	path = G7SensorKit
	url = https://github.com/loopandlearn/G7SensorKit.git
	branch = trio
[submodule "OmniKit"]
	path = OmniKit
	url = https://github.com/loopandlearn/OmniKit.git
	branch = trio
[submodule "MinimedKit"]
	path = MinimedKit
	url = https://github.com/loopandlearn/MinimedKit.git
	branch = trio
[submodule "LibreTransmitter"]
	path = LibreTransmitter
	url = https://github.com/loopandlearn/LibreTransmitter.git
	branch = trio
[submodule "TidepoolService"]
	path = TidepoolService
	url = https://github.com/loopandlearn/TidepoolService.git
<<<<<<< HEAD
	branch = trio
=======
>>>>>>> f66a8651
[submodule "DanaKit"]
	path = DanaKit
	url = https://github.com/loopandlearn/DanaKit.git
	branch = trio<|MERGE_RESOLUTION|>--- conflicted
+++ resolved
@@ -37,10 +37,10 @@
 [submodule "TidepoolService"]
 	path = TidepoolService
 	url = https://github.com/loopandlearn/TidepoolService.git
-<<<<<<< HEAD
+[submodule "DanaKit"]
+	path = DanaKit
+	url = https://github.com/loopandlearn/DanaKit.git
 	branch = trio
-=======
->>>>>>> f66a8651
 [submodule "DanaKit"]
 	path = DanaKit
 	url = https://github.com/loopandlearn/DanaKit.git
