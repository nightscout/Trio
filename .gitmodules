[submodule "LoopKit"]
	path = LoopKit
	url = https://github.com/loopandlearn/LoopKit.git
	branch = trio
[submodule "CGMBLEKit"]
	path = CGMBLEKit
	url = https://github.com/loopandlearn/CGMBLEKit.git
	branch = trio
[submodule "dexcom-share-client-swift"]
	path = dexcom-share-client-swift
	url = https://github.com/loopandlearn/dexcom-share-client-swift.git
	branch = trio
[submodule "RileyLinkKit"]
	path = RileyLinkKit
	url = https://github.com/loopandlearn/RileyLinkKit
	branch = trio
[submodule "OmniBLE"]
	path = OmniBLE
	url = https://github.com/loopandlearn/OmniBLE.git
	branch = trio
[submodule "G7SensorKit"]
	path = G7SensorKit
	url = https://github.com/loopandlearn/G7SensorKit.git
	branch = trio
[submodule "OmniKit"]
	path = OmniKit
	url = https://github.com/loopandlearn/OmniKit.git
	branch = trio
[submodule "MinimedKit"]
	path = MinimedKit
	url = https://github.com/loopandlearn/MinimedKit.git
	branch = trio
[submodule "LibreTransmitter"]
	path = LibreTransmitter
	url = https://github.com/loopandlearn/LibreTransmitter.git
	branch = trio
[submodule "TidepoolService"]
	path = TidepoolService
	url = https://github.com/loopandlearn/TidepoolService.git
[submodule "DanaKit"]
	path = DanaKit
	url = https://github.com/loopandlearn/DanaKit.git
<<<<<<< HEAD
=======
	branch = trio
[submodule "DanaKit"]
	path = DanaKit
	url = https://github.com/loopandlearn/DanaKit.git
>>>>>>> 55034759
	branch = trio<|MERGE_RESOLUTION|>--- conflicted
+++ resolved
@@ -40,11 +40,10 @@
 [submodule "DanaKit"]
 	path = DanaKit
 	url = https://github.com/loopandlearn/DanaKit.git
-<<<<<<< HEAD
-=======
+feat/dana
 	branch = trio
 [submodule "DanaKit"]
 	path = DanaKit
 	url = https://github.com/loopandlearn/DanaKit.git
->>>>>>> 55034759
+main
 	branch = trio